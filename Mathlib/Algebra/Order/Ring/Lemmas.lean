/-
Copyright (c) 2022 Damiano Testa. All rights reserved.
Released under Apache 2.0 license as described in the file LICENSE.
Authors: Damiano Testa, Yuyang Zhao
-/
import Mathlib.Algebra.CovariantAndContravariant
import Mathlib.Algebra.GroupWithZero.Defs

#align_import algebra.order.ring.lemmas from "leanprover-community/mathlib"@"44e29dbcff83ba7114a464d592b8c3743987c1e5"

/-!
# Monotonicity of multiplication by positive elements

This file defines typeclasses to reason about monotonicity of the operations
* `b ↦ a * b`, "left multiplication"
* `a ↦ a * b`, "right multiplication"

We use eight typeclasses to encode the various properties we care about for those two operations.
These typeclasses are meant to be mostly internal to this file, to set up each lemma in the
appropriate generality.

Less granular typeclasses like `OrderedAddCommMonoid`, `LinearOrderedField`` should be enough for
most purposes, and the system is set up so that they imply the correct granular typeclasses here.
If those are enough for you, you may stop reading here! Else, beware that what follows is a bit
technical.

## Definitions

In all that follows, `α` is an orders which has a `0` and a multiplication. Note however that we do
not use lawfulness of this action in most of the file. Hence `*` should be considered here as a
mostly arbitrary function `α → α → α`.

We use the following four typeclasses to reason about left multiplication (`b ↦ a * b`):
* `PosMulMono`: If `a ≥ 0`, then `b₁ ≤ b₂ → a * b₁ ≤ a * b₂`.
* `PosMulStrictMono`: If `a > 0`, then `b₁ < b₂ → a * b₁ < a * b₂`.
* `PosMulReflectLT`: If `a ≥ 0`, then `a * b₁ < a * b₂ → b₁ < b₂`.
* `PosMulReflectLE`: If `a > 0`, then `a * b₁ ≤ a * b₂ → b₁ ≤ b₂`.

We use the following four typeclasses to reason about right multiplication (`a ↦ a * b`):
* `MulPosMono`: If `b ≥ 0`, then `a₁ ≤ a₂ → a₁ * b ≤ a₂ * b`.
* `MulPosStrictMono`: If `b > 0`, then `a₁ < a₂ → a₁ * b < a₂ * b`.
* `MulPosReflectLT`: If `b ≥ 0`, then `a₁ * b < a₂ * b → a₁ < a₂`.
* `MulPosReflectLE`: If `b > 0`, then `a₁ * b ≤ a₂ * b → a₁ ≤ a₂`.

## Implications

As `α` gets more and more structure, those typeclasses end up being equivalent. The commonly used
implications are:
*  When `α` is a partial order:
  * `PosMulStrictMono → PosMulMono`
  * `MulPosStrictMono → MulPosMono`
  * `PosMulReflectLE → PosMulReflectLT`
  * `MulPosReflectLE → MulPosReflectLT`
* When `α` is a linear order:
  * `PosMulStrictMono → PosMulReflectLE`
  * `MulPosStrictMono → MulPosReflectLE` .
* When the multiplication of `α` is commutative:
  * `PosMulMono → MulPosMono`
  * `PosMulStrictMono → MulPosStrictMono`
  * `PosMulReflectLE → MulPosReflectLE`
  * `PosMulReflectLT → MulPosReflectLT`

Further, the bundled non-granular typeclasses imply the granular ones like so:
* `OrderedSemiring → PosMulMono`
* `OrderedSemiring → MulPosMono`
* `StrictOrderedSemiring → PosMulStrictMono`
* `StrictOrderedSemiring → MulPosStrictMono`

All these are registered as instances, which means that in practice you should not worry about these
implications. However, if you encounter a case where you think a statement is true but not covered
by the current implications, please bring it up on Zulip!

## Notation

The following is local notation in this file:
* `α≥0`: `{x : α // 0 ≤ x}`
* `α>0`: `{x : α // 0 < x}`

See https://leanprover.zulipchat.com/#narrow/stream/113488-general/topic/notation.20for.20positive.20elements
for a discussion about this notation, and whether to enable it globally (note that the notation is
currently global but broken, hence actually only works locally).
-/


variable (α : Type*)

set_option quotPrecheck false in
/-- Local notation for the nonnegative elements of a type `α`. TODO: actually make local. -/
notation "α≥0" => { x : α // 0 ≤ x }

set_option quotPrecheck false in
/-- Local notation for the positive elements of a type `α`. TODO: actually make local. -/
notation "α>0" => { x : α // 0 < x }

section Abbreviations

variable [Mul α] [Zero α] [Preorder α]

/-- Typeclass for monotonicity of multiplication by nonnegative elements on the left,
namely `b₁ ≤ b₂ → a * b₁ ≤ a * b₂` if `0 ≤ a`.

You should usually not use this very granular typeclass directly, but rather a typeclass like
`OrderedSemiring`. -/
abbrev PosMulMono : Prop :=
  CovariantClass α≥0 α (fun x y => x * y) (· ≤ ·)
#align pos_mul_mono PosMulMono

/-- Typeclass for monotonicity of multiplication by nonnegative elements on the right,
namely `a₁ ≤ a₂ → a₁ * b ≤ a₂ * b` if `0 ≤ b`.

You should usually not use this very granular typeclass directly, but rather a typeclass like
`OrderedSemiring`. -/
abbrev MulPosMono : Prop :=
  CovariantClass α≥0 α (fun x y => y * x) (· ≤ ·)
#align mul_pos_mono MulPosMono

/-- Typeclass for strict monotonicity of multiplication by positive elements on the left,
namely `b₁ < b₂ → a * b₁ < a * b₂` if `0 < a`.

You should usually not use this very granular typeclass directly, but rather a typeclass like
`StrictOrderedSemiring`. -/
abbrev PosMulStrictMono : Prop :=
  CovariantClass α>0 α (fun x y => x * y) (· < ·)
#align pos_mul_strict_mono PosMulStrictMono

/-- Typeclass for strict monotonicity of multiplication by positive elements on the right,
namely `a₁ < a₂ → a₁ * b < a₂ * b` if `0 < b`.

You should usually not use this very granular typeclass directly, but rather a typeclass like
`StrictOrderedSemiring`. -/
abbrev MulPosStrictMono : Prop :=
  CovariantClass α>0 α (fun x y => y * x) (· < ·)
#align mul_pos_strict_mono MulPosStrictMono

/-- Typeclass for strict reverse monotonicity of multiplication by nonnegative elements on
the left, namely `a * b₁ < a * b₂ → b₁ < b₂` if `0 ≤ a`.

You should usually not use this very granular typeclass directly, but rather a typeclass like
`LinearOrderedSemiring`. -/
abbrev PosMulReflectLT : Prop :=
  ContravariantClass α≥0 α (fun x y => x * y) (· < ·)
#align pos_mul_reflect_lt PosMulReflectLT

/-- Typeclass for strict reverse monotonicity of multiplication by nonnegative elements on
the right, namely `a₁ * b < a₂ * b → a₁ < a₂` if `0 ≤ b`.

You should usually not use this very granular typeclass directly, but rather a typeclass like
`LinearOrderedSemiring`. -/
abbrev MulPosReflectLT : Prop :=
  ContravariantClass α≥0 α (fun x y => y * x) (· < ·)
#align mul_pos_reflect_lt MulPosReflectLT

/-- Typeclass for reverse monotonicity of multiplication by positive elements on the left,
namely `a * b₁ ≤ a * b₂ → b₁ ≤ b₂` if `0 < a`.

You should usually not use this very granular typeclass directly, but rather a typeclass like
`LinearOrderedSemiring`. -/
abbrev PosMulReflectLE : Prop :=
  ContravariantClass α>0 α (fun x y => x * y) (· ≤ ·)
#align pos_mul_mono_rev PosMulReflectLE

/-- Typeclass for reverse monotonicity of multiplication by positive elements on the right,
namely `a₁ * b ≤ a₂ * b → a₁ ≤ a₂` if `0 < b`.

You should usually not use this very granular typeclass directly, but rather a typeclass like
`LinearOrderedSemiring`. -/
abbrev MulPosReflectLE : Prop :=
  ContravariantClass α>0 α (fun x y => y * x) (· ≤ ·)
#align mul_pos_mono_rev MulPosReflectLE

end Abbreviations

variable {α} {a b c d : α}

section MulZero

variable [Mul α] [Zero α]

section Preorder

variable [Preorder α]

instance PosMulMono.to_covariantClass_pos_mul_le [PosMulMono α] :
    CovariantClass α>0 α (fun x y => x * y) (· ≤ ·) :=
  ⟨fun a _ _ bc => @CovariantClass.elim α≥0 α (fun x y => x * y) (· ≤ ·) _ ⟨_, a.2.le⟩ _ _ bc⟩
#align pos_mul_mono.to_covariant_class_pos_mul_le PosMulMono.to_covariantClass_pos_mul_le

instance MulPosMono.to_covariantClass_pos_mul_le [MulPosMono α] :
    CovariantClass α>0 α (fun x y => y * x) (· ≤ ·) :=
  ⟨fun a _ _ bc => @CovariantClass.elim α≥0 α (fun x y => y * x) (· ≤ ·) _ ⟨_, a.2.le⟩ _ _ bc⟩
#align mul_pos_mono.to_covariant_class_pos_mul_le MulPosMono.to_covariantClass_pos_mul_le

instance PosMulReflectLT.to_contravariantClass_pos_mul_lt [PosMulReflectLT α] :
    ContravariantClass α>0 α (fun x y => x * y) (· < ·) :=
  ⟨fun a _ _ bc => @ContravariantClass.elim α≥0 α (fun x y => x * y) (· < ·) _ ⟨_, a.2.le⟩ _ _ bc⟩
#align pos_mul_reflect_lt.to_contravariant_class_pos_mul_lt PosMulReflectLT.to_contravariantClass_pos_mul_lt

instance MulPosReflectLT.to_contravariantClass_pos_mul_lt [MulPosReflectLT α] :
    ContravariantClass α>0 α (fun x y => y * x) (· < ·) :=
  ⟨fun a _ _ bc => @ContravariantClass.elim α≥0 α (fun x y => y * x) (· < ·) _ ⟨_, a.2.le⟩ _ _ bc⟩
#align mul_pos_reflect_lt.to_contravariant_class_pos_mul_lt MulPosReflectLT.to_contravariantClass_pos_mul_lt

theorem mul_le_mul_of_nonneg_left [PosMulMono α] (h : b ≤ c) (a0 : 0 ≤ a) : a * b ≤ a * c :=
  @CovariantClass.elim α≥0 α (fun x y => x * y) (· ≤ ·) _ ⟨a, a0⟩ _ _ h
#align mul_le_mul_of_nonneg_left mul_le_mul_of_nonneg_left

theorem mul_le_mul_of_nonneg_right [MulPosMono α] (h : b ≤ c) (a0 : 0 ≤ a) : b * a ≤ c * a :=
  @CovariantClass.elim α≥0 α (fun x y => y * x) (· ≤ ·) _ ⟨a, a0⟩ _ _ h
#align mul_le_mul_of_nonneg_right mul_le_mul_of_nonneg_right

theorem mul_lt_mul_of_pos_left [PosMulStrictMono α] (bc : b < c) (a0 : 0 < a) : a * b < a * c :=
  @CovariantClass.elim α>0 α (fun x y => x * y) (· < ·) _ ⟨a, a0⟩ _ _ bc
#align mul_lt_mul_of_pos_left mul_lt_mul_of_pos_left

theorem mul_lt_mul_of_pos_right [MulPosStrictMono α] (bc : b < c) (a0 : 0 < a) : b * a < c * a :=
  @CovariantClass.elim α>0 α (fun x y => y * x) (· < ·) _ ⟨a, a0⟩ _ _ bc
#align mul_lt_mul_of_pos_right mul_lt_mul_of_pos_right

theorem lt_of_mul_lt_mul_left [PosMulReflectLT α] (h : a * b < a * c) (a0 : 0 ≤ a) : b < c :=
  @ContravariantClass.elim α≥0 α (fun x y => x * y) (· < ·) _ ⟨a, a0⟩ _ _ h
#align lt_of_mul_lt_mul_left lt_of_mul_lt_mul_left

theorem lt_of_mul_lt_mul_right [MulPosReflectLT α] (h : b * a < c * a) (a0 : 0 ≤ a) : b < c :=
  @ContravariantClass.elim α≥0 α (fun x y => y * x) (· < ·) _ ⟨a, a0⟩ _ _ h
#align lt_of_mul_lt_mul_right lt_of_mul_lt_mul_right

theorem le_of_mul_le_mul_left [PosMulReflectLE α] (bc : a * b ≤ a * c) (a0 : 0 < a) : b ≤ c :=
  @ContravariantClass.elim α>0 α (fun x y => x * y) (· ≤ ·) _ ⟨a, a0⟩ _ _ bc
#align le_of_mul_le_mul_left le_of_mul_le_mul_left

theorem le_of_mul_le_mul_right [MulPosReflectLE α] (bc : b * a ≤ c * a) (a0 : 0 < a) : b ≤ c :=
  @ContravariantClass.elim α>0 α (fun x y => y * x) (· ≤ ·) _ ⟨a, a0⟩ _ _ bc
#align le_of_mul_le_mul_right le_of_mul_le_mul_right

alias lt_of_mul_lt_mul_of_nonneg_left := lt_of_mul_lt_mul_left
#align lt_of_mul_lt_mul_of_nonneg_left lt_of_mul_lt_mul_of_nonneg_left

alias lt_of_mul_lt_mul_of_nonneg_right := lt_of_mul_lt_mul_right
#align lt_of_mul_lt_mul_of_nonneg_right lt_of_mul_lt_mul_of_nonneg_right

alias le_of_mul_le_mul_of_pos_left := le_of_mul_le_mul_left
#align le_of_mul_le_mul_of_pos_left le_of_mul_le_mul_of_pos_left

alias le_of_mul_le_mul_of_pos_right := le_of_mul_le_mul_right
#align le_of_mul_le_mul_of_pos_right le_of_mul_le_mul_of_pos_right

@[simp]
theorem mul_lt_mul_left [PosMulStrictMono α] [PosMulReflectLT α] (a0 : 0 < a) :
    a * b < a * c ↔ b < c :=
  @rel_iff_cov α>0 α (fun x y => x * y) (· < ·) _ _ ⟨a, a0⟩ _ _
#align mul_lt_mul_left mul_lt_mul_left

@[simp]
theorem mul_lt_mul_right [MulPosStrictMono α] [MulPosReflectLT α] (a0 : 0 < a) :
    b * a < c * a ↔ b < c :=
  @rel_iff_cov α>0 α (fun x y => y * x) (· < ·) _ _ ⟨a, a0⟩ _ _
#align mul_lt_mul_right mul_lt_mul_right

@[simp]
theorem mul_le_mul_left [PosMulMono α] [PosMulReflectLE α] (a0 : 0 < a) : a * b ≤ a * c ↔ b ≤ c :=
  @rel_iff_cov α>0 α (fun x y => x * y) (· ≤ ·) _ _ ⟨a, a0⟩ _ _
#align mul_le_mul_left mul_le_mul_left

@[simp]
theorem mul_le_mul_right [MulPosMono α] [MulPosReflectLE α] (a0 : 0 < a) : b * a ≤ c * a ↔ b ≤ c :=
  @rel_iff_cov α>0 α (fun x y => y * x) (· ≤ ·) _ _ ⟨a, a0⟩ _ _
#align mul_le_mul_right mul_le_mul_right

<<<<<<< HEAD
theorem mul_le_mul_of_le_of_leₚ [PosMulMono α] [MulPosMono α] (h₁ : a ≤ b) (h₂ : c ≤ d)
    (a0 : 0 ≤ a) (d0 : 0 ≤ d) : a * c ≤ b * d :=
  (mul_le_mul_of_nonneg_left h₂ a0).trans (mul_le_mul_of_nonneg_right h₁ d0)

theorem mul_le_mul_of_le_of_leₚ' [PosMulMono α] [MulPosMono α] (h₁ : a ≤ b) (h₂ : c ≤ d)
    (c0 : 0 ≤ c) (b0 : 0 ≤ b) : a * c ≤ b * d :=
  (mul_le_mul_of_nonneg_right h₁ c0).trans (mul_le_mul_of_nonneg_left h₂ b0)

theorem mul_lt_mul_of_le_of_ltₚ [PosMulStrictMono α] [MulPosMono α] (h₁ : a ≤ b) (h₂ : c < d)
=======
alias mul_le_mul_iff_of_pos_left := mul_le_mul_left
alias mul_le_mul_iff_of_pos_right := mul_le_mul_right
alias mul_lt_mul_iff_of_pos_left := mul_lt_mul_left
alias mul_lt_mul_iff_of_pos_right := mul_lt_mul_right

theorem mul_lt_mul_of_pos_of_nonneg [PosMulStrictMono α] [MulPosMono α] (h₁ : a ≤ b) (h₂ : c < d)
>>>>>>> fb3fd7cd
    (a0 : 0 < a) (d0 : 0 ≤ d) : a * c < b * d :=
  (mul_lt_mul_of_pos_left h₂ a0).trans_le (mul_le_mul_of_nonneg_right h₁ d0)
#align mul_lt_mul_of_pos_of_nonneg mul_lt_mul_of_le_of_ltₚ

theorem mul_lt_mul_of_le_of_ltₚ' [PosMulStrictMono α] [MulPosMono α] (h₁ : a ≤ b) (h₂ : c < d)
    (c0 : 0 ≤ c) (b0 : 0 < b) : a * c < b * d :=
  (mul_le_mul_of_nonneg_right h₁ c0).trans_lt (mul_lt_mul_of_pos_left h₂ b0)
#align mul_lt_mul_of_le_of_le' mul_lt_mul_of_le_of_ltₚ'

theorem mul_lt_mul_of_lt_of_leₚ [PosMulMono α] [MulPosStrictMono α] (h₁ : a < b) (h₂ : c ≤ d)
    (a0 : 0 ≤ a) (d0 : 0 < d) : a * c < b * d :=
  (mul_le_mul_of_nonneg_left h₂ a0).trans_lt (mul_lt_mul_of_pos_right h₁ d0)
#align mul_lt_mul_of_nonneg_of_pos mul_lt_mul_of_lt_of_leₚ

theorem mul_lt_mul_of_lt_of_leₚ' [PosMulMono α] [MulPosStrictMono α] (h₁ : a < b) (h₂ : c ≤ d)
    (c0 : 0 < c) (b0 : 0 ≤ b) : a * c < b * d :=
  (mul_lt_mul_of_pos_right h₁ c0).trans_le (mul_le_mul_of_nonneg_left h₂ b0)
#align mul_lt_mul_of_le_of_lt' mul_lt_mul_of_lt_of_leₚ'

theorem mul_lt_mul_of_lt_of_ltₚ [PosMulStrictMono α] [MulPosStrictMono α] (h₁ : a < b) (h₂ : c < d)
    (a0 : 0 < a) (d0 : 0 < d) : a * c < b * d :=
  (mul_lt_mul_of_pos_left h₂ a0).trans (mul_lt_mul_of_pos_right h₁ d0)
#align mul_lt_mul_of_pos_of_pos mul_lt_mul_of_lt_of_ltₚ

theorem mul_lt_mul_of_lt_of_ltₚ' [PosMulStrictMono α] [MulPosStrictMono α] (h₁ : a < b) (h₂ : c < d)
    (c0 : 0 < c) (b0 : 0 < b) : a * c < b * d :=
  (mul_lt_mul_of_pos_right h₁ c0).trans (mul_lt_mul_of_pos_left h₂ b0)
#align mul_lt_mul_of_lt_of_lt' mul_lt_mul_of_lt_of_ltₚ'

alias mul_le_mul := mul_le_mul_of_le_of_leₚ' -- this name was in `Algebra.Order.Ring.Defs`
alias mul_lt_mul := mul_lt_mul_of_lt_of_leₚ' -- this name was in `Algebra.Order.Ring.Defs`
alias mul_lt_mul' := mul_lt_mul_of_le_of_ltₚ' -- this name was in `Algebra.Order.Ring.Defs`

theorem mul_le_of_mul_le_leftₚ [PosMulMono α] (h : a * b ≤ c) (hle : d ≤ b) (a0 : 0 ≤ a) :
    a * d ≤ c :=
  (mul_le_mul_of_nonneg_left hle a0).trans h

theorem mul_lt_of_mul_lt_leftₚ [PosMulMono α] (h : a * b < c) (hle : d ≤ b) (a0 : 0 ≤ a) :
    a * d < c :=
  (mul_le_mul_of_nonneg_left hle a0).trans_lt h
#align mul_lt_of_mul_lt_of_nonneg_left mul_lt_of_mul_lt_leftₚ

theorem le_mul_of_le_mul_leftₚ [PosMulMono α] (h : a ≤ b * c) (hle : c ≤ d) (b0 : 0 ≤ b) :
    a ≤ b * d :=
  h.trans (mul_le_mul_of_nonneg_left hle b0)

theorem lt_mul_of_lt_mul_leftₚ [PosMulMono α] (h : a < b * c) (hle : c ≤ d) (b0 : 0 ≤ b) :
    a < b * d :=
  h.trans_le (mul_le_mul_of_nonneg_left hle b0)
#align lt_mul_of_lt_mul_of_nonneg_left lt_mul_of_lt_mul_leftₚ

theorem mul_le_of_mul_le_rightₚ [MulPosMono α] (h : a * b ≤ c) (hle : d ≤ a) (b0 : 0 ≤ b) :
    d * b ≤ c :=
  (mul_le_mul_of_nonneg_right hle b0).trans h

theorem mul_lt_of_mul_lt_rightₚ [MulPosMono α] (h : a * b < c) (hle : d ≤ a) (b0 : 0 ≤ b) :
    d * b < c :=
  (mul_le_mul_of_nonneg_right hle b0).trans_lt h
#align mul_lt_of_mul_lt_of_nonneg_right mul_lt_of_mul_lt_rightₚ

theorem le_mul_of_le_mul_rightₚ [MulPosMono α] (h : a ≤ b * c) (hle : b ≤ d) (c0 : 0 ≤ c) :
    a ≤ d * c :=
  h.trans (mul_le_mul_of_nonneg_right hle c0)

theorem lt_mul_of_lt_mul_rightₚ [MulPosMono α] (h : a < b * c) (hle : b ≤ d) (c0 : 0 ≤ c) :
    a < d * c :=
  h.trans_le (mul_le_mul_of_nonneg_right hle c0)
#align lt_mul_of_lt_mul_of_nonneg_right lt_mul_of_lt_mul_rightₚ

alias mul_le_of_mul_le_of_nonneg_left := mul_le_of_mul_le_leftₚ
alias mul_lt_of_mul_lt_of_nonneg_left := mul_lt_of_mul_lt_leftₚ
alias le_mul_of_le_mul_of_nonneg_left := le_mul_of_le_mul_leftₚ
alias lt_mul_of_lt_mul_of_nonneg_left := lt_mul_of_lt_mul_leftₚ
alias mul_le_of_mul_le_of_nonneg_right := mul_le_of_mul_le_rightₚ
alias mul_lt_of_mul_lt_of_nonneg_right := mul_lt_of_mul_lt_rightₚ
alias le_mul_of_le_mul_of_nonneg_right := le_mul_of_le_mul_rightₚ
alias lt_mul_of_lt_mul_of_nonneg_right := lt_mul_of_lt_mul_rightₚ

end Preorder

section LinearOrder

variable [LinearOrder α]

-- see Note [lower instance priority]
instance (priority := 100) PosMulStrictMono.toPosMulReflectLE [PosMulStrictMono α] :
    PosMulReflectLE α :=
  ⟨(covariant_lt_iff_contravariant_le _ _ _).1 CovariantClass.elim⟩

-- see Note [lower instance priority]
instance (priority := 100) MulPosStrictMono.toMulPosReflectLE [MulPosStrictMono α] :
    MulPosReflectLE α :=
  ⟨(covariant_lt_iff_contravariant_le _ _ _).1 CovariantClass.elim⟩

theorem PosMulReflectLE.toPosMulStrictMono [PosMulReflectLE α] : PosMulStrictMono α :=
  ⟨(covariant_lt_iff_contravariant_le _ _ _).2 ContravariantClass.elim⟩
#align pos_mul_mono_rev.to_pos_mul_strict_mono PosMulReflectLE.toPosMulStrictMono

theorem MulPosReflectLE.toMulPosStrictMono [MulPosReflectLE α] : MulPosStrictMono α :=
  ⟨(covariant_lt_iff_contravariant_le _ _ _).2 ContravariantClass.elim⟩
#align mul_pos_mono_rev.to_mul_pos_strict_mono MulPosReflectLE.toMulPosStrictMono

theorem posMulStrictMono_iff_posMulReflectLE : PosMulStrictMono α ↔ PosMulReflectLE α :=
  ⟨@PosMulStrictMono.toPosMulReflectLE _ _ _ _, @PosMulReflectLE.toPosMulStrictMono _ _ _ _⟩
#align pos_mul_strict_mono_iff_pos_mul_mono_rev posMulStrictMono_iff_posMulReflectLE

theorem mulPosStrictMono_iff_mulPosReflectLE : MulPosStrictMono α ↔ MulPosReflectLE α :=
  ⟨@MulPosStrictMono.toMulPosReflectLE _ _ _ _, @MulPosReflectLE.toMulPosStrictMono _ _ _ _⟩
#align mul_pos_strict_mono_iff_mul_pos_mono_rev mulPosStrictMono_iff_mulPosReflectLE

theorem PosMulReflectLT.toPosMulMono [PosMulReflectLT α] : PosMulMono α :=
  ⟨(covariant_le_iff_contravariant_lt _ _ _).2 ContravariantClass.elim⟩
#align pos_mul_reflect_lt.to_pos_mul_mono PosMulReflectLT.toPosMulMono

theorem MulPosReflectLT.toMulPosMono [MulPosReflectLT α] : MulPosMono α :=
  ⟨(covariant_le_iff_contravariant_lt _ _ _).2 ContravariantClass.elim⟩
#align mul_pos_reflect_lt.to_mul_pos_mono MulPosReflectLT.toMulPosMono

theorem PosMulMono.toPosMulReflectLT [PosMulMono α] : PosMulReflectLT α :=
  ⟨(covariant_le_iff_contravariant_lt _ _ _).1 CovariantClass.elim⟩
#align pos_mul_mono.to_pos_mul_reflect_lt PosMulMono.toPosMulReflectLT

theorem MulPosMono.toMulPosReflectLT [MulPosMono α] : MulPosReflectLT α :=
  ⟨(covariant_le_iff_contravariant_lt _ _ _).1 CovariantClass.elim⟩
#align mul_pos_mono.to_mul_pos_reflect_lt MulPosMono.toMulPosReflectLT

/- TODO: Currently, only one in four of the above are made instances; we could consider making
  both directions of `covariant_le_iff_contravariant_lt` and `covariant_lt_iff_contravariant_le`
  instances, then all of the above become redundant instances, but there are performance issues. -/

theorem posMulMono_iff_posMulReflectLT : PosMulMono α ↔ PosMulReflectLT α :=
  ⟨@PosMulMono.toPosMulReflectLT _ _ _ _, @PosMulReflectLT.toPosMulMono _ _ _ _⟩
#align pos_mul_mono_iff_pos_mul_reflect_lt posMulMono_iff_posMulReflectLT

theorem mulPosMono_iff_mulPosReflectLT : MulPosMono α ↔ MulPosReflectLT α :=
  ⟨@MulPosMono.toMulPosReflectLT _ _ _ _, @MulPosReflectLT.toMulPosMono _ _ _ _⟩
#align mul_pos_mono_iff_mul_pos_reflect_lt mulPosMono_iff_mulPosReflectLT

end LinearOrder

end MulZero

section MulZeroClass

variable [MulZeroClass α]

section Preorder

variable [Preorder α]

/-- Assumes left covariance. -/
theorem Left.mul_pos [PosMulStrictMono α] (ha : 0 < a) (hb : 0 < b) : 0 < a * b := by
  simpa only [mul_zero] using mul_lt_mul_of_pos_left hb ha
#align left.mul_pos Left.mul_pos

alias mul_pos := Left.mul_pos
#align mul_pos mul_pos

theorem mul_neg_of_pos_of_neg [PosMulStrictMono α] (ha : 0 < a) (hb : b < 0) : a * b < 0 := by
  simpa only [mul_zero] using mul_lt_mul_of_pos_left hb ha
#align mul_neg_of_pos_of_neg mul_neg_of_pos_of_neg

@[simp]
theorem mul_pos_iff_of_pos_left [PosMulStrictMono α] [PosMulReflectLT α] (h : 0 < a) :
    0 < a * b ↔ 0 < b := by simpa using mul_lt_mul_left (b := 0) h
#align zero_lt_mul_left mul_pos_iff_of_pos_left

/-- Assumes right covariance. -/
theorem Right.mul_pos [MulPosStrictMono α] (ha : 0 < a) (hb : 0 < b) : 0 < a * b := by
  simpa only [zero_mul] using mul_lt_mul_of_pos_right ha hb
#align right.mul_pos Right.mul_pos

theorem mul_neg_of_neg_of_pos [MulPosStrictMono α] (ha : a < 0) (hb : 0 < b) : a * b < 0 := by
  simpa only [zero_mul] using mul_lt_mul_of_pos_right ha hb
#align mul_neg_of_neg_of_pos mul_neg_of_neg_of_pos

@[simp]
theorem mul_pos_iff_of_pos_right [MulPosStrictMono α] [MulPosReflectLT α] (h : 0 < b) :
    0 < a * b ↔ 0 < a := by simpa using mul_lt_mul_right (b := 0) h
#align zero_lt_mul_right mul_pos_iff_of_pos_right

/-- Assumes left covariance. -/
theorem Left.mul_nonneg [PosMulMono α] (ha : 0 ≤ a) (hb : 0 ≤ b) : 0 ≤ a * b := by
  simpa only [mul_zero] using mul_le_mul_of_nonneg_left hb ha
#align left.mul_nonneg Left.mul_nonneg

alias mul_nonneg := Left.mul_nonneg
#align mul_nonneg mul_nonneg

theorem mul_nonpos_of_nonneg_of_nonpos [PosMulMono α] (ha : 0 ≤ a) (hb : b ≤ 0) : a * b ≤ 0 := by
  simpa only [mul_zero] using mul_le_mul_of_nonneg_left hb ha
#align mul_nonpos_of_nonneg_of_nonpos mul_nonpos_of_nonneg_of_nonpos

/-- Assumes right covariance. -/
theorem Right.mul_nonneg [MulPosMono α] (ha : 0 ≤ a) (hb : 0 ≤ b) : 0 ≤ a * b := by
  simpa only [zero_mul] using mul_le_mul_of_nonneg_right ha hb
#align right.mul_nonneg Right.mul_nonneg

theorem mul_nonpos_of_nonpos_of_nonneg [MulPosMono α] (ha : a ≤ 0) (hb : 0 ≤ b) : a * b ≤ 0 := by
  simpa only [zero_mul] using mul_le_mul_of_nonneg_right ha hb
#align mul_nonpos_of_nonpos_of_nonneg mul_nonpos_of_nonpos_of_nonneg

theorem pos_of_mul_pos_right [PosMulReflectLT α] (h : 0 < a * b) (ha : 0 ≤ a) : 0 < b :=
  lt_of_mul_lt_mul_left ((mul_zero a).symm ▸ h : a * 0 < a * b) ha
#align pos_of_mul_pos_right pos_of_mul_pos_right

theorem pos_of_mul_pos_left [MulPosReflectLT α] (h : 0 < a * b) (hb : 0 ≤ b) : 0 < a :=
  lt_of_mul_lt_mul_right ((zero_mul b).symm ▸ h : 0 * b < a * b) hb
#align pos_of_mul_pos_left pos_of_mul_pos_left

theorem pos_iff_pos_of_mul_pos [PosMulReflectLT α] [MulPosReflectLT α] (hab : 0 < a * b) :
    0 < a ↔ 0 < b :=
  ⟨pos_of_mul_pos_right hab ∘ le_of_lt, pos_of_mul_pos_left hab ∘ le_of_lt⟩
#align pos_iff_pos_of_mul_pos pos_iff_pos_of_mul_pos

/-- Assumes left strict covariance. -/
theorem Left.mul_lt_mulₚ [PosMulStrictMono α] [MulPosMono α]
    (h₁ : a < b) (h₂ : c < d) (a0 : 0 ≤ a) (c0 : 0 ≤ c) : a * c < b * d :=
  mul_lt_mul_of_le_of_ltₚ' h₁.le h₂ c0 (a0.trans_lt h₁)

/-- Assumes right strict covariance. -/
theorem Right.mul_lt_mulₚ [PosMulMono α] [MulPosStrictMono α]
    (h₁ : a < b) (h₂ : c < d) (a0 : 0 ≤ a) (c0 : 0 ≤ c) : a * c < b * d :=
  mul_lt_mul_of_lt_of_leₚ h₁ h₂.le a0 (c0.trans_lt h₂)

alias mul_lt_mulₚ := Left.mul_lt_mulₚ
alias mul_lt_mul'' := Left.mul_lt_mulₚ -- this name was in `Algebra.Order.Ring.Defs`

theorem mul_self_le_mul_self [PosMulMono α] [MulPosMono α] (ha : 0 ≤ a) (hab : a ≤ b) :
    a * a ≤ b * b :=
  mul_le_mul hab hab ha <| ha.trans hab
#align mul_self_le_mul_self mul_self_le_mul_self

end Preorder

section PartialOrder

variable [PartialOrder α]

theorem posMulMono_iff_covariant_pos :
    PosMulMono α ↔ CovariantClass α>0 α (fun x y => x * y) (· ≤ ·) :=
  ⟨@PosMulMono.to_covariantClass_pos_mul_le _ _ _ _, fun h =>
    ⟨fun a b c h => by
      obtain ha | ha := a.prop.eq_or_lt
      · simp [← ha]
      · exact @CovariantClass.elim α>0 α (fun x y => x * y) (· ≤ ·) _ ⟨_, ha⟩ _ _ h ⟩⟩
#align pos_mul_mono_iff_covariant_pos posMulMono_iff_covariant_pos

theorem mulPosMono_iff_covariant_pos :
    MulPosMono α ↔ CovariantClass α>0 α (fun x y => y * x) (· ≤ ·) :=
  ⟨@MulPosMono.to_covariantClass_pos_mul_le _ _ _ _, fun h =>
    ⟨fun a b c h => by
      obtain ha | ha := a.prop.eq_or_lt
      · simp [← ha]
      · exact @CovariantClass.elim α>0 α (fun x y => y * x) (· ≤ ·) _ ⟨_, ha⟩ _ _ h ⟩⟩
#align mul_pos_mono_iff_covariant_pos mulPosMono_iff_covariant_pos

theorem posMulReflectLT_iff_contravariant_pos :
    PosMulReflectLT α ↔ ContravariantClass α>0 α (fun x y => x * y) (· < ·) :=
  ⟨@PosMulReflectLT.to_contravariantClass_pos_mul_lt _ _ _ _, fun h =>
    ⟨fun a b c h => by
      obtain ha | ha := a.prop.eq_or_lt
      · simp [← ha] at h
      · exact @ContravariantClass.elim α>0 α (fun x y => x * y) (· < ·) _ ⟨_, ha⟩ _ _ h ⟩⟩
#align pos_mul_reflect_lt_iff_contravariant_pos posMulReflectLT_iff_contravariant_pos

theorem mulPosReflectLT_iff_contravariant_pos :
    MulPosReflectLT α ↔ ContravariantClass α>0 α (fun x y => y * x) (· < ·) :=
  ⟨@MulPosReflectLT.to_contravariantClass_pos_mul_lt _ _ _ _, fun h =>
    ⟨fun a b c h => by
      obtain ha | ha := a.prop.eq_or_lt
      · simp [← ha] at h
      · exact @ContravariantClass.elim α>0 α (fun x y => y * x) (· < ·) _ ⟨_, ha⟩ _ _ h ⟩⟩
#align mul_pos_reflect_lt_iff_contravariant_pos mulPosReflectLT_iff_contravariant_pos

-- Porting note: mathlib3 proofs would look like `StrictMono.monotone <| @CovariantClass.elim ..`
-- but implicit argument handling causes that to break
-- see Note [lower instance priority]
instance (priority := 100) PosMulStrictMono.toPosMulMono [PosMulStrictMono α] : PosMulMono α :=
  posMulMono_iff_covariant_pos.2 (covariantClass_le_of_lt _ _ _)
#align pos_mul_strict_mono.to_pos_mul_mono PosMulStrictMono.toPosMulMono

-- Porting note: mathlib3 proofs would look like `StrictMono.monotone <| @CovariantClass.elim ..`
-- but implicit argument handling causes that to break
-- see Note [lower instance priority]
instance (priority := 100) MulPosStrictMono.toMulPosMono [MulPosStrictMono α] : MulPosMono α :=
  mulPosMono_iff_covariant_pos.2 (covariantClass_le_of_lt _ _ _)
#align mul_pos_strict_mono.to_mul_pos_mono MulPosStrictMono.toMulPosMono

-- see Note [lower instance priority]
instance (priority := 100) PosMulReflectLE.toPosMulReflectLT [PosMulReflectLE α] :
    PosMulReflectLT α :=
  posMulReflectLT_iff_contravariant_pos.2
    ⟨fun a b c h =>
      (le_of_mul_le_mul_of_pos_left h.le a.2).lt_of_ne <| by
        rintro rfl
        simp at h⟩
#align pos_mul_mono_rev.to_pos_mul_reflect_lt PosMulReflectLE.toPosMulReflectLT

-- see Note [lower instance priority]
instance (priority := 100) MulPosReflectLE.toMulPosReflectLT [MulPosReflectLE α] :
    MulPosReflectLT α :=
  mulPosReflectLT_iff_contravariant_pos.2
    ⟨fun a b c h =>
      (le_of_mul_le_mul_of_pos_right h.le a.2).lt_of_ne <| by
        rintro rfl
        simp at h⟩
#align mul_pos_mono_rev.to_mul_pos_reflect_lt MulPosReflectLE.toMulPosReflectLT

theorem mul_left_cancel_iff_of_pos [PosMulReflectLE α] (a0 : 0 < a) : a * b = a * c ↔ b = c :=
  ⟨fun h => (le_of_mul_le_mul_of_pos_left h.le a0).antisymm <|
    le_of_mul_le_mul_of_pos_left h.ge a0, congr_arg _⟩
#align mul_left_cancel_iff_of_pos mul_left_cancel_iff_of_pos

theorem mul_right_cancel_iff_of_pos [MulPosReflectLE α] (b0 : 0 < b) : a * b = c * b ↔ a = c :=
  ⟨fun h => (le_of_mul_le_mul_of_pos_right h.le b0).antisymm <|
    le_of_mul_le_mul_of_pos_right h.ge b0, congr_arg (· * b)⟩
#align mul_right_cancel_iff_of_pos mul_right_cancel_iff_of_pos

theorem mul_eq_mul_iff_eq_and_eq_of_pos [PosMulStrictMono α] [MulPosStrictMono α]
    (hab : a ≤ b) (hcd : c ≤ d) (a0 : 0 < a) (d0 : 0 < d) :
    a * c = b * d ↔ a = b ∧ c = d := by
  refine' ⟨fun h ↦ _, by rintro ⟨rfl, rfl⟩; rfl⟩
  simp only [eq_iff_le_not_lt, hab, hcd, true_and]
  refine' ⟨fun hab ↦ h.not_lt _, fun hcd ↦ h.not_lt _⟩
  · exact (mul_le_mul_of_nonneg_left hcd a0.le).trans_lt (mul_lt_mul_of_pos_right hab d0)
  · exact (mul_lt_mul_of_pos_left hcd a0).trans_le (mul_le_mul_of_nonneg_right hab d0.le)
#align mul_eq_mul_iff_eq_and_eq_of_pos mul_eq_mul_iff_eq_and_eq_of_pos

theorem mul_eq_mul_iff_eq_and_eq_of_pos' [PosMulStrictMono α] [MulPosStrictMono α]
    (hab : a ≤ b) (hcd : c ≤ d) (b0 : 0 < b) (c0 : 0 < c) :
    a * c = b * d ↔ a = b ∧ c = d := by
  refine' ⟨fun h ↦ _, by rintro ⟨rfl, rfl⟩; rfl⟩
  simp only [eq_iff_le_not_lt, hab, hcd, true_and]
  refine' ⟨fun hab ↦ h.not_lt _, fun hcd ↦ h.not_lt _⟩
  · exact (mul_lt_mul_of_pos_right hab c0).trans_le (mul_le_mul_of_nonneg_left hcd b0.le)
  · exact (mul_le_mul_of_nonneg_right hab c0.le).trans_lt (mul_lt_mul_of_pos_left hcd b0)
#align mul_eq_mul_iff_eq_and_eq_of_pos' mul_eq_mul_iff_eq_and_eq_of_pos'

end PartialOrder

section LinearOrder

variable [LinearOrder α]

theorem pos_and_pos_or_neg_and_neg_of_mul_pos [PosMulMono α] [MulPosMono α] (hab : 0 < a * b) :
    0 < a ∧ 0 < b ∨ a < 0 ∧ b < 0 := by
  rcases lt_trichotomy a 0 with (ha | rfl | ha)
  · refine' Or.inr ⟨ha, lt_imp_lt_of_le_imp_le (fun hb => _) hab⟩
    exact mul_nonpos_of_nonpos_of_nonneg ha.le hb
  · rw [zero_mul] at hab
    exact hab.false.elim
  · refine' Or.inl ⟨ha, lt_imp_lt_of_le_imp_le (fun hb => _) hab⟩
    exact mul_nonpos_of_nonneg_of_nonpos ha.le hb
#align pos_and_pos_or_neg_and_neg_of_mul_pos pos_and_pos_or_neg_and_neg_of_mul_pos


theorem neg_of_mul_pos_right [PosMulMono α] [MulPosMono α] (h : 0 < a * b) (ha : a ≤ 0) : b < 0 :=
  ((pos_and_pos_or_neg_and_neg_of_mul_pos h).resolve_left fun h => h.1.not_le ha).2
#align neg_of_mul_pos_right neg_of_mul_pos_right

theorem neg_of_mul_pos_left [PosMulMono α] [MulPosMono α] (h : 0 < a * b) (ha : b ≤ 0) : a < 0 :=
  ((pos_and_pos_or_neg_and_neg_of_mul_pos h).resolve_left fun h => h.2.not_le ha).1
#align neg_of_mul_pos_left neg_of_mul_pos_left

theorem neg_iff_neg_of_mul_pos [PosMulMono α] [MulPosMono α] (hab : 0 < a * b) : a < 0 ↔ b < 0 :=
  ⟨neg_of_mul_pos_right hab ∘ le_of_lt, neg_of_mul_pos_left hab ∘ le_of_lt⟩
#align neg_iff_neg_of_mul_pos neg_iff_neg_of_mul_pos

theorem Left.neg_of_mul_neg_right [PosMulMono α] (h : a * b < 0) (a0 : 0 ≤ a) : b < 0 :=
  lt_of_not_ge fun b0 : b ≥ 0 => (Left.mul_nonneg a0 b0).not_lt h
#align left.neg_of_mul_neg_left Left.neg_of_mul_neg_right

alias neg_of_mul_neg_right := Left.neg_of_mul_neg_right

theorem Right.neg_of_mul_neg_right [MulPosMono α] (h : a * b < 0) (a0 : 0 ≤ a) : b < 0 :=
  lt_of_not_ge fun b0 : b ≥ 0 => (Right.mul_nonneg a0 b0).not_lt h
#align right.neg_of_mul_neg_left Right.neg_of_mul_neg_right

theorem Left.neg_of_mul_neg_left [PosMulMono α] (h : a * b < 0) (b0 : 0 ≤ b) : a < 0 :=
  lt_of_not_ge fun a0 : a ≥ 0 => (Left.mul_nonneg a0 b0).not_lt h
#align left.neg_of_mul_neg_right Left.neg_of_mul_neg_left

alias neg_of_mul_neg_left := Left.neg_of_mul_neg_left

theorem Right.neg_of_mul_neg_left [MulPosMono α] (h : a * b < 0) (b0 : 0 ≤ b) : a < 0 :=
  lt_of_not_ge fun a0 : a ≥ 0 => (Right.mul_nonneg a0 b0).not_lt h
#align right.neg_of_mul_neg_right Right.neg_of_mul_neg_left

end LinearOrder

end MulZeroClass

section MulOneClass

variable [MulOneClass α] [Zero α]

section Preorder

variable [Preorder α]

/-! Lemmas of the form `a ≤ a * b ↔ 1 ≤ b` and `a * b ≤ a ↔ b ≤ 1`,
which assume left covariance. -/


@[simp]
lemma le_mul_iff_one_le_right [PosMulMono α] [PosMulReflectLE α] (a0 : 0 < a) : a ≤ a * b ↔ 1 ≤ b :=
  Iff.trans (by rw [mul_one]) (mul_le_mul_left a0)
#align le_mul_iff_one_le_right le_mul_iff_one_le_right

@[simp]
theorem lt_mul_iff_one_lt_right [PosMulStrictMono α] [PosMulReflectLT α] (a0 : 0 < a) :
    a < a * b ↔ 1 < b :=
  Iff.trans (by rw [mul_one]) (mul_lt_mul_left a0)
#align lt_mul_iff_one_lt_right lt_mul_iff_one_lt_right

@[simp]
lemma mul_le_iff_le_one_right [PosMulMono α] [PosMulReflectLE α] (a0 : 0 < a) : a * b ≤ a ↔ b ≤ 1 :=
  Iff.trans (by rw [mul_one]) (mul_le_mul_left a0)
#align mul_le_iff_le_one_right mul_le_iff_le_one_right

@[simp]
theorem mul_lt_iff_lt_one_right [PosMulStrictMono α] [PosMulReflectLT α] (a0 : 0 < a) :
    a * b < a ↔ b < 1 :=
  Iff.trans (by rw [mul_one]) (mul_lt_mul_left a0)
#align mul_lt_iff_lt_one_right mul_lt_iff_lt_one_right

/-! Lemmas of the form `a ≤ b * a ↔ 1 ≤ b` and `a * b ≤ b ↔ a ≤ 1`,
which assume right covariance. -/


@[simp]
lemma le_mul_iff_one_le_left [MulPosMono α] [MulPosReflectLE α] (a0 : 0 < a) : a ≤ b * a ↔ 1 ≤ b :=
  Iff.trans (by rw [one_mul]) (mul_le_mul_right a0)
#align le_mul_iff_one_le_left le_mul_iff_one_le_left

@[simp]
theorem lt_mul_iff_one_lt_left [MulPosStrictMono α] [MulPosReflectLT α] (a0 : 0 < a) :
    a < b * a ↔ 1 < b :=
  Iff.trans (by rw [one_mul]) (mul_lt_mul_right a0)
#align lt_mul_iff_one_lt_left lt_mul_iff_one_lt_left

@[simp]
lemma mul_le_iff_le_one_left [MulPosMono α] [MulPosReflectLE α] (b0 : 0 < b) : a * b ≤ b ↔ a ≤ 1 :=
  Iff.trans (by rw [one_mul]) (mul_le_mul_right b0)
#align mul_le_iff_le_one_left mul_le_iff_le_one_left

@[simp]
theorem mul_lt_iff_lt_one_left [MulPosStrictMono α] [MulPosReflectLT α] (b0 : 0 < b) :
    a * b < b ↔ a < 1 :=
  Iff.trans (by rw [one_mul]) (mul_lt_mul_right b0)
#align mul_lt_iff_lt_one_left mul_lt_iff_lt_one_left

/-! Lemmas of the form `1 ≤ b → a ≤ a * b`.

Variants with `< 0` and `≤ 0` instead of `0 <` and `0 ≤` appear in `Mathlib/Algebra/Order/Ring/Defs`
(which imports this file) as they need additional results which are not yet available here. -/


theorem mul_le_of_le_one_left [MulPosMono α] (hb : 0 ≤ b) (h : a ≤ 1) : a * b ≤ b := by
  simpa only [one_mul] using mul_le_mul_of_nonneg_right h hb
#align mul_le_of_le_one_left mul_le_of_le_one_left

theorem le_mul_of_one_le_left [MulPosMono α] (hb : 0 ≤ b) (h : 1 ≤ a) : b ≤ a * b := by
  simpa only [one_mul] using mul_le_mul_of_nonneg_right h hb
#align le_mul_of_one_le_left le_mul_of_one_le_left

theorem mul_le_of_le_one_right [PosMulMono α] (ha : 0 ≤ a) (h : b ≤ 1) : a * b ≤ a := by
  simpa only [mul_one] using mul_le_mul_of_nonneg_left h ha
#align mul_le_of_le_one_right mul_le_of_le_one_right

theorem le_mul_of_one_le_right [PosMulMono α] (ha : 0 ≤ a) (h : 1 ≤ b) : a ≤ a * b := by
  simpa only [mul_one] using mul_le_mul_of_nonneg_left h ha
#align le_mul_of_one_le_right le_mul_of_one_le_right

theorem mul_lt_of_lt_one_left [MulPosStrictMono α] (hb : 0 < b) (h : a < 1) : a * b < b := by
  simpa only [one_mul] using mul_lt_mul_of_pos_right h hb
#align mul_lt_of_lt_one_left mul_lt_of_lt_one_left

theorem lt_mul_of_one_lt_left [MulPosStrictMono α] (hb : 0 < b) (h : 1 < a) : b < a * b := by
  simpa only [one_mul] using mul_lt_mul_of_pos_right h hb
#align lt_mul_of_one_lt_left lt_mul_of_one_lt_left

theorem mul_lt_of_lt_one_right [PosMulStrictMono α] (ha : 0 < a) (h : b < 1) : a * b < a := by
  simpa only [mul_one] using mul_lt_mul_of_pos_left h ha
#align mul_lt_of_lt_one_right mul_lt_of_lt_one_right

theorem lt_mul_of_one_lt_right [PosMulStrictMono α] (ha : 0 < a) (h : 1 < b) : a < a * b := by
  simpa only [mul_one] using mul_lt_mul_of_pos_left h ha
#align lt_mul_of_one_lt_right lt_mul_of_one_lt_right

/-! Lemmas of the form `b ≤ c → a ≤ 1 → b * a ≤ c`. -/


/- Yaël: What's the point of these lemmas? They just chain an existing lemma with an assumption in
all possible ways, thereby artificially inflating the API and making the truly relevant lemmas hard
to find -/
theorem mul_le_of_le_of_le_one_of_nonneg [PosMulMono α] (h : b ≤ c) (ha : a ≤ 1) (hb : 0 ≤ b) :
    b * a ≤ c :=
  (mul_le_of_le_one_right hb ha).trans h
#align mul_le_of_le_of_le_one_of_nonneg mul_le_of_le_of_le_one_of_nonneg

theorem mul_lt_of_le_of_lt_one_of_pos [PosMulStrictMono α] (bc : b ≤ c) (ha : a < 1) (b0 : 0 < b) :
    b * a < c :=
  (mul_lt_of_lt_one_right b0 ha).trans_le bc
#align mul_lt_of_le_of_lt_one_of_pos mul_lt_of_le_of_lt_one_of_pos

theorem mul_lt_of_lt_of_le_one_of_nonneg [PosMulMono α] (h : b < c) (ha : a ≤ 1) (hb : 0 ≤ b) :
    b * a < c :=
  (mul_le_of_le_one_right hb ha).trans_lt h
#align mul_lt_of_lt_of_le_one_of_nonneg mul_lt_of_lt_of_le_one_of_nonneg

/-- Assumes left covariance. -/
theorem Left.mul_le_one_of_le_of_le [PosMulMono α] (ha : a ≤ 1) (hb : b ≤ 1) (a0 : 0 ≤ a) :
    a * b ≤ 1 :=
  mul_le_of_le_of_le_one_of_nonneg ha hb a0
#align left.mul_le_one_of_le_of_le Left.mul_le_one_of_le_of_le

/-- Assumes left covariance. -/
theorem Left.mul_lt_of_le_of_lt_one_of_pos [PosMulStrictMono α] (ha : a ≤ 1) (hb : b < 1)
    (a0 : 0 < a) : a * b < 1 :=
  _root_.mul_lt_of_le_of_lt_one_of_pos ha hb a0
#align left.mul_lt_of_le_of_lt_one_of_pos Left.mul_lt_of_le_of_lt_one_of_pos

/-- Assumes left covariance. -/
theorem Left.mul_lt_of_lt_of_le_one_of_nonneg [PosMulMono α] (ha : a < 1) (hb : b ≤ 1)
    (a0 : 0 ≤ a) : a * b < 1 :=
  _root_.mul_lt_of_lt_of_le_one_of_nonneg ha hb a0
#align left.mul_lt_of_lt_of_le_one_of_nonneg Left.mul_lt_of_lt_of_le_one_of_nonneg

theorem mul_le_of_le_of_le_one' [PosMulMono α] [MulPosMono α] (bc : b ≤ c) (ha : a ≤ 1) (a0 : 0 ≤ a)
    (c0 : 0 ≤ c) : b * a ≤ c :=
  (mul_le_mul_of_nonneg_right bc a0).trans <| mul_le_of_le_one_right c0 ha
#align mul_le_of_le_of_le_one' mul_le_of_le_of_le_one'

theorem mul_lt_of_lt_of_le_one' [PosMulMono α] [MulPosStrictMono α] (bc : b < c) (ha : a ≤ 1)
    (a0 : 0 < a) (c0 : 0 ≤ c) : b * a < c :=
  (mul_lt_mul_of_pos_right bc a0).trans_le <| mul_le_of_le_one_right c0 ha
#align mul_lt_of_lt_of_le_one' mul_lt_of_lt_of_le_one'

theorem mul_lt_of_le_of_lt_one' [PosMulStrictMono α] [MulPosMono α] (bc : b ≤ c) (ha : a < 1)
    (a0 : 0 ≤ a) (c0 : 0 < c) : b * a < c :=
  (mul_le_mul_of_nonneg_right bc a0).trans_lt <| mul_lt_of_lt_one_right c0 ha
#align mul_lt_of_le_of_lt_one' mul_lt_of_le_of_lt_one'

theorem mul_lt_of_lt_of_lt_one_of_pos [PosMulMono α] [MulPosStrictMono α] (bc : b < c) (ha : a ≤ 1)
    (a0 : 0 < a) (c0 : 0 ≤ c) : b * a < c :=
  (mul_lt_mul_of_pos_right bc a0).trans_le <| mul_le_of_le_one_right c0 ha
#align mul_lt_of_lt_of_lt_one_of_pos mul_lt_of_lt_of_lt_one_of_pos

/-! Lemmas of the form `b ≤ c → 1 ≤ a → b ≤ c * a`. -/


theorem le_mul_of_le_of_one_le_of_nonneg [PosMulMono α] (h : b ≤ c) (ha : 1 ≤ a) (hc : 0 ≤ c) :
    b ≤ c * a :=
  h.trans <| le_mul_of_one_le_right hc ha
#align le_mul_of_le_of_one_le_of_nonneg le_mul_of_le_of_one_le_of_nonneg

theorem lt_mul_of_le_of_one_lt_of_pos [PosMulStrictMono α] (bc : b ≤ c) (ha : 1 < a) (c0 : 0 < c) :
    b < c * a :=
  bc.trans_lt <| lt_mul_of_one_lt_right c0 ha
#align lt_mul_of_le_of_one_lt_of_pos lt_mul_of_le_of_one_lt_of_pos

theorem lt_mul_of_lt_of_one_le_of_nonneg [PosMulMono α] (h : b < c) (ha : 1 ≤ a) (hc : 0 ≤ c) :
    b < c * a :=
  h.trans_le <| le_mul_of_one_le_right hc ha
#align lt_mul_of_lt_of_one_le_of_nonneg lt_mul_of_lt_of_one_le_of_nonneg

/-- Assumes left covariance. -/
theorem Left.one_le_mul_of_le_of_le [PosMulMono α] (ha : 1 ≤ a) (hb : 1 ≤ b) (a0 : 0 ≤ a) :
    1 ≤ a * b :=
  le_mul_of_le_of_one_le_of_nonneg ha hb a0
#align left.one_le_mul_of_le_of_le Left.one_le_mul_of_le_of_le

/-- Assumes left covariance. -/
theorem Left.one_lt_mul_of_le_of_lt_of_pos [PosMulStrictMono α] (ha : 1 ≤ a) (hb : 1 < b)
    (a0 : 0 < a) : 1 < a * b :=
  lt_mul_of_le_of_one_lt_of_pos ha hb a0
#align left.one_lt_mul_of_le_of_lt_of_pos Left.one_lt_mul_of_le_of_lt_of_pos

/-- Assumes left covariance. -/
theorem Left.lt_mul_of_lt_of_one_le_of_nonneg [PosMulMono α] (ha : 1 < a) (hb : 1 ≤ b)
    (a0 : 0 ≤ a) : 1 < a * b :=
  _root_.lt_mul_of_lt_of_one_le_of_nonneg ha hb a0
#align left.lt_mul_of_lt_of_one_le_of_nonneg Left.lt_mul_of_lt_of_one_le_of_nonneg

theorem le_mul_of_le_of_one_le' [PosMulMono α] [MulPosMono α] (bc : b ≤ c) (ha : 1 ≤ a)
    (a0 : 0 ≤ a) (b0 : 0 ≤ b) : b ≤ c * a :=
  (le_mul_of_one_le_right b0 ha).trans <| mul_le_mul_of_nonneg_right bc a0
#align le_mul_of_le_of_one_le' le_mul_of_le_of_one_le'

theorem lt_mul_of_le_of_one_lt' [PosMulStrictMono α] [MulPosMono α] (bc : b ≤ c) (ha : 1 < a)
    (a0 : 0 ≤ a) (b0 : 0 < b) : b < c * a :=
  (lt_mul_of_one_lt_right b0 ha).trans_le <| mul_le_mul_of_nonneg_right bc a0
#align lt_mul_of_le_of_one_lt' lt_mul_of_le_of_one_lt'

theorem lt_mul_of_lt_of_one_le' [PosMulMono α] [MulPosStrictMono α] (bc : b < c) (ha : 1 ≤ a)
    (a0 : 0 < a) (b0 : 0 ≤ b) : b < c * a :=
  (le_mul_of_one_le_right b0 ha).trans_lt <| mul_lt_mul_of_pos_right bc a0
#align lt_mul_of_lt_of_one_le' lt_mul_of_lt_of_one_le'

theorem lt_mul_of_lt_of_one_lt_of_pos [PosMulStrictMono α] [MulPosStrictMono α] (bc : b < c)
    (ha : 1 < a) (a0 : 0 < a) (b0 : 0 < b) : b < c * a :=
  (lt_mul_of_one_lt_right b0 ha).trans <| mul_lt_mul_of_pos_right bc a0
#align lt_mul_of_lt_of_one_lt_of_pos lt_mul_of_lt_of_one_lt_of_pos

/-! Lemmas of the form `a ≤ 1 → b ≤ c → a * b ≤ c`. -/


theorem mul_le_of_le_one_of_le_of_nonneg [MulPosMono α] (ha : a ≤ 1) (h : b ≤ c) (hb : 0 ≤ b) :
    a * b ≤ c :=
  (mul_le_of_le_one_left hb ha).trans h
#align mul_le_of_le_one_of_le_of_nonneg mul_le_of_le_one_of_le_of_nonneg

theorem mul_lt_of_lt_one_of_le_of_pos [MulPosStrictMono α] (ha : a < 1) (h : b ≤ c) (hb : 0 < b) :
    a * b < c :=
  (mul_lt_of_lt_one_left hb ha).trans_le h
#align mul_lt_of_lt_one_of_le_of_pos mul_lt_of_lt_one_of_le_of_pos

theorem mul_lt_of_le_one_of_lt_of_nonneg [MulPosMono α] (ha : a ≤ 1) (h : b < c) (hb : 0 ≤ b) :
    a * b < c :=
  (mul_le_of_le_one_left hb ha).trans_lt h
#align mul_lt_of_le_one_of_lt_of_nonneg mul_lt_of_le_one_of_lt_of_nonneg

/-- Assumes right covariance. -/
theorem Right.mul_lt_one_of_lt_of_le_of_pos [MulPosStrictMono α] (ha : a < 1) (hb : b ≤ 1)
    (b0 : 0 < b) : a * b < 1 :=
  mul_lt_of_lt_one_of_le_of_pos ha hb b0
#align right.mul_lt_one_of_lt_of_le_of_pos Right.mul_lt_one_of_lt_of_le_of_pos

/-- Assumes right covariance. -/
theorem Right.mul_lt_one_of_le_of_lt_of_nonneg [MulPosMono α] (ha : a ≤ 1) (hb : b < 1)
    (b0 : 0 ≤ b) : a * b < 1 :=
  mul_lt_of_le_one_of_lt_of_nonneg ha hb b0
#align right.mul_lt_one_of_le_of_lt_of_nonneg Right.mul_lt_one_of_le_of_lt_of_nonneg

theorem mul_lt_of_lt_one_of_lt_of_pos [PosMulStrictMono α] [MulPosStrictMono α] (ha : a < 1)
    (bc : b < c) (a0 : 0 < a) (c0 : 0 < c) : a * b < c :=
  (mul_lt_mul_of_pos_left bc a0).trans <| mul_lt_of_lt_one_left c0 ha
#align mul_lt_of_lt_one_of_lt_of_pos mul_lt_of_lt_one_of_lt_of_pos

/-- Assumes right covariance. -/
theorem Right.mul_le_one_of_le_of_le [MulPosMono α] (ha : a ≤ 1) (hb : b ≤ 1) (b0 : 0 ≤ b) :
    a * b ≤ 1 :=
  mul_le_of_le_one_of_le_of_nonneg ha hb b0
#align right.mul_le_one_of_le_of_le Right.mul_le_one_of_le_of_le

theorem mul_le_of_le_one_of_le' [PosMulMono α] [MulPosMono α] (ha : a ≤ 1) (bc : b ≤ c) (a0 : 0 ≤ a)
    (c0 : 0 ≤ c) : a * b ≤ c :=
  (mul_le_mul_of_nonneg_left bc a0).trans <| mul_le_of_le_one_left c0 ha
#align mul_le_of_le_one_of_le' mul_le_of_le_one_of_le'

theorem mul_lt_of_lt_one_of_le' [PosMulMono α] [MulPosStrictMono α] (ha : a < 1) (bc : b ≤ c)
    (a0 : 0 ≤ a) (c0 : 0 < c) : a * b < c :=
  (mul_le_mul_of_nonneg_left bc a0).trans_lt <| mul_lt_of_lt_one_left c0 ha
#align mul_lt_of_lt_one_of_le' mul_lt_of_lt_one_of_le'

theorem mul_lt_of_le_one_of_lt' [PosMulStrictMono α] [MulPosMono α] (ha : a ≤ 1) (bc : b < c)
    (a0 : 0 < a) (c0 : 0 ≤ c) : a * b < c :=
  (mul_lt_mul_of_pos_left bc a0).trans_le <| mul_le_of_le_one_left c0 ha
#align mul_lt_of_le_one_of_lt' mul_lt_of_le_one_of_lt'

/-! Lemmas of the form `1 ≤ a → b ≤ c → b ≤ a * c`. -/


theorem lt_mul_of_one_lt_of_le_of_pos [MulPosStrictMono α] (ha : 1 < a) (h : b ≤ c) (hc : 0 < c) :
    b < a * c :=
  h.trans_lt <| lt_mul_of_one_lt_left hc ha
#align lt_mul_of_one_lt_of_le_of_pos lt_mul_of_one_lt_of_le_of_pos

theorem lt_mul_of_one_le_of_lt_of_nonneg [MulPosMono α] (ha : 1 ≤ a) (h : b < c) (hc : 0 ≤ c) :
    b < a * c :=
  h.trans_le <| le_mul_of_one_le_left hc ha
#align lt_mul_of_one_le_of_lt_of_nonneg lt_mul_of_one_le_of_lt_of_nonneg

theorem lt_mul_of_one_lt_of_lt_of_pos [MulPosStrictMono α] (ha : 1 < a) (h : b < c) (hc : 0 < c) :
    b < a * c :=
  h.trans <| lt_mul_of_one_lt_left hc ha
#align lt_mul_of_one_lt_of_lt_of_pos lt_mul_of_one_lt_of_lt_of_pos

/-- Assumes right covariance. -/
theorem Right.one_lt_mul_of_lt_of_le_of_pos [MulPosStrictMono α] (ha : 1 < a) (hb : 1 ≤ b)
    (b0 : 0 < b) : 1 < a * b :=
  lt_mul_of_one_lt_of_le_of_pos ha hb b0
#align right.one_lt_mul_of_lt_of_le_of_pos Right.one_lt_mul_of_lt_of_le_of_pos

/-- Assumes right covariance. -/
theorem Right.one_lt_mul_of_le_of_lt_of_nonneg [MulPosMono α] (ha : 1 ≤ a) (hb : 1 < b)
    (b0 : 0 ≤ b) : 1 < a * b :=
  lt_mul_of_one_le_of_lt_of_nonneg ha hb b0
#align right.one_lt_mul_of_le_of_lt_of_nonneg Right.one_lt_mul_of_le_of_lt_of_nonneg

/-- Assumes right covariance. -/
theorem Right.one_lt_mul_of_lt_of_lt [MulPosStrictMono α] (ha : 1 < a) (hb : 1 < b) (b0 : 0 < b) :
    1 < a * b :=
  lt_mul_of_one_lt_of_lt_of_pos ha hb b0
#align right.one_lt_mul_of_lt_of_lt Right.one_lt_mul_of_lt_of_lt

theorem lt_mul_of_one_lt_of_lt_of_nonneg [MulPosMono α] (ha : 1 ≤ a) (h : b < c) (hc : 0 ≤ c) :
    b < a * c :=
  h.trans_le <| le_mul_of_one_le_left hc ha
#align lt_mul_of_one_lt_of_lt_of_nonneg lt_mul_of_one_lt_of_lt_of_nonneg

theorem lt_of_mul_lt_of_one_le_of_nonneg_left [PosMulMono α] (h : a * b < c) (hle : 1 ≤ b)
    (ha : 0 ≤ a) : a < c :=
  (le_mul_of_one_le_right ha hle).trans_lt h
#align lt_of_mul_lt_of_one_le_of_nonneg_left lt_of_mul_lt_of_one_le_of_nonneg_left

theorem lt_of_lt_mul_of_le_one_of_nonneg_left [PosMulMono α] (h : a < b * c) (hc : c ≤ 1)
    (hb : 0 ≤ b) : a < b :=
  h.trans_le <| mul_le_of_le_one_right hb hc
#align lt_of_lt_mul_of_le_one_of_nonneg_left lt_of_lt_mul_of_le_one_of_nonneg_left

theorem lt_of_lt_mul_of_le_one_of_nonneg_right [MulPosMono α] (h : a < b * c) (hb : b ≤ 1)
    (hc : 0 ≤ c) : a < c :=
  h.trans_le <| mul_le_of_le_one_left hc hb
#align lt_of_lt_mul_of_le_one_of_nonneg_right lt_of_lt_mul_of_le_one_of_nonneg_right

theorem le_mul_of_one_le_of_le_of_nonneg [MulPosMono α] (ha : 1 ≤ a) (bc : b ≤ c) (c0 : 0 ≤ c) :
    b ≤ a * c :=
  bc.trans <| le_mul_of_one_le_left c0 ha
#align le_mul_of_one_le_of_le_of_nonneg le_mul_of_one_le_of_le_of_nonneg

/-- Assumes right covariance. -/
theorem Right.one_le_mul_of_le_of_le [MulPosMono α] (ha : 1 ≤ a) (hb : 1 ≤ b) (b0 : 0 ≤ b) :
    1 ≤ a * b :=
  le_mul_of_one_le_of_le_of_nonneg ha hb b0
#align right.one_le_mul_of_le_of_le Right.one_le_mul_of_le_of_le

theorem le_of_mul_le_of_one_le_of_nonneg_left [PosMulMono α] (h : a * b ≤ c) (hb : 1 ≤ b)
    (ha : 0 ≤ a) : a ≤ c :=
  (le_mul_of_one_le_right ha hb).trans h
#align le_of_mul_le_of_one_le_of_nonneg_left le_of_mul_le_of_one_le_of_nonneg_left

theorem le_of_le_mul_of_le_one_of_nonneg_left [PosMulMono α] (h : a ≤ b * c) (hc : c ≤ 1)
    (hb : 0 ≤ b) : a ≤ b :=
  h.trans <| mul_le_of_le_one_right hb hc
#align le_of_le_mul_of_le_one_of_nonneg_left le_of_le_mul_of_le_one_of_nonneg_left

theorem le_of_mul_le_of_one_le_nonneg_right [MulPosMono α] (h : a * b ≤ c) (ha : 1 ≤ a)
    (hb : 0 ≤ b) : b ≤ c :=
  (le_mul_of_one_le_left hb ha).trans h
#align le_of_mul_le_of_one_le_nonneg_right le_of_mul_le_of_one_le_nonneg_right

theorem le_of_le_mul_of_le_one_of_nonneg_right [MulPosMono α] (h : a ≤ b * c) (hb : b ≤ 1)
    (hc : 0 ≤ c) : a ≤ c :=
  h.trans <| mul_le_of_le_one_left hc hb
#align le_of_le_mul_of_le_one_of_nonneg_right le_of_le_mul_of_le_one_of_nonneg_right

end Preorder

section LinearOrder

variable [LinearOrder α]

-- Yaël: What's the point of this lemma? If we have `0 * 0 = 0`, then we can just take `b = 0`.
-- proven with `a0 : 0 ≤ a` as `exists_square_le`
theorem exists_square_le' [PosMulStrictMono α] (a0 : 0 < a) : ∃ b : α, b * b ≤ a := by
  obtain ha | ha := lt_or_le a 1
  · exact ⟨a, (mul_lt_of_lt_one_right a0 ha).le⟩
  · exact ⟨1, by rwa [mul_one]⟩
#align exists_square_le' exists_square_le'

end LinearOrder

end MulOneClass

section CancelMonoidWithZero

variable [CancelMonoidWithZero α]

section PartialOrder

variable [PartialOrder α]

theorem PosMulMono.toPosMulStrictMono [PosMulMono α] : PosMulStrictMono α :=
  ⟨fun x _ _ h => (mul_le_mul_of_nonneg_left h.le x.2.le).lt_of_ne
    (h.ne ∘ mul_left_cancel₀ x.2.ne')⟩
#align pos_mul_mono.to_pos_mul_strict_mono PosMulMono.toPosMulStrictMono

theorem posMulMono_iff_posMulStrictMono : PosMulMono α ↔ PosMulStrictMono α :=
  ⟨@PosMulMono.toPosMulStrictMono α _ _, @PosMulStrictMono.toPosMulMono α _ _⟩
#align pos_mul_mono_iff_pos_mul_strict_mono posMulMono_iff_posMulStrictMono

theorem MulPosMono.toMulPosStrictMono [MulPosMono α] : MulPosStrictMono α :=
  ⟨fun x _ _ h => (mul_le_mul_of_nonneg_right h.le x.2.le).lt_of_ne
    (h.ne ∘ mul_right_cancel₀ x.2.ne')⟩
#align mul_pos_mono.to_mul_pos_strict_mono MulPosMono.toMulPosStrictMono

theorem mulPosMono_iff_mulPosStrictMono : MulPosMono α ↔ MulPosStrictMono α :=
  ⟨@MulPosMono.toMulPosStrictMono α _ _, @MulPosStrictMono.toMulPosMono α _ _⟩
#align mul_pos_mono_iff_mul_pos_strict_mono mulPosMono_iff_mulPosStrictMono

theorem PosMulReflectLT.toPosMulReflectLE [PosMulReflectLT α] : PosMulReflectLE α :=
  ⟨fun x _ _ h =>
    h.eq_or_lt.elim (le_of_eq ∘ mul_left_cancel₀ x.2.ne.symm) fun h' =>
      (lt_of_mul_lt_mul_left h' x.2.le).le⟩
#align pos_mul_reflect_lt.to_pos_mul_mono_rev PosMulReflectLT.toPosMulReflectLE

theorem posMulReflectLE_iff_posMulReflectLT : PosMulReflectLE α ↔ PosMulReflectLT α :=
  ⟨@PosMulReflectLE.toPosMulReflectLT α _ _, @PosMulReflectLT.toPosMulReflectLE α _ _⟩
#align pos_mul_mono_rev_iff_pos_mul_reflect_lt posMulReflectLE_iff_posMulReflectLT

theorem MulPosReflectLT.toMulPosReflectLE [MulPosReflectLT α] : MulPosReflectLE α :=
  ⟨fun x _ _ h => h.eq_or_lt.elim (le_of_eq ∘ mul_right_cancel₀ x.2.ne.symm) fun h' =>
    (lt_of_mul_lt_mul_right h' x.2.le).le⟩
#align mul_pos_reflect_lt.to_mul_pos_mono_rev MulPosReflectLT.toMulPosReflectLE

theorem mulPosReflectLE_iff_mulPosReflectLT : MulPosReflectLE α ↔ MulPosReflectLT α :=
  ⟨@MulPosReflectLE.toMulPosReflectLT α _ _, @MulPosReflectLT.toMulPosReflectLE α _ _⟩
#align mul_pos_mono_rev_iff_mul_pos_reflect_lt mulPosReflectLE_iff_mulPosReflectLT

end PartialOrder

end CancelMonoidWithZero

section CommSemigroupHasZero

variable [Mul α] [IsSymmOp α α (· * ·)] [Zero α] [Preorder α]

theorem posMulStrictMono_iff_mulPosStrictMono : PosMulStrictMono α ↔ MulPosStrictMono α := by
  simp only [PosMulStrictMono, MulPosStrictMono, IsSymmOp.symm_op]
#align pos_mul_strict_mono_iff_mul_pos_strict_mono posMulStrictMono_iff_mulPosStrictMono

theorem posMulReflectLT_iff_mulPosReflectLT : PosMulReflectLT α ↔ MulPosReflectLT α := by
  simp only [PosMulReflectLT, MulPosReflectLT, IsSymmOp.symm_op]
#align pos_mul_reflect_lt_iff_mul_pos_reflect_lt posMulReflectLT_iff_mulPosReflectLT

theorem posMulMono_iff_mulPosMono : PosMulMono α ↔ MulPosMono α := by
  simp only [PosMulMono, MulPosMono, IsSymmOp.symm_op]
#align pos_mul_mono_iff_mul_pos_mono posMulMono_iff_mulPosMono

theorem posMulReflectLE_iff_mulPosReflectLE : PosMulReflectLE α ↔ MulPosReflectLE α := by
  simp only [PosMulReflectLE, MulPosReflectLE, IsSymmOp.symm_op]
#align pos_mul_mono_rev_iff_mul_pos_mono_rev posMulReflectLE_iff_mulPosReflectLE

end CommSemigroupHasZero<|MERGE_RESOLUTION|>--- conflicted
+++ resolved
@@ -266,24 +266,20 @@
   @rel_iff_cov α>0 α (fun x y => y * x) (· ≤ ·) _ _ ⟨a, a0⟩ _ _
 #align mul_le_mul_right mul_le_mul_right
 
-<<<<<<< HEAD
-theorem mul_le_mul_of_le_of_leₚ [PosMulMono α] [MulPosMono α] (h₁ : a ≤ b) (h₂ : c ≤ d)
-    (a0 : 0 ≤ a) (d0 : 0 ≤ d) : a * c ≤ b * d :=
-  (mul_le_mul_of_nonneg_left h₂ a0).trans (mul_le_mul_of_nonneg_right h₁ d0)
-
-theorem mul_le_mul_of_le_of_leₚ' [PosMulMono α] [MulPosMono α] (h₁ : a ≤ b) (h₂ : c ≤ d)
-    (c0 : 0 ≤ c) (b0 : 0 ≤ b) : a * c ≤ b * d :=
-  (mul_le_mul_of_nonneg_right h₁ c0).trans (mul_le_mul_of_nonneg_left h₂ b0)
-
-theorem mul_lt_mul_of_le_of_ltₚ [PosMulStrictMono α] [MulPosMono α] (h₁ : a ≤ b) (h₂ : c < d)
-=======
 alias mul_le_mul_iff_of_pos_left := mul_le_mul_left
 alias mul_le_mul_iff_of_pos_right := mul_le_mul_right
 alias mul_lt_mul_iff_of_pos_left := mul_lt_mul_left
 alias mul_lt_mul_iff_of_pos_right := mul_lt_mul_right
 
-theorem mul_lt_mul_of_pos_of_nonneg [PosMulStrictMono α] [MulPosMono α] (h₁ : a ≤ b) (h₂ : c < d)
->>>>>>> fb3fd7cd
+theorem mul_le_mul_of_le_of_leₚ [PosMulMono α] [MulPosMono α] (h₁ : a ≤ b) (h₂ : c ≤ d)
+    (a0 : 0 ≤ a) (d0 : 0 ≤ d) : a * c ≤ b * d :=
+  (mul_le_mul_of_nonneg_left h₂ a0).trans (mul_le_mul_of_nonneg_right h₁ d0)
+
+theorem mul_le_mul_of_le_of_leₚ' [PosMulMono α] [MulPosMono α] (h₁ : a ≤ b) (h₂ : c ≤ d)
+    (c0 : 0 ≤ c) (b0 : 0 ≤ b) : a * c ≤ b * d :=
+  (mul_le_mul_of_nonneg_right h₁ c0).trans (mul_le_mul_of_nonneg_left h₂ b0)
+
+theorem mul_lt_mul_of_le_of_ltₚ [PosMulStrictMono α] [MulPosMono α] (h₁ : a ≤ b) (h₂ : c < d)
     (a0 : 0 < a) (d0 : 0 ≤ d) : a * c < b * d :=
   (mul_lt_mul_of_pos_left h₂ a0).trans_le (mul_le_mul_of_nonneg_right h₁ d0)
 #align mul_lt_mul_of_pos_of_nonneg mul_lt_mul_of_le_of_ltₚ
