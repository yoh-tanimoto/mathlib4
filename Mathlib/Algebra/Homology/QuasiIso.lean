--- conflicted
+++ resolved
@@ -26,13 +26,9 @@
 
 universe v u
 
-<<<<<<< HEAD
 section
 
 variable {ι : Type _}
-=======
-variable {ι : Type*}
->>>>>>> 3d6112b5
 
 variable {V : Type u} [Category.{v} V] [HasZeroMorphisms V] [HasZeroObject V]
 
