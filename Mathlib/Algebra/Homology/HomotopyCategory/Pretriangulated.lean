/-
Copyright (c) 2023 Joël Riou. All rights reserved.
Released under Apache 2.0 license as described in the file LICENSE.
Authors: Joël Riou
-/
import Mathlib.Algebra.Homology.HomotopyCategory.MappingCone
import Mathlib.Algebra.Homology.HomotopyCategory.HomComplexShift
import Mathlib.CategoryTheory.Triangulated.Functor

/-! The pretriangulated structure on the homotopy category of complexes

In this file, we define the pretriangulated structure on the homotopy
category `HomotopyCategory C (ComplexShape.up ℤ)` of an additive category `C`.
The distinguished triangles are the triangles that are isomorphic to the
image in the homotopy category of the standard triangle
`K ⟶ L ⟶ mappingCone φ ⟶ K⟦(1 : ℤ)⟧` for some morphism of
cochain complexes `φ : K ⟶ L`.

This result first appeared in the Liquid Tensor Experiment. In the LTE, the
formalization followed the Stacks Project: in particular, the distinguished
triangles were defined using degreewise-split short exact sequences of cochain
complexes. Here, we follow the original definitions in [Verdiers's thesis, I.3][verdier1996]
(with the better sign conventions from the introduction of
[Brian Conrad's book *Grothendieck duality and base change*][conrad2000]).

## References
* [Jean-Louis Verdier, *Des catégories dérivées des catégories abéliennes*][verdier1996]
* [Brian Conrad, Grothendieck duality and base change][conrad2000]
* https://stacks.math.columbia.edu/tag/014P

-/

open CategoryTheory Category Limits CochainComplex.HomComplex Pretriangulated

variable {C : Type*} [Category C] [Preadditive C] [HasZeroObject C] [HasBinaryBiproducts C]
  {K L : CochainComplex C ℤ} (φ : K ⟶ L)

namespace CochainComplex

namespace mappingCone

/-- The standard triangle `K ⟶ L ⟶ mappingCone φ ⟶ K⟦(1 : ℤ)⟧` in `CochainComplex C ℤ`
attached to a morphism `φ : K ⟶ L`. It involves `φ`, `inr φ : L ⟶ mappingCone φ` and
the morphism induced by the `1`-cocycle `-mappingCone.fst φ`. -/
@[simps! obj₁ obj₂ obj₃ mor₁ mor₂]
noncomputable def triangle : Triangle (CochainComplex C ℤ) :=
  Triangle.mk φ (inr φ) (Cocycle.homOf ((-fst φ).rightShift 1 0 (zero_add 1)))

@[reassoc (attr := simp)]
lemma inl_v_triangle_mor₃_f (p q : ℤ) (hpq : p + (-1) = q) :
    (inl φ).v p q hpq ≫ (triangle φ).mor₃.f q =
      -(K.shiftFunctorObjXIso 1 q p (by rw [← hpq, neg_add_cancel_right])).inv := by
  simp [triangle, Cochain.rightShift_v _ 1 0 (zero_add 1) q q (add_zero q) p (by linarith)]

@[reassoc (attr := simp)]
lemma inr_f_triangle_mor₃_f (p : ℤ) : (inr φ).f p ≫ (triangle φ).mor₃.f p = 0 := by
  simp [triangle, Cochain.rightShift_v _ 1 0 _ p p (add_zero p) (p+1) rfl]

@[reassoc (attr := simp)]
lemma inr_triangleδ : inr φ ≫ (triangle φ).mor₃ = 0 := by aesop_cat

/-- The (distinguished) triangle in the homotopy category that is associated to
a morphism `φ : K ⟶ L` in the category `CochainComplex C ℤ`. -/
noncomputable abbrev triangleh : Triangle (HomotopyCategory C (ComplexShape.up ℤ)) :=
  (HomotopyCategory.quotient _ _).mapTriangle.obj (triangle φ)

variable (K)

/-- The mapping cone of the identity is contractible. -/
noncomputable def homotopyToZeroOfId : Homotopy (𝟙 (mappingCone (𝟙 K))) 0 :=
  descHomotopy (𝟙 K) _ _ 0 (inl _) (by simp) (by simp)

variable {K}

section mapOfHomotopy

variable {K₁ L₁ K₂ L₂ K₃ L₃ : CochainComplex C ℤ} {φ₁ : K₁ ⟶ L₁} {φ₂ : K₂ ⟶ L₂}
  {a : K₁ ⟶ K₂} {b : L₁ ⟶ L₂} (H : Homotopy (φ₁ ≫ b) (a ≫ φ₂))

/-- The morphism `mappingCone φ₁ ⟶ mappingCone φ₂` that is induced by a square that
is commutative up to homotopy. -/
noncomputable def mapOfHomotopy :
    mappingCone φ₁ ⟶ mappingCone φ₂ :=
  desc φ₁ ((Cochain.ofHom a).comp (inl φ₂) (zero_add _) +
    ((Cochain.equivHomotopy _ _) H).1.comp (Cochain.ofHom (inr φ₂)) (add_zero _))
    (b ≫ inr φ₂) (by simp)

@[reassoc]
lemma triangleMapOfHomotopy_comm₂ :
    inr φ₁ ≫ mapOfHomotopy H = b ≫ inr φ₂ := by
  simp [mapOfHomotopy]

@[reassoc]
lemma triangleMapOfHomotopy_comm₃ :
    mapOfHomotopy H ≫ (triangle φ₂).mor₃ = (triangle φ₁).mor₃ ≫ a⟦1⟧' := by
  ext p
  simp [ext_from_iff _ _ _ rfl, triangle, mapOfHomotopy,
    Cochain.rightShift_v _ 1 0 _ p p _ (p + 1) rfl]

/-- The morphism `triangleh φ₁ ⟶ triangleh φ₂` that is induced by a square that
is commutative up to homotopy. -/
@[simps]
noncomputable def trianglehMapOfHomotopy :
    triangleh φ₁ ⟶ triangleh φ₂ where
  hom₁ := (HomotopyCategory.quotient _ _).map a
  hom₂ := (HomotopyCategory.quotient _ _).map b
  hom₃ := (HomotopyCategory.quotient _ _).map (mapOfHomotopy H)
  comm₁ := by
    dsimp
    simp only [← Functor.map_comp]
    exact HomotopyCategory.eq_of_homotopy _ _ H
  comm₂ := by
    dsimp
    simp only [← Functor.map_comp, triangleMapOfHomotopy_comm₂]
  comm₃ := by
    dsimp
    rw [← Functor.map_comp_assoc, triangleMapOfHomotopy_comm₃, Functor.map_comp, assoc, assoc]
    erw [← NatTrans.naturality]
    rfl

end mapOfHomotopy

section map

variable {K₁ L₁ K₂ L₂ K₃ L₃ : CochainComplex C ℤ} (φ₁ : K₁ ⟶ L₁) (φ₂ : K₂ ⟶ L₂) (φ₃ : K₃ ⟶ L₃)
  (a : K₁ ⟶ K₂) (b : L₁ ⟶ L₂) (comm : φ₁ ≫ b = a ≫ φ₂)
  (a' : K₂ ⟶ K₃) (b' : L₂ ⟶ L₃) (comm' : φ₂ ≫ b' = a' ≫ φ₃)

/-- The morphism `mappingCone φ₁ ⟶ mappingCone φ₂` that is induced by a commutative square. -/
noncomputable def map : mappingCone φ₁ ⟶ mappingCone φ₂ :=
  desc φ₁ ((Cochain.ofHom a).comp (inl φ₂) (zero_add _)) (b ≫ inr φ₂)
    (by simp [reassoc_of% comm])

lemma map_eq_mapOfHomotopy : map φ₁ φ₂ a b comm = mapOfHomotopy (Homotopy.ofEq comm) := by
  simp [map, mapOfHomotopy]

lemma map_id : map φ φ (𝟙 _) (𝟙 _) (by rw [id_comp, comp_id]) = 𝟙 _ := by
  ext n
  simp [ext_from_iff _ (n + 1) n rfl, map]

@[reassoc]
lemma map_comp : map φ₁ φ₃ (a ≫ a') (b ≫ b') (by rw [reassoc_of% comm, comm', assoc]) =
    map φ₁ φ₂ a b comm ≫ map φ₂ φ₃ a' b' comm' := by
  ext n
  simp [ext_from_iff _ (n+1) n rfl, map]

/-- The morphism `triangle φ₁ ⟶ triangle φ₂` that is induced by a commutative square. -/
@[simps]
noncomputable def triangleMap :
    triangle φ₁ ⟶ triangle φ₂ where
  hom₁ := a
  hom₂ := b
  hom₃ := map φ₁ φ₂ a b comm
  comm₁ := comm
  comm₂ := by
    dsimp
    rw [map_eq_mapOfHomotopy, triangleMapOfHomotopy_comm₂]
  comm₃ := by
    dsimp
    rw [map_eq_mapOfHomotopy, triangleMapOfHomotopy_comm₃]

end map

/-

As the number of simp lemmas that are required in the proofs below is huge,
we use the `simp? ... says` syntax: it is meant to ease the maintenance
of this code as it gives a minimal list of lemmas with which `simp`
is able to finish the proof.

The `set_option maxHeartbeats` are necessary only when this code is compiled
with `set_option says.verify true` (e.g. during CI).

-/

section Rotate

set_option maxHeartbeats 400000 in
/-- Given `φ : K ⟶ L`, `K⟦(1 : ℤ)⟧` is homotopy equivalent to
the mapping cone of `inr φ : L ⟶ mappingCone φ`. -/
noncomputable def rotateHomotopyEquiv :
    HomotopyEquiv (K⟦(1 : ℤ)⟧) (mappingCone (inr φ)) where
  hom := lift (inr φ) (-(Cocycle.ofHom φ).leftShift 1 1 (zero_add 1))
    (-(inl φ).leftShift 1 0 (neg_add_self 1)) (by
      simp? [Cochain.δ_leftShift _ 1 0 1 (neg_add_self 1) 0 (zero_add 1)] says
        simp only [δ_neg, Cochain.δ_leftShift _ 1 0 1 (neg_add_self 1) 0 (zero_add 1),
          Int.negOnePow_one, δ_inl, Cochain.ofHom_comp, Cochain.leftShift_comp_zero_cochain,
          Units.neg_smul, one_smul, neg_neg, Cocycle.coe_neg, Cocycle.leftShift_coe,
          Cocycle.ofHom_coe, Cochain.neg_comp, add_right_neg])
  inv := desc (inr φ) 0 (triangle φ).mor₃
    (by simp only [δ_zero, inr_triangleδ, Cochain.ofHom_zero])
  homotopyHomInvId := Homotopy.ofEq (by
    ext n
    simp? [lift_desc_f _ _ _ _ _ _ _ _ _ rfl,
      (inl φ).leftShift_v 1 0 _ _ n _ (n + 1) (by simp only [add_neg_cancel_right])] says
      simp only [shiftFunctor_obj_X', HomologicalComplex.comp_f,
        lift_desc_f _ _ _ _ _ _ _ _ _ rfl, Cocycle.coe_neg, Cocycle.leftShift_coe,
        Cocycle.ofHom_coe, Cochain.neg_v, Cochain.zero_v,
        comp_zero, (inl φ).leftShift_v 1 0 _ _ n _ (n + 1) (by simp only [add_neg_cancel_right]),
        shiftFunctor_obj_X, mul_zero, sub_self, Int.zero_ediv, add_zero, Int.negOnePow_zero,
        shiftFunctorObjXIso, HomologicalComplex.XIsoOfEq_rfl, Iso.refl_hom, id_comp, one_smul,
        Preadditive.neg_comp, inl_v_triangle_mor₃_f, Iso.refl_inv, neg_neg, zero_add,
        HomologicalComplex.id_f])
  homotopyInvHomId := (Cochain.equivHomotopy _ _).symm
    ⟨-(snd (inr φ)).comp ((snd φ).comp (inl (inr φ)) (zero_add (-1))) (zero_add (-1)), by
      ext n
      simp? [ext_to_iff _ _ (n + 1) rfl, ext_from_iff _ (n + 1) _ rfl,
        δ_zero_cochain_comp _ _ _ (neg_add_self 1),
        (inl φ).leftShift_v 1 0 (neg_add_self 1) n n (add_zero n) (n + 1) (by linarith),
        (Cochain.ofHom φ).leftShift_v 1 1 (zero_add 1) n (n + 1) rfl (n + 1) (by linarith),
        Cochain.comp_v _ _ (add_neg_self 1) n (n + 1) n rfl (by linarith)] says
        simp only [Cochain.ofHom_comp, ofHom_desc, ofHom_lift, Cocycle.coe_neg,
          Cocycle.leftShift_coe, Cocycle.ofHom_coe, Cochain.comp_zero_cochain_v,
          shiftFunctor_obj_X', δ_neg, δ_zero_cochain_comp _ _ _ (neg_add_self 1), δ_inl,
          Int.reduceNeg, Int.negOnePow_neg, Int.negOnePow_one, δ_snd, Cochain.neg_comp,
          Cochain.comp_assoc_of_second_is_zero_cochain, smul_neg, Units.neg_smul, one_smul,
          neg_neg, Cochain.comp_add, inr_snd_assoc, neg_add_rev, Cochain.add_v, Cochain.neg_v,
          Cochain.comp_v _ _ (add_neg_self 1) n (n + 1) n rfl (by linarith),
          Cochain.zero_cochain_comp_v, Cochain.ofHom_v, HomologicalComplex.id_f,
          ext_to_iff _ _ (n + 1) rfl, assoc, liftCochain_v_fst_v,
          (Cochain.ofHom φ).leftShift_v 1 1 (zero_add 1) n (n + 1) rfl (n + 1) (by linarith),
          shiftFunctor_obj_X, mul_one, sub_self, mul_zero, Int.zero_ediv, add_zero,
          shiftFunctorObjXIso, HomologicalComplex.XIsoOfEq_rfl, Iso.refl_hom, id_comp,
          Preadditive.add_comp, Preadditive.neg_comp, inl_v_fst_v, comp_id, inr_f_fst_v, comp_zero,
          neg_zero, neg_add_cancel_comm, ext_from_iff _ (n + 1) _ rfl, inl_v_descCochain_v_assoc,
          Cochain.zero_v, zero_comp, Preadditive.comp_neg, inl_v_snd_v_assoc,
          inr_f_descCochain_v_assoc, inr_f_snd_v_assoc, inl_v_triangle_mor₃_f_assoc, triangle_obj₁,
          Iso.refl_inv, inl_v_fst_v_assoc, inr_f_triangle_mor₃_f_assoc, inr_f_fst_v_assoc, and_self,
          liftCochain_v_snd_v,
          (inl φ).leftShift_v 1 0 (neg_add_self 1) n n (add_zero n) (n + 1) (by linarith),
          Int.negOnePow_zero, inl_v_snd_v, inr_f_snd_v, zero_add, inl_v_descCochain_v,
          inr_f_descCochain_v, inl_v_triangle_mor₃_f, inr_f_triangle_mor₃_f, add_left_neg]⟩

/-- Auxiliary definition for `rotateTrianglehIso`. -/
noncomputable def rotateHomotopyEquivComm₂Homotopy :
  Homotopy ((triangle φ).mor₃ ≫ (rotateHomotopyEquiv φ).hom)
    (inr (CochainComplex.mappingCone.inr φ)) := (Cochain.equivHomotopy _ _).symm
      ⟨-(snd φ).comp (inl (inr φ)) (zero_add (-1)), by
        ext p
        dsimp [rotateHomotopyEquiv]
        simp [ext_from_iff _ _ _ rfl, ext_to_iff _ _ _ rfl,
          (inl φ).leftShift_v 1 0 (neg_add_self 1) p p (add_zero p) (p + 1) (by linarith),
          δ_zero_cochain_comp _ _ _ (neg_add_self 1),
          Cochain.comp_v _ _ (add_neg_self 1) p (p + 1) p rfl (by linarith),
          (Cochain.ofHom φ).leftShift_v 1 1 (zero_add 1) p (p + 1) rfl (p + 1) (by linarith)]⟩

@[reassoc (attr := simp)]
lemma rotateHomotopyEquiv_comm₂ :
    (HomotopyCategory.quotient _ _ ).map (triangle φ).mor₃ ≫
      (HomotopyCategory.quotient _ _ ).map (rotateHomotopyEquiv φ).hom =
      (HomotopyCategory.quotient _ _ ).map (inr (inr φ)) := by
  simpa only [Functor.map_comp]
    using HomotopyCategory.eq_of_homotopy _ _  (rotateHomotopyEquivComm₂Homotopy φ)

@[reassoc (attr := simp)]
lemma rotateHomotopyEquiv_comm₃ :
    (rotateHomotopyEquiv φ).hom ≫ (triangle (inr φ)).mor₃ = -φ⟦1⟧' := by
  ext p
  dsimp [rotateHomotopyEquiv]
  simp [lift_f _ _ _ _ _ (p + 1) rfl,
    (Cochain.ofHom φ).leftShift_v 1 1 (zero_add 1) p (p + 1) rfl (p + 1) (by linarith)]

/-- The canonical isomorphism of triangles `(triangleh φ).rotate ≅ (triangleh (inr φ))`. -/
noncomputable def rotateTrianglehIso :
    (triangleh φ).rotate ≅ (triangleh (inr φ)) :=
  Triangle.isoMk _ _ (Iso.refl _) (Iso.refl _)
    (((HomotopyCategory.quotient C (ComplexShape.up ℤ)).commShiftIso (1 : ℤ)).symm.app K ≪≫
      HomotopyCategory.isoOfHomotopyEquiv (rotateHomotopyEquiv φ)) (by aesop_cat) (by aesop_cat) (by
        dsimp
        rw [CategoryTheory.Functor.map_id, comp_id, assoc, ← Functor.map_comp_assoc,
          rotateHomotopyEquiv_comm₃, Functor.map_neg, Preadditive.neg_comp,
          Functor.commShiftIso_hom_naturality, Preadditive.comp_neg,
          Iso.inv_hom_id_app_assoc])

end Rotate

section Shift

set_option maxHeartbeats 800000 in
/-- The canonical isomorphism `(mappingCone φ)⟦n⟧ ≅ mappingCone (φ⟦n⟧')`. -/
noncomputable def shiftIso (n : ℤ) : (mappingCone φ)⟦n⟧ ≅ mappingCone (φ⟦n⟧') where
  hom := lift _ (n.negOnePow • (fst φ).shift n) ((snd φ).shift n) (by
    ext p q hpq
    dsimp
    simp? [Cochain.shift_v'] says
      simp only [Cochain.δ_shift, δ_snd, Cochain.shift_neg, smul_neg, Cochain.neg_v,
        shiftFunctor_obj_X', Cochain.units_smul_v, Cochain.shift_v', Cochain.comp_zero_cochain_v,
        Cochain.ofHom_v, Cochain.units_smul_comp, shiftFunctor_map_f', add_left_neg])
  inv := desc _ (n.negOnePow • (inl φ).shift n) ((inr φ)⟦n⟧') (by
    ext p
    dsimp
    simp? [Cochain.shift_v', smul_smul] says
      simp only [δ_units_smul, Cochain.δ_shift, δ_inl, Cochain.ofHom_comp, smul_smul,
        Int.units_mul_self, one_smul, Cochain.shift_v', Cochain.comp_zero_cochain_v,
        Cochain.ofHom_v, shiftFunctor_obj_X', shiftFunctor_map_f'])
  hom_inv_id := by
    ext p
    dsimp
    simp? [lift_desc_f _ _ _ _ _ _ _ _ (p + 1) rfl, id_X, smul_smul, Cochain.shift_v'] says
      simp only [lift_desc_f _ _ _ _ _ _ _ _ (p + 1) rfl, shiftFunctor_obj_X',
        Cocycle.coe_units_smul, Cocycle.shift_coe, Cochain.units_smul_v, Cochain.shift_v',
        Linear.comp_units_smul, Linear.units_smul_comp, smul_smul, Int.units_mul_self, one_smul,
        shiftFunctor_map_f', id_X]
  inv_hom_id := by
    ext p
    dsimp
    simp? [ext_from_iff _ (p + 1) _ rfl, ext_to_iff _ _ (p + 1) rfl,
        Cochain.shift_v', smul_smul] says
      simp only [ext_to_iff _ _ (p + 1) rfl, shiftFunctor_obj_X', assoc, lift_f_fst_v,
        Cocycle.coe_units_smul, Cocycle.shift_coe, Cochain.units_smul_v, Cochain.shift_v',
        Linear.comp_units_smul, id_comp, ext_from_iff _ (p + 1) _ rfl, inl_v_desc_f_assoc,
        Linear.units_smul_comp, inl_v_fst_v, smul_smul, Int.units_mul_self, one_smul,
        inr_f_desc_f_assoc, shiftFunctor_map_f', inr_f_fst_v, smul_zero, and_self, lift_f_snd_v,
        inl_v_snd_v, inr_f_snd_v]

set_option maxHeartbeats 800000 in
/-- The canonical isomorphism `(triangle φ)⟦n⟧ ≅ triangle (φ⟦n⟧')`. -/
noncomputable def shiftTriangleIso (n : ℤ) :
    (Triangle.shiftFunctor _ n).obj (triangle φ) ≅ triangle (φ⟦n⟧') := by
  refine Triangle.isoMk _ _ (Iso.refl _) (n.negOnePow • Iso.refl _) (shiftIso φ n) ?_ ?_ ?_
  · simp? [Units.smul_def, smul_smul] says
      simp only [Triangle.shiftFunctor_obj, triangle_obj₁, triangle_obj₂, triangle_obj₃,
        triangle_mor₁, Units.smul_def, triangle_mor₂, Functor.comp_obj, Triangle.mk_obj₁,
        Triangle.mk_obj₂, Triangle.mk_mor₁, Preadditive.smul_iso_hom, Iso.refl_hom,
        Linear.comp_smul, comp_id, smul_smul, Int.units_coe_mul_self, one_smul, id_comp]
  · ext p
    dsimp
    simp? [shiftIso, Units.smul_def, ext_to_iff _ _ (p + 1) rfl, Cochain.shift_v'] says
      simp only [Units.smul_def, HomologicalComplex.zsmul_f_apply, shiftFunctor_obj_X',
        shiftFunctor_map_f', shiftIso, Linear.smul_comp, id_comp, ext_to_iff _ _ (p + 1) rfl, assoc,
        lift_f_fst_v, Cocycle.coe_smul, Cocycle.shift_coe, Cochain.smul_v, Cochain.shift_v',
        Linear.comp_smul, inr_f_fst_v, smul_zero, lift_f_snd_v, inr_f_snd_v, and_true]
    rw [smul_zero]
  · ext p
    dsimp
    simp? [shiftIso, Units.smul_def, shiftFunctorComm_hom_app_f, triangle, Cochain.shift_v',
      (fst (φ⟦n⟧')).1.rightShift_v 1 0 (zero_add 1) p p (add_zero p) (p + 1) rfl,
      (fst φ).1.rightShift_v 1 0 (zero_add 1) (p + n) (p + n)
        (add_zero (p + n)) (p + 1 + n) (by linarith)] says
      simp only [triangle, Triangle.mk_mor₃, Units.smul_def, HomologicalComplex.zsmul_f_apply,
        shiftFunctor_obj_X', HomologicalComplex.comp_f, shiftFunctor_map_f', Cocycle.homOf_f,
        Cocycle.rightShift_coe, Cocycle.coe_neg, Cochain.rightShift_neg, Cochain.neg_v,
        (fst φ).1.rightShift_v 1 0 (zero_add 1) (p + n) (p + n) (add_zero (p + n)) (p + 1 + n)
          (by linarith),
        shiftFunctor_obj_X, shiftFunctorObjXIso, shiftFunctorComm_hom_app_f, Preadditive.neg_comp,
        assoc, Iso.inv_hom_id, comp_id, smul_neg, shiftIso,
        (fst (φ⟦n⟧')).1.rightShift_v 1 0 (zero_add 1) p p (add_zero p) (p + 1) rfl,
        HomologicalComplex.XIsoOfEq_rfl, Iso.refl_inv, Preadditive.comp_neg, lift_f_fst_v,
        Cocycle.coe_smul, Cocycle.shift_coe, Cochain.smul_v, Cochain.shift_v']

/-- The canonical isomorphism `(triangleh φ)⟦n⟧ ≅ triangleh (φ⟦n⟧')`. -/
noncomputable def shiftTrianglehIso (n : ℤ) :
    (Triangle.shiftFunctor _ n).obj (triangleh φ) ≅ triangleh (φ⟦n⟧') :=
  ((HomotopyCategory.quotient _ _).mapTriangle.commShiftIso n).symm.app _ ≪≫
    (HomotopyCategory.quotient _ _).mapTriangle.mapIso (shiftTriangleIso φ n)

end Shift

end mappingCone

end CochainComplex

namespace HomotopyCategory

variable (C)

namespace Pretriangulated

<<<<<<< HEAD
/-- A triangle in `HomotopyCategory C (ComplexShape.up ℤ)` if it is isomorphic to
=======
/-- A triangle in `HomotopyCategory C (ComplexShape.up ℤ)` is distinguished if it is isomorphic to
>>>>>>> 398ea8dd
the triangle `CochainComplex.mappingCone.triangleh φ` for some morphism of cochain
complexes `φ`. -/
def distinguishedTriangles : Set (Triangle (HomotopyCategory C (ComplexShape.up ℤ))) :=
  fun T => ∃ (X Y : CochainComplex C ℤ) (φ : X ⟶ Y),
    Nonempty (T ≅ CochainComplex.mappingCone.triangleh φ)

variable {C}

lemma isomorphic_distinguished (T₁ : Triangle (HomotopyCategory C (ComplexShape.up ℤ)))
    (hT₁ : T₁ ∈ distinguishedTriangles C) (T₂ : Triangle (HomotopyCategory C (ComplexShape.up ℤ)))
    (e : T₂ ≅ T₁) : T₂ ∈ distinguishedTriangles C := by
  obtain ⟨X, Y, f, ⟨e'⟩⟩ := hT₁
  exact ⟨X, Y, f, ⟨e ≪≫ e'⟩⟩

lemma contractible_distinguished (X : HomotopyCategory C (ComplexShape.up ℤ)) :
    Pretriangulated.contractibleTriangle X ∈ distinguishedTriangles C := by
  obtain ⟨X⟩ := X
  refine' ⟨_, _, 𝟙 X, ⟨_⟩⟩
  have h := (isZero_quotient_obj_iff _).2 ⟨CochainComplex.mappingCone.homotopyToZeroOfId X⟩
  exact Triangle.isoMk _ _ (Iso.refl _) (Iso.refl _) h.isoZero.symm
    (by simp) (h.eq_of_tgt _ _) (by dsimp; ext)

lemma distinguished_cocone_triangle {X Y : HomotopyCategory C (ComplexShape.up ℤ)} (f : X ⟶ Y) :
    ∃ (Z : HomotopyCategory C (ComplexShape.up ℤ)) (g : Y ⟶ Z) (h : Z ⟶ X⟦1⟧),
      Triangle.mk f g h ∈ distinguishedTriangles C := by
  obtain ⟨X⟩ := X
  obtain ⟨Y⟩ := Y
  obtain ⟨f, rfl⟩ := (quotient _ _).map_surjective f
  exact ⟨_, _, _, ⟨_, _, f, ⟨Iso.refl _⟩⟩⟩

lemma rotate_distinguished_triangle' (T : Triangle (HomotopyCategory C (ComplexShape.up ℤ)))
    (hT : T ∈ distinguishedTriangles C) : T.rotate ∈ distinguishedTriangles C := by
  obtain ⟨K, L, φ, ⟨e⟩⟩ := hT
  exact ⟨_, _, _, ⟨(rotate _).mapIso e ≪≫ CochainComplex.mappingCone.rotateTrianglehIso φ⟩⟩

lemma shift_distinguished_triangle (T : Triangle (HomotopyCategory C (ComplexShape.up ℤ)))
    (hT : T ∈ distinguishedTriangles C) (n : ℤ) :
      (Triangle.shiftFunctor _ n).obj T ∈ distinguishedTriangles C := by
  obtain ⟨K, L, φ, ⟨e⟩⟩ := hT
  exact ⟨_, _, _, ⟨Functor.mapIso _ e ≪≫ CochainComplex.mappingCone.shiftTrianglehIso φ n⟩⟩

lemma invRotate_distinguished_triangle' (T : Triangle (HomotopyCategory C (ComplexShape.up ℤ)))
    (hT : T ∈ distinguishedTriangles C) : T.invRotate ∈ distinguishedTriangles C :=
  isomorphic_distinguished _
    (shift_distinguished_triangle _ (rotate_distinguished_triangle' _
      (rotate_distinguished_triangle' _ hT)) _) _
    ((invRotateIsoRotateRotateShiftFunctorNegOne _).app T)

lemma rotate_distinguished_triangle (T : Triangle (HomotopyCategory C (ComplexShape.up ℤ))) :
    T ∈ distinguishedTriangles C ↔ T.rotate ∈ distinguishedTriangles C := by
  constructor
  · exact rotate_distinguished_triangle' T
  · intro hT
    exact isomorphic_distinguished _ (invRotate_distinguished_triangle' T.rotate hT) _
      ((triangleRotation _).unitIso.app T)

lemma complete_distinguished_triangle_morphism
    (T₁ T₂ : Triangle (HomotopyCategory C (ComplexShape.up ℤ)))
    (hT₁ : T₁ ∈ distinguishedTriangles C) (hT₂ : T₂ ∈ distinguishedTriangles C)
    (a : T₁.obj₁ ⟶ T₂.obj₁) (b : T₁.obj₂ ⟶ T₂.obj₂) (fac : T₁.mor₁ ≫ b = a ≫ T₂.mor₁) :
    ∃ (c : T₁.obj₃ ⟶ T₂.obj₃), T₁.mor₂ ≫ c = b ≫ T₂.mor₂ ∧
      T₁.mor₃ ≫ a⟦(1 : ℤ)⟧' = c ≫ T₂.mor₃ := by
  obtain ⟨K₁, L₁, φ₁, ⟨e₁⟩⟩ := hT₁
  obtain ⟨K₂, L₂, φ₂, ⟨e₂⟩⟩ := hT₂
  obtain ⟨a', ha'⟩ : ∃ (a' : (quotient _ _).obj K₁ ⟶ (quotient _ _).obj K₂),
    a' = e₁.inv.hom₁ ≫ a ≫ e₂.hom.hom₁ := ⟨_, rfl⟩
  obtain ⟨b', hb'⟩ : ∃ (b' : (quotient _ _).obj L₁ ⟶ (quotient _ _).obj L₂),
    b' = e₁.inv.hom₂ ≫ b ≫ e₂.hom.hom₂ := ⟨_, rfl⟩
  obtain ⟨a'', rfl⟩ := (quotient _ _).map_surjective a'
  obtain ⟨b'', rfl⟩ := (quotient _ _).map_surjective b'
  have H : Homotopy (φ₁ ≫ b'') (a'' ≫ φ₂) := homotopyOfEq _ _ (by
    have comm₁₁ := e₁.inv.comm₁
    have comm₁₂ := e₂.hom.comm₁
    dsimp at comm₁₁ comm₁₂
    simp only [Functor.map_comp, ha', hb', reassoc_of% comm₁₁,
      reassoc_of% fac, comm₁₂, assoc])
  let γ := e₁.hom ≫ CochainComplex.mappingCone.trianglehMapOfHomotopy H ≫ e₂.inv
  have comm₂ := γ.comm₂
  have comm₃ := γ.comm₃
  dsimp at comm₂ comm₃
  simp only [ha', hb'] at comm₂ comm₃
  exact ⟨γ.hom₃, by simpa using comm₂, by simpa using comm₃⟩

end Pretriangulated

instance : Pretriangulated (HomotopyCategory C (ComplexShape.up ℤ)) where
  distinguishedTriangles := Pretriangulated.distinguishedTriangles C
  isomorphic_distinguished := Pretriangulated.isomorphic_distinguished
  contractible_distinguished := Pretriangulated.contractible_distinguished
  distinguished_cocone_triangle := Pretriangulated.distinguished_cocone_triangle
  rotate_distinguished_triangle := Pretriangulated.rotate_distinguished_triangle
  complete_distinguished_triangle_morphism :=
    Pretriangulated.complete_distinguished_triangle_morphism

lemma mappingCone_triangleh_distinguished {X Y : CochainComplex C ℤ} (f : X ⟶ Y) :
    CochainComplex.mappingCone.triangleh f ∈ distTriang (HomotopyCategory _ _) :=
  ⟨_, _, f, ⟨Iso.refl _⟩⟩

end HomotopyCategory<|MERGE_RESOLUTION|>--- conflicted
+++ resolved
@@ -366,11 +366,7 @@
 
 namespace Pretriangulated
 
-<<<<<<< HEAD
-/-- A triangle in `HomotopyCategory C (ComplexShape.up ℤ)` if it is isomorphic to
-=======
 /-- A triangle in `HomotopyCategory C (ComplexShape.up ℤ)` is distinguished if it is isomorphic to
->>>>>>> 398ea8dd
 the triangle `CochainComplex.mappingCone.triangleh φ` for some morphism of cochain
 complexes `φ`. -/
 def distinguishedTriangles : Set (Triangle (HomotopyCategory C (ComplexShape.up ℤ))) :=
