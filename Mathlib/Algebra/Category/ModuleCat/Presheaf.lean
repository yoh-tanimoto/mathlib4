--- conflicted
+++ resolved
@@ -141,7 +141,7 @@
 
 instance : Add (P ⟶ Q) := ⟨fun f g => mk (f.hom + g.hom) (by
   intros
-  simp only [NatTrans.app_add, AddCommGroupCat.hom_add_apply, map_smul, smul_add])⟩
+  simp only [NatTrans.app_add, AddCommGrp.hom_add_apply, map_smul, smul_add])⟩
 
 @[simp]
 lemma add_app (f g : P ⟶ Q) (X : Cᵒᵖ) : (f + g).app X = f.app X + g.app X := rfl
@@ -181,12 +181,7 @@
 /-- The functor from presheaves of modules over a specified presheaf of rings,
 to presheaves of abelian groups.
 -/
-<<<<<<< HEAD
 def toPresheaf : PresheafOfModules R ⥤ (Cᵒᵖ ⥤ AddCommGrp) where
-=======
-@[simps obj]
-def toPresheaf : PresheafOfModules R ⥤ (Cᵒᵖ ⥤ AddCommGroupCat) where
->>>>>>> c26fbb12
   obj P := P.presheaf
   map f := f.hom
 
