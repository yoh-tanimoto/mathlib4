--- conflicted
+++ resolved
@@ -146,11 +146,7 @@
 @[to_additive]
 theorem map_mul_map_eq_map_mul_map [FreimanHomClass F A β 2] (f : F) (ha : a ∈ A) (hb : b ∈ A)
     (hc : c ∈ A) (hd : d ∈ A) (h : a * b = c * d) : f a * f b = f c * f d := by
-<<<<<<< HEAD
-  simp_rw [← prod_pair] at h⊢
-=======
   simp_rw [← prod_pair] at h ⊢
->>>>>>> 03d30d75
   refine' map_prod_eq_map_prod f _ _ (card_pair _ _) (card_pair _ _) h <;> simp [ha, hb, hc, hd]
 #align map_mul_map_eq_map_mul_map map_mul_map_eq_map_mul_map
 #align map_add_map_eq_map_add_map map_add_map_eq_map_add_map
