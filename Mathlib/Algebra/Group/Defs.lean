--- conflicted
+++ resolved
@@ -583,14 +583,9 @@
 
 /-- An `AddMonoid` is an `AddSemigroup` with an element `0` such that `0 + a = a + 0 = a`. -/
 class AddMonoid (M : Type u) extends AddSemigroup M, AddZeroClass M where
-<<<<<<< HEAD
   /-- Multiplication by a natural number.
   Set this to `nsmulRec` unless `Module` diamonds are possible. -/
-  nsmul : ℕ → M → M
-=======
-  /-- Multiplication by a natural number. -/
-  protected nsmul : ℕ → M → M := nsmulRec
->>>>>>> 20fb8182
+  protected nsmul : ℕ → M → M
   /-- Multiplication by `(0 : ℕ)` gives `0`. -/
   protected nsmul_zero : ∀ x, nsmul 0 x = 0 := by intros; rfl
   /-- Multiplication by `(n + 1 : ℕ)` behaves as expected. -/
@@ -913,25 +908,14 @@
 explanations on this.
 -/
 class SubNegMonoid (G : Type u) extends AddMonoid G, Neg G, Sub G where
-<<<<<<< HEAD
-  sub := SubNegMonoid.sub'
-  sub_eq_add_neg : ∀ a b : G, a - b = a + -b := by intros; rfl
-  zsmul : ℤ → G → G
-  zsmul_zero' : ∀ a : G, zsmul 0 a = 0 := by intros; rfl
-  zsmul_succ' (n : ℕ) (a : G) : zsmul (Int.ofNat n.succ) a = a + zsmul (Int.ofNat n) a := by
-    intros; rfl
-  zsmul_neg' (n : ℕ) (a : G) : zsmul (Int.negSucc n) a = -zsmul n.succ a := by
-    intros; rfl
-=======
   protected sub := SubNegMonoid.sub'
   protected sub_eq_add_neg : ∀ a b : G, a - b = a + -b := by intros; rfl
-  protected zsmul : ℤ → G → G := zsmulRec
+  protected zsmul : ℤ → G → G
   protected zsmul_zero' : ∀ a : G, zsmul 0 a = 0 := by intros; rfl
-  protected zsmul_succ' (n : ℕ) (a : G) :
-      zsmul (Int.ofNat n.succ) a = a + zsmul (Int.ofNat n) a := by
+  protected zsmul_succ' (n : ℕ) (a : G) : zsmul (Int.ofNat n.succ) a = a + zsmul (Int.ofNat n) a := by
     intros; rfl
-  protected zsmul_neg' (n : ℕ) (a : G) : zsmul (Int.negSucc n) a = -zsmul n.succ a := by intros; rfl
->>>>>>> 20fb8182
+  protected zsmul_neg' (n : ℕ) (a : G) : zsmul (Int.negSucc n) a = -zsmul n.succ a := by
+    intros; rfl
 #align sub_neg_monoid SubNegMonoid
 
 attribute [to_additive SubNegMonoid] DivInvMonoid
