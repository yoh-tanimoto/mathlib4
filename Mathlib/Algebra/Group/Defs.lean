/-
Copyright (c) 2014 Jeremy Avigad. All rights reserved.
Released under Apache 2.0 license as described in the file LICENSE.
Authors: Jeremy Avigad, Leonardo de Moura, Simon Hudon, Mario Carneiro

! This file was ported from Lean 3 source module algebra.group.defs
! leanprover-community/mathlib commit 48fb5b5280e7c81672afc9524185ae994553ebf4
! Please do not edit these lines, except to modify the commit id
! if you have ported upstream changes.
-/

import Mathlib.Init.ZeroOne
import Mathlib.Init.Data.Int.Basic
import Mathlib.Logic.Function.Basic
import Mathlib.Tactic.Common

/-!
# Typeclasses for (semi)groups and monoids

In this file we define typeclasses for algebraic structures with one binary operation.
The classes are named `(Add)?(Comm)?(Semigroup|Monoid|Group)`, where `Add` means that
the class uses additive notation and `Comm` means that the class assumes that the binary
operation is commutative.

The file does not contain any lemmas except for

* axioms of typeclasses restated in the root namespace;
* lemmas required for instances.

For basic lemmas about these classes see `Algebra.Group.Basic`.

We also introduce notation classes `SMul` and `VAdd` for multiplicative and additive
actions and register the following instances:

- `Pow M ℕ`, for monoids `M`, and `Pow G ℤ` for groups `G`;
- `SMul ℕ M` for additive monoids `M`, and `SMul ℤ G` for additive groups `G`.

## Notation

- `+`, `-`, `*`, `/`, `^` : the usual arithmetic operations; the underlying functions are
  `Add.add`, `Neg.neg`/`Sub.sub`, `Mul.mul`, `Div.div`, and `HPow.hPow`.
- `a • b` is used as notation for `HSMul.hSMul a b`.
- `a +ᵥ b` is used as notation for `HVAdd.hVAdd a b`.

-/

open Function

/--
The notation typeclass for heterogeneous additive actions.
This enables the notation `a +ᵥ b : γ` where `a : α`, `b : β`.
-/
class HVAdd (α : Type u) (β : Type v) (γ : outParam (Type w)) where
  /-- `a +ᵥ b` computes the sum of `a` and `b`.
  The meaning of this notation is type-dependent. -/
  hVAdd : α → β → γ

/--
The notation typeclass for heterogeneous scalar multiplication.
This enables the notation `a • b : γ` where `a : α`, `b : β`.
-/
class HSMul (α : Type u) (β : Type v) (γ : outParam (Type w)) where
  /-- `a • b` computes the product of `a` and `b`.
  The meaning of this notation is type-dependent. -/
  hSMul : α → β → γ

attribute [notation_class  smul Simps.copySecond] HSMul
attribute [notation_class nsmul Simps.nsmulArgs]  HSMul
attribute [notation_class zsmul Simps.zsmulArgs]  HSMul

/-- Type class for the `+ᵥ` notation. -/
class VAdd (G : Type _) (P : Type _) where
  vadd : G → P → P
#align has_vadd VAdd

/-- Type class for the `-ᵥ` notation. -/
class VSub (G : outParam (Type _)) (P : Type _) where
  vsub : P → P → G
#align has_vsub VSub

/-- Typeclass for types with a scalar multiplication operation, denoted `•` (`\bu`) -/
@[to_additive (attr := ext)]
class SMul (M : Type _) (α : Type _) where
  smul : M → α → α
#align has_smul SMul

infixl:65 " +ᵥ " => HVAdd.hVAdd
infixl:65 " -ᵥ " => VSub.vsub
infixr:73 " • " => HSMul.hSMul

attribute [to_additive existing] Mul Div HMul instHMul HDiv instHDiv HSMul
attribute [to_additive (reorder := 1 2) SMul] Pow
attribute [to_additive (reorder := 1 2)] HPow
attribute [to_additive existing (reorder := 1 2, 5 6) hSMul] HPow.hPow
attribute [to_additive existing (reorder := 1 2, 4 5) smul] Pow.pow

@[to_additive (attr := default_instance)]
instance instHSMul [SMul α β] : HSMul α β β where
  hSMul := SMul.smul

attribute [to_additive existing (reorder := 1 2)] instHPow

universe u

variable {G : Type _}

/-- Class of types that have an inversion operation. -/
@[to_additive, notation_class]
class Inv (α : Type u) where
  /-- Invert an element of α. -/
  inv : α → α
#align has_inv Inv

@[inherit_doc]
postfix:max "⁻¹" => Inv.inv

section Mul

variable [Mul G]

/-- `leftMul g` denotes left multiplication by `g` -/
@[to_additive "`leftAdd g` denotes left addition by `g`"]
def leftMul : G → G → G := fun g : G ↦ fun x : G ↦ g * x
#align left_mul leftMul
#align left_add leftAdd

/-- `rightMul g` denotes right multiplication by `g` -/
@[to_additive "`rightAdd g` denotes right addition by `g`"]
def rightMul : G → G → G := fun g : G ↦ fun x : G ↦ x * g
#align right_mul rightMul
#align right_add rightAdd

/-- A mixin for left cancellative multiplication. -/
class IsLeftCancelMul (G : Type u) [Mul G] : Prop where
  /-- Multiplication is left cancellative. -/
  protected mul_left_cancel : ∀ a b c : G, a * b = a * c → b = c
/-- A mixin for right cancellative multiplication. -/
class IsRightCancelMul (G : Type u) [Mul G] : Prop where
  /-- Multiplication is right cancellative. -/
  protected mul_right_cancel : ∀ a b c : G, a * b = c * b → a = c
/-- A mixin for cancellative multiplication. -/
class IsCancelMul (G : Type u) [Mul G] extends IsLeftCancelMul G, IsRightCancelMul G : Prop
#align is_cancel_mul IsCancelMul
#align is_right_cancel_mul IsRightCancelMul
#align is_left_cancel_mul IsLeftCancelMul

/-- A mixin for left cancellative addition. -/
class IsLeftCancelAdd (G : Type u) [Add G] : Prop where
  /-- Addition is left cancellative. -/
  protected add_left_cancel : ∀ a b c : G, a + b = a + c → b = c
#align is_left_cancel_add IsLeftCancelAdd

attribute [to_additive IsLeftCancelAdd] IsLeftCancelMul

/-- A mixin for right cancellative addition. -/
class IsRightCancelAdd (G : Type u) [Add G] : Prop where
  /-- Addition is right cancellative. -/
  protected add_right_cancel : ∀ a b c : G, a + b = c + b → a = c
#align is_right_cancel_add IsRightCancelAdd

attribute [to_additive IsRightCancelAdd] IsRightCancelMul

/-- A mixin for cancellative addition. -/
class IsCancelAdd (G : Type u) [Add G] extends IsLeftCancelAdd G, IsRightCancelAdd G : Prop
#align is_cancel_add IsCancelAdd

attribute [to_additive IsCancelAdd] IsCancelMul

section IsLeftCancelMul

variable [IsLeftCancelMul G] {a b c : G}

@[to_additive]
theorem mul_left_cancel : a * b = a * c → b = c :=
  IsLeftCancelMul.mul_left_cancel a b c
#align mul_left_cancel mul_left_cancel
#align add_left_cancel add_left_cancel

@[to_additive]
theorem mul_left_cancel_iff : a * b = a * c ↔ b = c :=
  ⟨mul_left_cancel, congr_arg _⟩
#align mul_left_cancel_iff mul_left_cancel_iff
#align add_left_cancel_iff add_left_cancel_iff

@[to_additive]
theorem mul_right_injective (a : G) : Function.Injective ((· * ·) a) := fun _ _ ↦ mul_left_cancel
#align mul_right_injective mul_right_injective
#align add_right_injective add_right_injective

@[to_additive (attr := simp)]
theorem mul_right_inj (a : G) {b c : G} : a * b = a * c ↔ b = c :=
  (mul_right_injective a).eq_iff
#align mul_right_inj mul_right_inj
#align add_right_inj add_right_inj

@[to_additive]
theorem mul_ne_mul_right (a : G) {b c : G} : a * b ≠ a * c ↔ b ≠ c :=
  (mul_right_injective a).ne_iff
#align mul_ne_mul_right mul_ne_mul_right
#align add_ne_add_right add_ne_add_right

end IsLeftCancelMul

section IsRightCancelMul

variable [IsRightCancelMul G] {a b c : G}

@[to_additive]
theorem mul_right_cancel : a * b = c * b → a = c :=
  IsRightCancelMul.mul_right_cancel a b c
#align mul_right_cancel mul_right_cancel
#align add_right_cancel add_right_cancel

@[to_additive]
theorem mul_right_cancel_iff : b * a = c * a ↔ b = c :=
  ⟨mul_right_cancel, congr_arg (· * a)⟩
#align mul_right_cancel_iff mul_right_cancel_iff
#align add_right_cancel_iff add_right_cancel_iff

@[to_additive]
theorem mul_left_injective (a : G) : Function.Injective (· * a) := fun _ _ ↦ mul_right_cancel
#align mul_left_injective mul_left_injective
#align add_left_injective add_left_injective

@[to_additive (attr := simp)]
theorem mul_left_inj (a : G) {b c : G} : b * a = c * a ↔ b = c :=
  (mul_left_injective a).eq_iff
#align mul_left_inj mul_left_inj
#align add_left_inj add_left_inj

@[to_additive]
theorem mul_ne_mul_left (a : G) {b c : G} : b * a ≠ c * a ↔ b ≠ c :=
  (mul_left_injective a).ne_iff
#align mul_ne_mul_left mul_ne_mul_left
#align add_ne_add_left add_ne_add_left

end IsRightCancelMul

end Mul

/-- A semigroup is a type with an associative `(*)`. -/
@[ext]
class Semigroup (G : Type u) extends Mul G where
  /-- Multiplication is associative -/
  mul_assoc : ∀ a b c : G, a * b * c = a * (b * c)
#align semigroup Semigroup
#align semigroup.ext Semigroup.ext
#align semigroup.ext_iff Semigroup.ext_iff

/-- An additive semigroup is a type with an associative `(+)`. -/
@[ext]
class AddSemigroup (G : Type u) extends Add G where
  /-- Addition is associative -/
  add_assoc : ∀ a b c : G, a + b + c = a + (b + c)
#align add_semigroup AddSemigroup
#align add_semigroup.ext AddSemigroup.ext
#align add_semigroup.ext_iff AddSemigroup.ext_iff

attribute [to_additive] Semigroup

section Semigroup

variable [Semigroup G]

@[to_additive]
theorem mul_assoc : ∀ a b c : G, a * b * c = a * (b * c) :=
  Semigroup.mul_assoc
#align mul_assoc mul_assoc
#align add_assoc add_assoc

@[to_additive]
instance Semigroup.to_isAssociative : IsAssociative G (· * ·) :=
  ⟨mul_assoc⟩
#align semigroup.to_is_associative Semigroup.to_isAssociative
#align add_semigroup.to_is_associative AddSemigroup.to_isAssociative

end Semigroup

/-- A commutative semigroup is a type with an associative commutative `(*)`. -/
@[ext]
class CommSemigroup (G : Type u) extends Semigroup G where
  /-- Multiplication is commutative in a commutative semigroup. -/
  mul_comm : ∀ a b : G, a * b = b * a
#align comm_semigroup CommSemigroup
#align comm_semigroup.ext_iff CommSemigroup.ext_iff
#align comm_semigroup.ext CommSemigroup.ext

/-- A commutative additive semigroup is a type with an associative commutative `(+)`. -/
@[ext]
class AddCommSemigroup (G : Type u) extends AddSemigroup G where
  /-- Addition is commutative in an additive commutative semigroup. -/
  add_comm : ∀ a b : G, a + b = b + a
#align add_comm_semigroup AddCommSemigroup
#align add_comm_semigroup.ext AddCommSemigroup.ext
#align add_comm_semigroup.ext_iff AddCommSemigroup.ext_iff

attribute [to_additive] CommSemigroup

section CommSemigroup

variable [CommSemigroup G]

@[to_additive]
theorem mul_comm : ∀ a b : G, a * b = b * a :=
  CommSemigroup.mul_comm
#align mul_comm mul_comm
#align add_comm add_comm

@[to_additive]
instance CommSemigroup.to_isCommutative : IsCommutative G (· * ·) :=
  ⟨mul_comm⟩
#align comm_semigroup.to_is_commutative CommSemigroup.to_isCommutative
#align add_comm_semigroup.to_is_commutative AddCommSemigroup.to_isCommutative

/-- Any `CommSemigroup G` that satisfies `IsRightCancelMul G` also satisfies
`IsLeftCancelMul G`. -/
@[to_additive AddCommSemigroup.IsRightCancelAdd.toIsLeftCancelAdd "Any
`AddCommSemigroup G` that satisfies `IsRightCancelAdd G` also satisfies
`IsLeftCancelAdd G`."]
lemma CommSemigroup.IsRightCancelMul.toIsLeftCancelMul (G : Type u) [CommSemigroup G]
    [IsRightCancelMul G] : IsLeftCancelMul G :=
  ⟨fun _ _ _ h => mul_right_cancel <| (mul_comm _ _).trans (h.trans (mul_comm _ _))⟩
#align comm_semigroup.is_right_cancel_mul.to_is_left_cancel_mul CommSemigroup.IsRightCancelMul.toIsLeftCancelMul
#align add_comm_semigroup.is_right_cancel_add.to_is_left_cancel_add AddCommSemigroup.IsRightCancelAdd.toIsLeftCancelAdd

/-- Any `CommSemigroup G` that satisfies `IsLeftCancelMul G` also satisfies
`IsRightCancelMul G`. -/
@[to_additive AddCommSemigroup.IsLeftCancelAdd.toIsRightCancelAdd "Any
`AddCommSemigroup G` that satisfies `IsLeftCancelAdd G` also satisfies
`IsRightCancelAdd G`."]
lemma CommSemigroup.IsLeftCancelMul.toIsRightCancelMul (G : Type u) [CommSemigroup G]
    [IsLeftCancelMul G] : IsRightCancelMul G :=
  ⟨fun _ _ _ h => mul_left_cancel <| (mul_comm _ _).trans (h.trans (mul_comm _ _))⟩
#align comm_semigroup.is_left_cancel_mul.to_is_right_cancel_mul CommSemigroup.IsLeftCancelMul.toIsRightCancelMul
#align add_comm_semigroup.is_left_cancel_add.to_is_right_cancel_add AddCommSemigroup.IsLeftCancelAdd.toIsRightCancelAdd

/-- Any `CommSemigroup G` that satisfies `IsLeftCancelMul G` also satisfies
`IsCancelMul G`. -/
@[to_additive AddCommSemigroup.IsLeftCancelAdd.toIsCancelAdd "Any
`AddCommSemigroup G` that satisfies `IsLeftCancelAdd G` also satisfies
`IsCancelAdd G`."]
lemma CommSemigroup.IsLeftCancelMul.toIsCancelMul (G : Type u) [CommSemigroup G]
  [IsLeftCancelMul G] : IsCancelMul G :=
  { CommSemigroup.IsLeftCancelMul.toIsRightCancelMul G with }
#align comm_semigroup.is_left_cancel_mul.to_is_cancel_mul CommSemigroup.IsLeftCancelMul.toIsCancelMul
#align add_comm_semigroup.is_left_cancel_add.to_is_cancel_add AddCommSemigroup.IsLeftCancelAdd.toIsCancelAdd

/-- Any `CommSemigroup G` that satisfies `IsRightCancelMul G` also satisfies
`IsCancelMul G`. -/
@[to_additive AddCommSemigroup.IsRightCancelAdd.toIsCancelAdd "Any
`AddCommSemigroup G` that satisfies `IsRightCancelAdd G` also satisfies
`IsCancelAdd G`."]
lemma CommSemigroup.IsRightCancelMul.toIsCancelMul (G : Type u) [CommSemigroup G]
    [IsRightCancelMul G] : IsCancelMul G :=
  { CommSemigroup.IsRightCancelMul.toIsLeftCancelMul G with }
#align comm_semigroup.is_right_cancel_mul.to_is_cancel_mul CommSemigroup.IsRightCancelMul.toIsCancelMul
#align add_comm_semigroup.is_right_cancel_add.to_is_cancel_add AddCommSemigroup.IsRightCancelAdd.toIsCancelAdd

end CommSemigroup

/-- A `LeftCancelSemigroup` is a semigroup such that `a * b = a * c` implies `b = c`. -/
@[ext]
class LeftCancelSemigroup (G : Type u) extends Semigroup G where
  mul_left_cancel : ∀ a b c : G, a * b = a * c → b = c
#align left_cancel_semigroup LeftCancelSemigroup
#align left_cancel_semigroup.ext_iff LeftCancelSemigroup.ext_iff
#align left_cancel_semigroup.ext LeftCancelSemigroup.ext

/-- An `AddLeftCancelSemigroup` is an additive semigroup such that
`a + b = a + c` implies `b = c`. -/
@[ext]
class AddLeftCancelSemigroup (G : Type u) extends AddSemigroup G where
  add_left_cancel : ∀ a b c : G, a + b = a + c → b = c
#align add_left_cancel_semigroup AddLeftCancelSemigroup
#align add_left_cancel_semigroup.ext AddLeftCancelSemigroup.ext
#align add_left_cancel_semigroup.ext_iff AddLeftCancelSemigroup.ext_iff

attribute [to_additive] LeftCancelSemigroup

/-- Any `LeftCancelSemigroup` satisfies `IsLeftCancelMul`. -/
@[to_additive AddLeftCancelSemigroup.toIsLeftCancelAdd "Any `AddLeftCancelSemigroup` satisfies
`IsLeftCancelAdd`."]
instance (priority := 100) LeftCancelSemigroup.toIsLeftCancelMul (G : Type u)
    [LeftCancelSemigroup G] : IsLeftCancelMul G :=
  { mul_left_cancel := LeftCancelSemigroup.mul_left_cancel }
#align left_cancel_semigroup.to_is_left_cancel_mul LeftCancelSemigroup.toIsLeftCancelMul
#align add_left_cancel_semigroup.to_is_left_cancel_add AddLeftCancelSemigroup.toIsLeftCancelAdd

/-- A `RightCancelSemigroup` is a semigroup such that `a * b = c * b` implies `a = c`. -/
@[ext]
class RightCancelSemigroup (G : Type u) extends Semigroup G where
  mul_right_cancel : ∀ a b c : G, a * b = c * b → a = c
#align right_cancel_semigroup RightCancelSemigroup
#align right_cancel_semigroup.ext_iff RightCancelSemigroup.ext_iff
#align right_cancel_semigroup.ext RightCancelSemigroup.ext

/-- An `AddRightCancelSemigroup` is an additive semigroup such that
`a + b = c + b` implies `a = c`. -/
@[ext]
class AddRightCancelSemigroup (G : Type u) extends AddSemigroup G where
  add_right_cancel : ∀ a b c : G, a + b = c + b → a = c
#align add_right_cancel_semigroup AddRightCancelSemigroup
#align add_right_cancel_semigroup.ext_iff AddRightCancelSemigroup.ext_iff
#align add_right_cancel_semigroup.ext AddRightCancelSemigroup.ext

attribute [to_additive] RightCancelSemigroup

/-- Any `RightCancelSemigroup` satisfies `IsRightCancelMul`. -/
@[to_additive AddRightCancelSemigroup.toIsRightCancelAdd "Any `AddRightCancelSemigroup` satisfies
`IsRightCancelAdd`."]
instance (priority := 100) RightCancelSemigroup.toIsRightCancelMul (G : Type u)
    [RightCancelSemigroup G] : IsRightCancelMul G :=
  { mul_right_cancel := RightCancelSemigroup.mul_right_cancel }
#align right_cancel_semigroup.to_is_right_cancel_mul RightCancelSemigroup.toIsRightCancelMul
#align add_right_cancel_semigroup.to_is_right_cancel_add AddRightCancelSemigroup.toIsRightCancelAdd

/-- Typeclass for expressing that a type `M` with multiplication and a one satisfies
`1 * a = a` and `a * 1 = a` for all `a : M`. -/
class MulOneClass (M : Type u) extends One M, Mul M where
  /-- One is a left neutral element for multiplication -/
  one_mul : ∀ a : M, 1 * a = a
  /-- One is a right neutral element for multiplication -/
  mul_one : ∀ a : M, a * 1 = a
#align mul_one_class MulOneClass

/-- Typeclass for expressing that a type `M` with addition and a zero satisfies
`0 + a = a` and `a + 0 = a` for all `a : M`. -/
class AddZeroClass (M : Type u) extends Zero M, Add M where
  /-- Zero is a left neutral element for addition -/
  zero_add : ∀ a : M, 0 + a = a
  /-- Zero is a right neutral element for addition -/
  add_zero : ∀ a : M, a + 0 = a
#align add_zero_class AddZeroClass

attribute [to_additive] MulOneClass

@[to_additive (attr := ext)]
theorem MulOneClass.ext {M : Type u} : ∀ ⦃m₁ m₂ : MulOneClass M⦄, m₁.mul = m₂.mul → m₁ = m₂ := by
  rintro @⟨⟨one₁⟩, ⟨mul₁⟩, one_mul₁, mul_one₁⟩ @⟨⟨one₂⟩, ⟨mul₂⟩, one_mul₂, mul_one₂⟩ ⟨rfl⟩
  -- FIXME (See https://github.com/leanprover/lean4/issues/1711)
  -- congr
  suffices one₁ = one₂ by cases this; rfl
  exact (one_mul₂ one₁).symm.trans (mul_one₁ one₂)
#align mul_one_class.ext MulOneClass.ext
#align add_zero_class.ext AddZeroClass.ext

section MulOneClass

variable {M : Type u} [MulOneClass M]

@[to_additive (attr := simp)]
theorem one_mul : ∀ a : M, 1 * a = a :=
  MulOneClass.one_mul
#align one_mul one_mul
#align zero_add zero_add

@[to_additive (attr := simp)]
theorem mul_one : ∀ a : M, a * 1 = a :=
  MulOneClass.mul_one
#align mul_one mul_one
#align add_zero add_zero

end MulOneClass

section

variable {M : Type u}

-- use `x * npowRec n x` and not `npowRec n x * x` in the definition to make sure that
-- definitional unfolding of `npowRec` is blocked, to avoid deep recursion issues.
/-- The fundamental power operation in a monoid. `npowRec n a = a*a*...*a` n times.
Use instead `a ^ n`,  which has better definitional behavior. -/
def npowRec [One M] [Mul M] : ℕ → M → M
  | 0, _ => 1
  | n + 1, a => a * npowRec n a
#align npow_rec npowRec

/-- The fundamental scalar multiplication in an additive monoid. `nsmulRec n a = a+a+...+a` n
times. Use instead `n • a`, which has better definitional behavior. -/
def nsmulRec [Zero M] [Add M] : ℕ → M → M
  | 0, _ => 0
  | n + 1, a => a + nsmulRec n a
#align nsmul_rec nsmulRec

attribute [to_additive existing] npowRec

end

library_note "forgetful inheritance"/--
Suppose that one can put two mathematical structures on a type, a rich one `R` and a poor one
`P`, and that one can deduce the poor structure from the rich structure through a map `F` (called a
forgetful functor) (think `R = MetricSpace` and `P = TopologicalSpace`). A possible
implementation would be to have a type class `rich` containing a field `R`, a type class `poor`
containing a field `P`, and an instance from `rich` to `poor`. However, this creates diamond
problems, and a better approach is to let `rich` extend `poor` and have a field saying that
`F R = P`.

To illustrate this, consider the pair `MetricSpace` / `TopologicalSpace`. Consider the topology
on a product of two metric spaces. With the first approach, it could be obtained by going first from
each metric space to its topology, and then taking the product topology. But it could also be
obtained by considering the product metric space (with its sup distance) and then the topology
coming from this distance. These would be the same topology, but not definitionally, which means
that from the point of view of Lean's kernel, there would be two different `TopologicalSpace`
instances on the product. This is not compatible with the way instances are designed and used:
there should be at most one instance of a kind on each type. This approach has created an instance
diamond that does not commute definitionally.

The second approach solves this issue. Now, a metric space contains both a distance, a topology, and
a proof that the topology coincides with the one coming from the distance. When one defines the
product of two metric spaces, one uses the sup distance and the product topology, and one has to
give the proof that the sup distance induces the product topology. Following both sides of the
instance diamond then gives rise (definitionally) to the product topology on the product space.

Another approach would be to have the rich type class take the poor type class as an instance
parameter. It would solve the diamond problem, but it would lead to a blow up of the number
of type classes one would need to declare to work with complicated classes, say a real inner
product space, and would create exponential complexity when working with products of
such complicated spaces, that are avoided by bundling things carefully as above.

Note that this description of this specific case of the product of metric spaces is oversimplified
compared to mathlib, as there is an intermediate typeclass between `MetricSpace` and
`TopologicalSpace` called `UniformSpace`. The above scheme is used at both levels, embedding a
topology in the uniform space structure, and a uniform structure in the metric space structure.

Note also that, when `P` is a proposition, there is no such issue as any two proofs of `P` are
definitionally equivalent in Lean.

To avoid boilerplate, there are some designs that can automatically fill the poor fields when
creating a rich structure if one doesn't want to do something special about them. For instance,
in the definition of metric spaces, default tactics fill the uniform space fields if they are
not given explicitly. One can also have a helper function creating the rich structure from a
structure with fewer fields, where the helper function fills the remaining fields. See for instance
`UniformSpace.ofCore` or `RealInnerProduct.ofCore`.

For more details on this question, called the forgetful inheritance pattern, see [Competing
inheritance paths in dependent type theory: a case study in functional
analysis](https://hal.inria.fr/hal-02463336).
-/


/-!
### Design note on `AddMonoid` and `Monoid`

An `AddMonoid` has a natural `ℕ`-action, defined by `n • a = a + ... + a`, that we want to declare
as an instance as it makes it possible to use the language of linear algebra. However, there are
often other natural `ℕ`-actions. For instance, for any semiring `R`, the space of polynomials
`Polynomial R` has a natural `R`-action defined by multiplication on the coefficients. This means
that `Polynomial ℕ` would have two natural `ℕ`-actions, which are equal but not defeq. The same
goes for linear maps, tensor products, and so on (and even for `ℕ` itself).

To solve this issue, we embed an `ℕ`-action in the definition of an `AddMonoid` (which is by
default equal to the naive action `a + ... + a`, but can be adjusted when needed), and declare
a `SMul ℕ α` instance using this action. See Note [forgetful inheritance] for more
explanations on this pattern.

For example, when we define `Polynomial R`, then we declare the `ℕ`-action to be by multiplication
on each coefficient (using the `ℕ`-action on `R` that comes from the fact that `R` is
an `AddMonoid`). In this way, the two natural `SMul ℕ (Polynomial ℕ)` instances are defeq.

The tactic `to_additive` transfers definitions and results from multiplicative monoids to additive
monoids. To work, it has to map fields to fields. This means that we should also add corresponding
fields to the multiplicative structure `Monoid`, which could solve defeq problems for powers if
needed. These problems do not come up in practice, so most of the time we will not need to adjust
the `npow` field when defining multiplicative objects.

A basic theory for the power function on monoids and the `ℕ`-action on additive monoids is built in
the file `Algebra.GroupPower.Basic`. For now, we only register the most basic properties that we
need right away.
-/


/-- An `AddMonoid` is an `AddSemigroup` with an element `0` such that `0 + a = a + 0 = a`. -/
class AddMonoid (M : Type u) extends AddSemigroup M, AddZeroClass M where
  /-- Multiplication by a natural number. -/
  nsmul : ℕ → M → M := nsmulRec
  /-- Multiplication by `(0 : ℕ)` gives `0`. -/
  nsmul_zero : ∀ x, nsmul 0 x = 0 := by intros; rfl
  /-- Multiplication by `(n + 1 : ℕ)` behaves as expected. -/
  nsmul_succ : ∀ (n : ℕ) (x), nsmul (n + 1) x = x + nsmul n x := by intros; rfl
#align add_monoid AddMonoid

<<<<<<< HEAD
/-
If
structure AB extends A
structure AC extends A
structure ABC extends AB, AC
then AB.toA should have higher priority than AC.toA
Todo: write linter.
-/

=======
>>>>>>> f3dd5c32
attribute [instance 150] AddSemigroup.toAdd
attribute [instance 50] AddZeroClass.toAdd

#align add_monoid.nsmul_zero' AddMonoid.nsmul_zero
#align add_monoid.nsmul_succ' AddMonoid.nsmul_succ

/-- A `Monoid` is a `Semigroup` with an element `1` such that `1 * a = a * 1 = a`. -/
@[to_additive]
class Monoid (M : Type u) extends Semigroup M, MulOneClass M where
  /-- Raising to the power of a natural number. -/
  npow : ℕ → M → M := npowRec
  /-- Raising to the power `(0 : ℕ)` gives `1`. -/
  npow_zero : ∀ x, npow 0 x = 1 := by intros; rfl
  /-- Raising to the power `(n + 1 : ℕ)` behaves as expected. -/
  npow_succ : ∀ (n : ℕ) (x), npow (n + 1) x = x * npow n x := by intros; rfl
#align monoid Monoid

#align monoid.npow_zero' Monoid.npow_zero
#align monoid.npow_succ' Monoid.npow_succ

attribute [instance 150] Semigroup.toMul
attribute [instance 50] MulOneClass.toMul

-- Bug #660
attribute [to_additive existing] Monoid.toMulOneClass

@[default_instance high] instance Monoid.Pow {M : Type _} [Monoid M] : Pow M ℕ :=
  ⟨fun x n ↦ Monoid.npow n x⟩
#align monoid.has_pow Monoid.Pow

instance AddMonoid.SMul {M : Type _} [AddMonoid M] : SMul ℕ M :=
  ⟨AddMonoid.nsmul⟩
#align add_monoid.has_smul_nat AddMonoid.SMul

attribute [to_additive existing SMul] Monoid.Pow

section

variable {M : Type _} [Monoid M]

@[to_additive (attr := simp) nsmul_eq_smul]
theorem npow_eq_pow (n : ℕ) (x : M) : Monoid.npow n x = x ^ n :=
  rfl
#align npow_eq_pow npow_eq_pow
#align nsmul_eq_smul nsmul_eq_smul

-- the attributes are intentionally out of order. `zero_smul` proves `zero_nsmul`.
@[to_additive zero_nsmul, simp]
theorem pow_zero (a : M) : a ^ 0 = 1 :=
  Monoid.npow_zero _
#align pow_zero pow_zero
#align zero_nsmul zero_nsmul

@[to_additive succ_nsmul]
theorem pow_succ (a : M) (n : ℕ) : a ^ (n + 1) = a * a ^ n :=
  Monoid.npow_succ n a
#align pow_succ pow_succ
#align succ_nsmul succ_nsmul

end

section Monoid

variable {M : Type u} [Monoid M]

@[to_additive]
theorem left_inv_eq_right_inv {a b c : M} (hba : b * a = 1) (hac : a * c = 1) : b = c := by
  rw [← one_mul c, ← hba, mul_assoc, hac, mul_one b]
#align left_inv_eq_right_inv left_inv_eq_right_inv
#align left_neg_eq_right_neg left_neg_eq_right_neg

end Monoid

/-- An additive commutative monoid is an additive monoid with commutative `(+)`. -/
class AddCommMonoid (M : Type u) extends AddMonoid M, AddCommSemigroup M
#align add_comm_monoid AddCommMonoid

attribute [instance 150] AddMonoid.toAddSemigroup
attribute [instance 50] AddCommSemigroup.toAddSemigroup

/-- A commutative monoid is a monoid with commutative `(*)`. -/
@[to_additive]
class CommMonoid (M : Type u) extends Monoid M, CommSemigroup M
#align comm_monoid CommMonoid

attribute [to_additive existing] CommMonoid.toCommSemigroup

attribute [instance 150] Monoid.toSemigroup
attribute [instance 50] CommSemigroup.toSemigroup
section LeftCancelMonoid

/-- An additive monoid in which addition is left-cancellative.
Main examples are `ℕ` and groups. This is the right typeclass for many sum lemmas, as having a zero
is useful to define the sum over the empty set, so `AddLeftCancelSemigroup` is not enough. -/
class AddLeftCancelMonoid (M : Type u) extends AddLeftCancelSemigroup M, AddMonoid M
#align add_left_cancel_monoid AddLeftCancelMonoid

/-- A monoid in which multiplication is left-cancellative. -/
@[to_additive]
class LeftCancelMonoid (M : Type u) extends LeftCancelSemigroup M, Monoid M
#align left_cancel_monoid LeftCancelMonoid

attribute [to_additive existing] LeftCancelMonoid.toMonoid

end LeftCancelMonoid

section RightCancelMonoid

/-- An additive monoid in which addition is right-cancellative.
Main examples are `ℕ` and groups. This is the right typeclass for many sum lemmas, as having a zero
is useful to define the sum over the empty set, so `AddRightCancelSemigroup` is not enough. -/
class AddRightCancelMonoid (M : Type u) extends AddRightCancelSemigroup M, AddMonoid M
#align add_right_cancel_monoid AddRightCancelMonoid

/-- A monoid in which multiplication is right-cancellative. -/
@[to_additive]
class RightCancelMonoid (M : Type u) extends RightCancelSemigroup M, Monoid M
#align right_cancel_monoid RightCancelMonoid

attribute [to_additive existing] RightCancelMonoid.toMonoid

end RightCancelMonoid

section CancelMonoid

/-- An additive monoid in which addition is cancellative on both sides.
Main examples are `ℕ` and groups. This is the right typeclass for many sum lemmas, as having a zero
is useful to define the sum over the empty set, so `AddRightCancelMonoid` is not enough. -/
class AddCancelMonoid (M : Type u) extends AddLeftCancelMonoid M, AddRightCancelMonoid M
#align add_cancel_monoid AddCancelMonoid

/-- A monoid in which multiplication is cancellative. -/
@[to_additive]
class CancelMonoid (M : Type u) extends LeftCancelMonoid M, RightCancelMonoid M
#align cancel_monoid CancelMonoid

attribute [to_additive existing] CancelMonoid.toRightCancelMonoid

/-- Commutative version of `AddCancelMonoid`. -/
class AddCancelCommMonoid (M : Type u) extends AddLeftCancelMonoid M, AddCommMonoid M
#align add_cancel_comm_monoid AddCancelCommMonoid

/-- Commutative version of `CancelMonoid`. -/
@[to_additive]
class CancelCommMonoid (M : Type u) extends LeftCancelMonoid M, CommMonoid M
#align cancel_comm_monoid CancelCommMonoid

attribute [to_additive existing] CancelCommMonoid.toCommMonoid

-- see Note [lower instance priority]
@[to_additive]
instance (priority := 100) CancelCommMonoid.toCancelMonoid (M : Type u) [CancelCommMonoid M] :
    CancelMonoid M :=
  { CommSemigroup.IsLeftCancelMul.toIsRightCancelMul M with }
#align cancel_comm_monoid.to_cancel_monoid CancelCommMonoid.toCancelMonoid
#align add_cancel_comm_monoid.to_cancel_add_monoid AddCancelCommMonoid.toAddCancelMonoid

/-- Any `CancelMonoid G` satisfies `IsCancelMul G`. -/
@[to_additive toIsCancelAdd "Any `AddCancelMonoid G` satisfies `IsCancelAdd G`."]
instance (priority := 100) CancelMonoid.toIsCancelMul (M : Type u) [CancelMonoid M] :
    IsCancelMul M :=
  { mul_left_cancel := LeftCancelSemigroup.mul_left_cancel
    mul_right_cancel := RightCancelSemigroup.mul_right_cancel }
#align cancel_monoid.to_is_cancel_mul CancelMonoid.toIsCancelMul
#align add_cancel_monoid.to_is_cancel_add AddCancelMonoid.toIsCancelAdd

end CancelMonoid

/-- The fundamental power operation in a group. `zpowRec n a = a*a*...*a` n times, for integer `n`.
Use instead `a ^ n`,  which has better definitional behavior. -/
def zpowRec {M : Type _} [One M] [Mul M] [Inv M] : ℤ → M → M
  | Int.ofNat n, a => npowRec n a
  | Int.negSucc n, a => (npowRec n.succ a)⁻¹
#align zpow_rec zpowRec

/-- The fundamental scalar multiplication in an additive group. `zpowRec n a = a+a+...+a` n
times, for integer `n`. Use instead `n • a`, which has better definitional behavior. -/
def zsmulRec {M : Type _} [Zero M] [Add M] [Neg M] : ℤ → M → M
  | Int.ofNat n, a => nsmulRec n a
  | Int.negSucc n, a => -nsmulRec n.succ a
#align zsmul_rec zsmulRec

attribute [to_additive existing] zpowRec

section InvolutiveInv

/-- Auxiliary typeclass for types with an involutive `Neg`. -/
class InvolutiveNeg (A : Type _) extends Neg A where
  neg_neg : ∀ x : A, - -x = x

#align has_involutive_neg InvolutiveNeg

/-- Auxiliary typeclass for types with an involutive `Inv`. -/
@[to_additive]
class InvolutiveInv (G : Type _) extends Inv G where
  inv_inv : ∀ x : G, x⁻¹⁻¹ = x

#align has_involutive_inv InvolutiveInv

variable [InvolutiveInv G]

@[to_additive (attr := simp)]
theorem inv_inv (a : G) : a⁻¹⁻¹ = a :=
  InvolutiveInv.inv_inv _
#align inv_inv inv_inv
#align neg_neg neg_neg

end InvolutiveInv

/-!
### Design note on `DivInvMonoid`/`SubNegMonoid` and `DivisionMonoid`/`SubtractionMonoid`

Those two pairs of made-up classes fulfill slightly different roles.

`DivInvMonoid`/`SubNegMonoid` provides the minimum amount of information to define the
`ℤ` action (`zpow` or `zsmul`). Further, it provides a `div` field, matching the forgetful
inheritance pattern. This is useful to shorten extension clauses of stronger structures (`Group`,
`GroupWithZero`, `DivisionRing`, `Field`) and for a few structures with a rather weak
pseudo-inverse (`Matrix`).

`DivisionMonoid`/`SubtractionMonoid` is targeted at structures with stronger pseudo-inverses. It
is an ad hoc collection of axioms that are mainly respected by three things:
* Groups
* Groups with zero
* The pointwise monoids `Set α`, `Finset α`, `Filter α`

It acts as a middle ground for structures with an inversion operator that plays well with
multiplication, except for the fact that it might not be a true inverse (`a / a ≠ 1` in general).
The axioms are pretty arbitrary (many other combinations are equivalent to it), but they are
independent:
* Without `DivisionMonoid.div_eq_mul_inv`, you can define `/` arbitrarily.
* Without `DivisionMonoid.inv_inv`, you can consider `WithTop Unit` with `a⁻¹ = ⊤` for all `a`.
* Without `DivisionMonoid.mul_inv_rev`, you can consider `WithTop α` with `a⁻¹ = a` for all `a`
  where `α` non commutative.
* Without `DivisionMonoid.inv_eq_of_mul`, you can consider any `CommMonoid` with `a⁻¹ = a` for all
  `a`.

As a consequence, a few natural structures do not fit in this framework. For example, `ENNReal`
respects everything except for the fact that `(0 * ∞)⁻¹ = 0⁻¹ = ∞` while `∞⁻¹ * 0⁻¹ = 0 * ∞ = 0`.
-/

/-- In a class equipped with instances of both `Monoid` and `Inv`, this definition records what the
default definition for `Div` would be: `a * b⁻¹`.  This is later provided as the default value for
the `Div` instance in `DivInvMonoid`.

We keep it as a separate definition rather than inlining it in `DivInvMonoid` so that the `Div`
field of individual `DivInvMonoid`s constructed using that default value will not be unfolded at
`.instance` transparency. -/
def DivInvMonoid.div' {G : Type u} [Monoid G] [Inv G] (a b : G) : G := a * b⁻¹

/-- A `DivInvMonoid` is a `Monoid` with operations `/` and `⁻¹` satisfying
`div_eq_mul_inv : ∀ a b, a / b = a * b⁻¹`.

This deduplicates the name `div_eq_mul_inv`.
The default for `div` is such that `a / b = a * b⁻¹` holds by definition.

Adding `div` as a field rather than defining `a / b := a * b⁻¹` allows us to
avoid certain classes of unification failures, for example:
Let `Foo X` be a type with a `∀ X, Div (Foo X)` instance but no
`∀ X, Inv (Foo X)`, e.g. when `Foo X` is a `EuclideanDomain`. Suppose we
also have an instance `∀ X [Cromulent X], GroupWithZero (Foo X)`. Then the
`(/)` coming from `GroupWithZero.div` cannot be definitionally equal to
the `(/)` coming from `Foo.Div`.

In the same way, adding a `zpow` field makes it possible to avoid definitional failures
in diamonds. See the definition of `Monoid` and Note [forgetful inheritance] for more
explanations on this.
-/
class DivInvMonoid (G : Type u) extends Monoid G, Inv G, Div G where
  div := DivInvMonoid.div'
  /-- `a / b := a * b⁻¹` -/
  div_eq_mul_inv : ∀ a b : G, a / b = a * b⁻¹ := by intros; rfl
  /-- The power operation: `a ^ n = a * ··· * a`; `a ^ (-n) = a⁻¹ * ··· a⁻¹` (`n` times) -/
  zpow : ℤ → G → G := zpowRec
  /-- `a ^ 0 = 1` -/
  zpow_zero' : ∀ a : G, zpow 0 a = 1 := by intros; rfl
  /-- `a ^ (n + 1) = a * a ^ n` -/
  zpow_succ' (n : ℕ) (a : G) : zpow (Int.ofNat n.succ) a = a * zpow (Int.ofNat n) a := by
    intros; rfl
  /-- `a ^ -(n + 1) = (a ^ (n + 1))⁻¹` -/
  zpow_neg' (n : ℕ) (a : G) : zpow (Int.negSucc n) a = (zpow n.succ a)⁻¹ := by intros; rfl
#align div_inv_monoid DivInvMonoid

/-- In a class equipped with instances of both `AddMonoid` and `Neg`, this definition records what
the default definition for `Sub` would be: `a + -b`.  This is later provided as the default value
for the `Sub` instance in `SubNegMonoid`.

We keep it as a separate definition rather than inlining it in `SubNegMonoid` so that the `Sub`
field of individual `SubNegMonoid`s constructed using that default value will not be unfolded at
`.instance` transparency. -/
def SubNegMonoid.sub' {G : Type u} [AddMonoid G] [Neg G] (a b : G) : G := a + -b

attribute [to_additive existing SubNegMonoid.sub'] DivInvMonoid.div'

/-- A `SubNegMonoid` is an `AddMonoid` with unary `-` and binary `-` operations
satisfying `sub_eq_add_neg : ∀ a b, a - b = a + -b`.

The default for `sub` is such that `a - b = a + -b` holds by definition.

Adding `sub` as a field rather than defining `a - b := a + -b` allows us to
avoid certain classes of unification failures, for example:
Let `foo X` be a type with a `∀ X, Sub (Foo X)` instance but no
`∀ X, Neg (Foo X)`. Suppose we also have an instance
`∀ X [Cromulent X], AddGroup (Foo X)`. Then the `(-)` coming from
`AddGroup.sub` cannot be definitionally equal to the `(-)` coming from
`Foo.Sub`.

In the same way, adding a `zsmul` field makes it possible to avoid definitional failures
in diamonds. See the definition of `AddMonoid` and Note [forgetful inheritance] for more
explanations on this.
-/
class SubNegMonoid (G : Type u) extends AddMonoid G, Neg G, Sub G where
  sub := SubNegMonoid.sub'
  sub_eq_add_neg : ∀ a b : G, a - b = a + -b := by intros; rfl
  zsmul : ℤ → G → G := zsmulRec
  zsmul_zero' : ∀ a : G, zsmul 0 a = 0 := by intros; rfl
  zsmul_succ' (n : ℕ) (a : G) : zsmul (Int.ofNat n.succ) a = a + zsmul (Int.ofNat n) a := by
    intros; rfl
  zsmul_neg' (n : ℕ) (a : G) : zsmul (Int.negSucc n) a = -zsmul n.succ a := by intros; rfl
#align sub_neg_monoid SubNegMonoid

attribute [to_additive SubNegMonoid] DivInvMonoid

instance DivInvMonoid.Pow {M} [DivInvMonoid M] : Pow M ℤ :=
  ⟨fun x n ↦ DivInvMonoid.zpow n x⟩
#align div_inv_monoid.has_pow DivInvMonoid.Pow

instance SubNegMonoid.SMulInt {M} [SubNegMonoid M] : SMul ℤ M :=
  ⟨SubNegMonoid.zsmul⟩
#align sub_neg_monoid.has_smul_int SubNegMonoid.SMulInt

attribute [to_additive existing SubNegMonoid.SMulInt] DivInvMonoid.Pow

section DivInvMonoid

variable [DivInvMonoid G] {a b : G}

@[to_additive (attr := simp) zsmul_eq_smul] theorem zpow_eq_pow (n : ℤ) (x : G) :
    DivInvMonoid.zpow n x = x ^ n :=
  rfl
#align zsmul_eq_smul zsmul_eq_smul
#align zpow_eq_pow zpow_eq_pow

@[to_additive (attr := simp) zero_zsmul] theorem zpow_zero (a : G) : a ^ (0 : ℤ) = 1 :=
  DivInvMonoid.zpow_zero' a
#align zpow_zero zpow_zero
#align zero_zsmul zero_zsmul

@[to_additive (attr := norm_cast) ofNat_zsmul]
theorem zpow_ofNat (a : G) : ∀ n : ℕ, a ^ (n : ℤ) = a ^ n
  | 0 => (zpow_zero _).trans (pow_zero _).symm
  | n + 1 => calc
    a ^ (↑(n + 1) : ℤ) = a * a ^ (n : ℤ) := DivInvMonoid.zpow_succ' _ _
    _ = a * a ^ n := congr_arg ((· * ·) a) (zpow_ofNat a n)
    _ = a ^ (n + 1) := (pow_succ _ _).symm
#align zpow_coe_nat zpow_ofNat
#align zpow_of_nat zpow_ofNat
#align of_nat_zsmul ofNat_zsmul

theorem zpow_negSucc (a : G) (n : ℕ) : a ^ (Int.negSucc n) = (a ^ (n + 1))⁻¹ := by
  rw [← zpow_ofNat]
  exact DivInvMonoid.zpow_neg' n a
#align zpow_neg_succ_of_nat zpow_negSucc

theorem negSucc_zsmul {G} [SubNegMonoid G] (a : G) (n : ℕ) :
  Int.negSucc n • a = -((n + 1) • a) := by
  rw [← ofNat_zsmul]
  exact SubNegMonoid.zsmul_neg' n a
#align zsmul_neg_succ_of_nat negSucc_zsmul

attribute [to_additive existing (attr := simp) negSucc_zsmul] zpow_negSucc

/-- Dividing by an element is the same as multiplying by its inverse.

This is a duplicate of `DivInvMonoid.div_eq_mul_inv` ensuring that the types unfold better.
-/
@[to_additive "Subtracting an element is the same as adding by its negative.
This is a duplicate of `SubNegMonoid.sub_eq_mul_neg` ensuring that the types unfold better."]
theorem div_eq_mul_inv (a b : G) : a / b = a * b⁻¹ :=
  DivInvMonoid.div_eq_mul_inv _ _
#align div_eq_mul_inv div_eq_mul_inv
#align sub_eq_add_neg sub_eq_add_neg

alias div_eq_mul_inv ← division_def
#align division_def division_def

end DivInvMonoid

section InvOneClass

/-- Typeclass for expressing that `-0 = 0`. -/
class NegZeroClass (G : Type _) extends Zero G, Neg G where
  neg_zero : -(0 : G) = 0
#align neg_zero_class NegZeroClass

/-- A `SubNegMonoid` where `-0 = 0`. -/
class SubNegZeroMonoid (G : Type _) extends SubNegMonoid G, NegZeroClass G
#align sub_neg_zero_monoid SubNegZeroMonoid

/-- Typeclass for expressing that `1⁻¹ = 1`. -/
@[to_additive]
class InvOneClass (G : Type _) extends One G, Inv G where
  inv_one : (1 : G)⁻¹ = 1
#align inv_one_class InvOneClass

/-- A `DivInvMonoid` where `1⁻¹ = 1`. -/
@[to_additive SubNegZeroMonoid]
class DivInvOneMonoid (G : Type _) extends DivInvMonoid G, InvOneClass G
#align div_inv_one_monoid DivInvOneMonoid

-- FIXME: `to_additive` is not operating on the second parent. (#660)
attribute [to_additive existing] DivInvOneMonoid.toInvOneClass

variable [InvOneClass G]

@[to_additive (attr := simp)]
theorem inv_one : (1 : G)⁻¹ = 1 :=
  InvOneClass.inv_one
#align inv_one inv_one
#align neg_zero neg_zero

end InvOneClass

/-- A `SubtractionMonoid` is a `SubNegMonoid` with involutive negation and such that
`-(a + b) = -b + -a` and `a + b = 0 → -a = b`. -/
class SubtractionMonoid (G : Type u) extends SubNegMonoid G, InvolutiveNeg G where
  neg_add_rev (a b : G) : -(a + b) = -b + -a
  /- Despite the asymmetry of `neg_eq_of_add`, the symmetric version is true thanks to the
  involutivity of negation. -/
  neg_eq_of_add (a b : G) : a + b = 0 → -a = b
#align subtraction_monoid SubtractionMonoid

/-- A `DivisionMonoid` is a `DivInvMonoid` with involutive inversion and such that
`(a * b)⁻¹ = b⁻¹ * a⁻¹` and `a * b = 1 → a⁻¹ = b`.

This is the immediate common ancestor of `Group` and `GroupWithZero`. -/
@[to_additive SubtractionMonoid]
class DivisionMonoid (G : Type u) extends DivInvMonoid G, InvolutiveInv G where
  mul_inv_rev (a b : G) : (a * b)⁻¹ = b⁻¹ * a⁻¹
  /- Despite the asymmetry of `inv_eq_of_mul`, the symmetric version is true thanks to the
  involutivity of inversion. -/
  inv_eq_of_mul (a b : G) : a * b = 1 → a⁻¹ = b
#align division_monoid DivisionMonoid

attribute [to_additive existing] DivisionMonoid.toInvolutiveInv

section DivisionMonoid

variable [DivisionMonoid G] {a b : G}

@[to_additive (attr := simp) neg_add_rev]
theorem mul_inv_rev (a b : G) : (a * b)⁻¹ = b⁻¹ * a⁻¹ :=
  DivisionMonoid.mul_inv_rev _ _
#align mul_inv_rev mul_inv_rev
#align neg_add_rev neg_add_rev

@[to_additive]
theorem inv_eq_of_mul_eq_one_right : a * b = 1 → a⁻¹ = b :=
  DivisionMonoid.inv_eq_of_mul _ _
#align inv_eq_of_mul_eq_one_right inv_eq_of_mul_eq_one_right
#align neg_eq_of_add_eq_zero_right neg_eq_of_add_eq_zero_right

end DivisionMonoid

/-- Commutative `SubtractionMonoid`. -/
class SubtractionCommMonoid (G : Type u) extends SubtractionMonoid G, AddCommMonoid G
#align subtraction_comm_monoid SubtractionCommMonoid

/-- Commutative `DivisionMonoid`.

This is the immediate common ancestor of `CommGroup` and `CommGroupWithZero`. -/
@[to_additive SubtractionCommMonoid]
class DivisionCommMonoid (G : Type u) extends DivisionMonoid G, CommMonoid G
#align division_comm_monoid DivisionCommMonoid

attribute [to_additive existing] DivisionCommMonoid.toCommMonoid

/-- A `Group` is a `Monoid` with an operation `⁻¹` satisfying `a⁻¹ * a = 1`.

There is also a division operation `/` such that `a / b = a * b⁻¹`,
with a default so that `a / b = a * b⁻¹` holds by definition.
-/
class Group (G : Type u) extends DivInvMonoid G where
  mul_left_inv : ∀ a : G, a⁻¹ * a = 1
#align group Group

/-- An `AddGroup` is an `AddMonoid` with a unary `-` satisfying `-a + a = 0`.

There is also a binary operation `-` such that `a - b = a + -b`,
with a default so that `a - b = a + -b` holds by definition.
-/
class AddGroup (A : Type u) extends SubNegMonoid A where
  add_left_neg : ∀ a : A, -a + a = 0
#align add_group AddGroup

attribute [to_additive] Group

section Group

variable [Group G] {a b c : G}

@[to_additive (attr := simp)]
theorem mul_left_inv : ∀ a : G, a⁻¹ * a = 1 :=
  Group.mul_left_inv
#align mul_left_inv mul_left_inv
#align add_left_neg add_left_neg

@[to_additive]
theorem inv_mul_self (a : G) : a⁻¹ * a = 1 :=
  mul_left_inv a
#align inv_mul_self inv_mul_self
#align neg_add_self neg_add_self

@[to_additive]
private theorem inv_eq_of_mul (h : a * b = 1) : a⁻¹ = b :=
  left_inv_eq_right_inv (inv_mul_self a) h

@[to_additive (attr := simp)]
theorem mul_right_inv (a : G) : a * a⁻¹ = 1 :=
  by rw [← mul_left_inv a⁻¹, inv_eq_of_mul (mul_left_inv a)]
#align mul_right_inv mul_right_inv
#align add_right_neg add_right_neg

@[to_additive]
theorem mul_inv_self (a : G) : a * a⁻¹ = 1 :=
  mul_right_inv a
#align mul_inv_self mul_inv_self
#align add_neg_self add_neg_self

@[to_additive (attr := simp)]
theorem inv_mul_cancel_left (a b : G) : a⁻¹ * (a * b) = b :=
  by rw [← mul_assoc, mul_left_inv, one_mul]
#align inv_mul_cancel_left inv_mul_cancel_left
#align neg_add_cancel_left neg_add_cancel_left

@[to_additive (attr := simp)]
theorem mul_inv_cancel_left (a b : G) : a * (a⁻¹ * b) = b :=
  by rw [← mul_assoc, mul_right_inv, one_mul]
#align mul_inv_cancel_left mul_inv_cancel_left
#align add_neg_cancel_left add_neg_cancel_left

@[to_additive (attr := simp)]
theorem mul_inv_cancel_right (a b : G) : a * b * b⁻¹ = a :=
  by rw [mul_assoc, mul_right_inv, mul_one]
#align mul_inv_cancel_right mul_inv_cancel_right
#align add_neg_cancel_right add_neg_cancel_right

@[to_additive (attr := simp)]
theorem inv_mul_cancel_right (a b : G) : a * b⁻¹ * b = a :=
  by rw [mul_assoc, mul_left_inv, mul_one]
#align inv_mul_cancel_right inv_mul_cancel_right
#align neg_add_cancel_right neg_add_cancel_right

@[to_additive AddGroup.toSubtractionMonoid]
instance (priority := 100) Group.toDivisionMonoid : DivisionMonoid G :=
  { inv_inv := fun a ↦ inv_eq_of_mul (mul_left_inv a)
    mul_inv_rev :=
      fun a b ↦ inv_eq_of_mul <| by rw [mul_assoc, mul_inv_cancel_left, mul_right_inv]
    inv_eq_of_mul := fun _ _ ↦ inv_eq_of_mul }

-- see Note [lower instance priority]
@[to_additive]
instance (priority := 100) Group.toCancelMonoid : CancelMonoid G :=
  { ‹Group G› with
    mul_right_cancel := fun a b c h ↦ by rw [← mul_inv_cancel_right a b, h, mul_inv_cancel_right]
    mul_left_cancel := fun a b c h ↦ by rw [← inv_mul_cancel_left a b, h, inv_mul_cancel_left] }

end Group

@[to_additive]
theorem Group.toDivInvMonoid_injective {G : Type _} :
    Function.Injective (@Group.toDivInvMonoid G) := by rintro ⟨⟩ ⟨⟩ ⟨⟩; rfl
#align group.to_div_inv_monoid_injective Group.toDivInvMonoid_injective
#align add_group.to_sub_neg_add_monoid_injective AddGroup.toSubNegAddMonoid_injective

/-- An additive commutative group is an additive group with commutative `(+)`. -/
class AddCommGroup (G : Type u) extends AddGroup G, AddCommMonoid G
#align add_comm_group AddCommGroup

/-- A commutative group is a group with commutative `(*)`. -/
@[to_additive]
class CommGroup (G : Type u) extends Group G, CommMonoid G
#align comm_group CommGroup

attribute [to_additive existing] CommGroup.toCommMonoid

@[to_additive]
theorem CommGroup.toGroup_injective {G : Type u} : Function.Injective (@CommGroup.toGroup G) := by
  rintro ⟨⟩ ⟨⟩ ⟨⟩; rfl
#align comm_group.to_group_injective CommGroup.toGroup_injective
#align add_comm_group.to_add_group_injective AddCommGroup.toAddGroup_injective

section CommGroup

variable [CommGroup G]

-- see Note [lower instance priority]
@[to_additive]
instance (priority := 100) CommGroup.toCancelCommMonoid : CancelCommMonoid G :=
  { ‹CommGroup G›, Group.toCancelMonoid with }

-- see Note [lower instance priority]
@[to_additive]
instance (priority := 100) CommGroup.toDivisionCommMonoid : DivisionCommMonoid G :=
  { ‹CommGroup G›, Group.toDivisionMonoid with }

end CommGroup

/-! We initialize all projections for `@[simps]` here, so that we don't have to do it in later
files.

Note: the lemmas generated for the `npow`/`zpow` projections will *not* apply to `x ^ y`, since the
argument order of these projections doesn't match the argument order of `^`.
The `nsmul`/`zsmul` lemmas will be correct. -/
initialize_simps_projections Semigroup
initialize_simps_projections AddSemigroup
initialize_simps_projections CommSemigroup
initialize_simps_projections AddCommSemigroup
initialize_simps_projections LeftCancelSemigroup
initialize_simps_projections AddLeftCancelSemigroup
initialize_simps_projections RightCancelSemigroup
initialize_simps_projections AddRightCancelSemigroup
initialize_simps_projections Monoid
initialize_simps_projections AddMonoid
initialize_simps_projections CommMonoid
initialize_simps_projections AddCommMonoid
initialize_simps_projections LeftCancelMonoid
initialize_simps_projections AddLeftCancelMonoid
initialize_simps_projections RightCancelMonoid
initialize_simps_projections AddRightCancelMonoid
initialize_simps_projections CancelMonoid
initialize_simps_projections AddCancelMonoid
initialize_simps_projections CancelCommMonoid
initialize_simps_projections AddCancelCommMonoid
initialize_simps_projections DivInvMonoid
initialize_simps_projections SubNegMonoid
initialize_simps_projections DivInvOneMonoid
initialize_simps_projections SubNegZeroMonoid
initialize_simps_projections DivisionMonoid
initialize_simps_projections SubtractionMonoid
initialize_simps_projections DivisionCommMonoid
initialize_simps_projections SubtractionCommMonoid
initialize_simps_projections Group
initialize_simps_projections AddGroup
initialize_simps_projections CommGroup
initialize_simps_projections AddCommGroup<|MERGE_RESOLUTION|>--- conflicted
+++ resolved
@@ -579,18 +579,6 @@
   nsmul_succ : ∀ (n : ℕ) (x), nsmul (n + 1) x = x + nsmul n x := by intros; rfl
 #align add_monoid AddMonoid
 
-<<<<<<< HEAD
-/-
-If
-structure AB extends A
-structure AC extends A
-structure ABC extends AB, AC
-then AB.toA should have higher priority than AC.toA
-Todo: write linter.
--/
-
-=======
->>>>>>> f3dd5c32
 attribute [instance 150] AddSemigroup.toAdd
 attribute [instance 50] AddZeroClass.toAdd
 
