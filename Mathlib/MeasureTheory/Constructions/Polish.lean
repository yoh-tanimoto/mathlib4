/-
Copyright (c) 2022 Sébastien Gouëzel. All rights reserved.
Released under Apache 2.0 license as described in the file LICENSE.
Authors: Sébastien Gouëzel, Felix Weilacher
-/
import Mathlib.Data.Real.Cardinality
import Mathlib.Topology.Perfect
import Mathlib.MeasureTheory.Constructions.BorelSpace.Basic

#align_import measure_theory.constructions.polish from "leanprover-community/mathlib"@"9f55d0d4363ae59948c33864cbc52e0b12e0e8ce"

/-!
# The Borel sigma-algebra on Polish spaces

We discuss several results pertaining to the relationship between the topology and the Borel
structure on Polish spaces.

## Main definitions and results

First, we define standard Borel apaces.

* A `StandardBorelSpace α` is a typeclass for measurable spaces which arise as the Borel sets
  of some Polish topology.

Next, we define the class of analytic sets and establish its basic properties.

* `MeasureTheory.AnalyticSet s`: a set in a topological space is analytic if it is the continuous
  image of a Polish space. Equivalently, it is empty, or the image of `ℕ → ℕ`.
* `MeasureTheory.AnalyticSet.image_of_continuous`: a continuous image of an analytic set is
  analytic.
* `MeasurableSet.analyticSet`: in a Polish space, any Borel-measurable set is analytic.

Then, we show Lusin's theorem that two disjoint analytic sets can be separated by Borel sets.

* `MeasurablySeparable s t` states that there exists a measurable set containing `s` and disjoint
  from `t`.
* `AnalyticSet.measurablySeparable` shows that two disjoint analytic sets are separated by a
  Borel set.

We then prove the Lusin-Souslin theorem that a continuous injective image of a Borel subset of
a Polish space is Borel. The proof of this nontrivial result relies on the above results on
analytic sets.

* `MeasurableSet.image_of_continuousOn_injOn` asserts that, if `s` is a Borel measurable set in
  a Polish space, then the image of `s` under a continuous injective map is still Borel measurable.
* `Continuous.measurableEmbedding` states that a continuous injective map on a Polish space
  is a measurable embedding for the Borel sigma-algebra.
* `ContinuousOn.measurableEmbedding` is the same result for a map restricted to a measurable set
  on which it is continuous.
* `Measurable.measurableEmbedding` states that a measurable injective map from
  a standard Borel space to a second-countable topological space is a measurable embedding.
* `isClopenable_iff_measurableSet`: in a Polish space, a set is clopenable (i.e., it can be made
  open and closed by using a finer Polish topology) if and only if it is Borel-measurable.

We use this to prove several versions of the Borel isomorphism theorem.

* `PolishSpace.measurableEquivOfNotCountable` : Any two uncountable standard Borel spaces
  are Borel isomorphic.
* `PolishSpace.Equiv.measurableEquiv` : Any two standard Borel spaces of the same cardinality
  are Borel isomorphic.
-/


open Set Function PolishSpace PiNat TopologicalSpace Bornology Metric Filter Topology MeasureTheory

/-! ### Standard Borel Spaces -/

variable (α : Type*)

/-- A standard Borel space is a measurable space arising as the Borel sets of some Polish topology.
This is useful in situations where a space has no natural topology or
the natural topology in a space is non-Polish.

To endow a standard Borel space `α` with a compatible Polish topology, use
`letI := upgradePolishSpace α`. One can then use `eq_borel_upgradeStandardBorel α` to
rewrite the `MeasurableSpace α` instance to `borel α t`, where `t` is the new topology.-/
class StandardBorelSpace [MeasurableSpace α] : Prop where
  /-- There exists a compatible Polish topology. -/
  polish : ∃ _ : TopologicalSpace α, BorelSpace α ∧ PolishSpace α

/-- A convenience class similar to `UpgradedPolishSpace`. No instance should be registered.
Instead one should use `letI := upgradePolishSpace α`. -/
class UpgradedStandardBorel extends MeasurableSpace α, TopologicalSpace α,
  BorelSpace α, PolishSpace α

/-- Use as `letI := upgradePolishSpace α` to endow a standard Borel space `α` with
a compatible Polish topology.

Warning: following this with `borelize α` will cause an error. Instead, one can
rewrite with `eq_borel_upgradeStandardBorel α`.
TODO: fix the corresponding bug in `borelize`. -/
noncomputable
def upgradeStandardBorel [MeasurableSpace α] [h : StandardBorelSpace α] :
    UpgradedStandardBorel α := by
  choose τ hb hp using h.polish
  constructor

/-- The `MeasurableSpace α` instance on a `StandardBorelSpace` `α` is equal to
the borel sets of `upgradeStandardBorel α`.-/
theorem eq_borel_upgradeStandardBorel [MeasurableSpace α] [StandardBorelSpace α] :
    ‹MeasurableSpace α› = @borel _ (upgradeStandardBorel α).toTopologicalSpace :=
  @BorelSpace.measurable_eq _ (upgradeStandardBorel α).toTopologicalSpace _
    (upgradeStandardBorel α).toBorelSpace

variable {α}

section

variable [MeasurableSpace α]

instance standardBorel_of_polish [τ : TopologicalSpace α]
    [BorelSpace α] [PolishSpace α] : StandardBorelSpace α := by exists τ

instance countablyGenerated_of_standardBorel [StandardBorelSpace α] :
    MeasurableSpace.CountablyGenerated α :=
  letI := upgradeStandardBorel α
  inferInstance

instance measurableSingleton_of_standardBorel [StandardBorelSpace α] : MeasurableSingletonClass α :=
  letI := upgradeStandardBorel α
  inferInstance

namespace StandardBorelSpace

variable {β : Type*} [MeasurableSpace β]

section instances

<<<<<<< HEAD
/-! ### Standard Borel Spaces -/

variable (α : Type*)

/-- A standard Borel space is a measurable space arising as the Borel sets of some Polish topology.
This is useful in situations where a space has no natural topology or
the natural topology in a space is non-Polish.

To endow a standard Borel space `α` with a compatible Polish topology, use
`letI := upgradePolishSpace α`. One can then use `eq_borel_upgradeStandardBorel α` to
rewrite the `MeasurableSpace α` instance to `borel α t`, where `t` is the new topology.-/
class StandardBorelSpace [MeasurableSpace α] : Prop where
  /-- There exists a compatible Polish topology. -/
  polish : ∃ _ : TopologicalSpace α, BorelSpace α ∧ PolishSpace α

/-- A convenience class similar to `UpgradedPolishSpace`. No instance should be registered.
Instead one should use `letI := upgradePolishSpace α`. -/
class UpgradedStandardBorel extends MeasurableSpace α, TopologicalSpace α,
  BorelSpace α, PolishSpace α

/-- Use as `letI := upgradePolishSpace α` to endow a standard Borel space `α` with
a compatible Polish topology.

Warning: following this with `borelize α` will cause an error. Instead, one can
rewrite with `eq_borel_upgradeStandardBorel α`.
TODO: fix the corresponding bug in `borelize`. -/
noncomputable
def upgradeStandardBorel [MeasurableSpace α] [h : StandardBorelSpace α] :
    UpgradedStandardBorel α := by
  choose τ hb hp using h.polish
  constructor

/-- The `MeasurableSpace α` instance on a `StandardBorelSpace` `α` is equal to
the borel sets of `upgradeStandardBorel α`.-/
theorem eq_borel_upgradeStandardBorel [MeasurableSpace α] [StandardBorelSpace α] :
    ‹MeasurableSpace α› = @borel _ (upgradeStandardBorel α).toTopologicalSpace :=
  @BorelSpace.measurable_eq _ (upgradeStandardBorel α).toTopologicalSpace _
    (upgradeStandardBorel α).toBorelSpace

variable {α}

section

variable [MeasurableSpace α]

instance standardBorel_of_polish [τ : TopologicalSpace α]
    [BorelSpace α] [PolishSpace α] : StandardBorelSpace α := by exists τ

instance countablyGenerated_of_standardBorel [StandardBorelSpace α] :
    MeasurableSpace.CountablyGenerated α :=
  letI := upgradeStandardBorel α
  inferInstance

instance measurableSingleton_of_standardBorel [StandardBorelSpace α] : MeasurableSingletonClass α :=
  letI := upgradeStandardBorel α
  inferInstance

namespace StandardBorelSpace

variable {β : Type*} [MeasurableSpace β]

section instances

=======
>>>>>>> 042888f5
/-- A product of two standard Borel spaces is standard Borel. -/
instance prod [StandardBorelSpace α] [StandardBorelSpace β] : StandardBorelSpace (α × β) :=
  letI := upgradeStandardBorel α
  letI := upgradeStandardBorel β
  inferInstance

/-- A product of countably many standard Borel spaces is standard Borel. -/
instance pi_countable {ι : Type*} [Countable ι] {α : ι → Type*} [∀ n, MeasurableSpace (α n)]
    [∀ n, StandardBorelSpace (α n)] : StandardBorelSpace (∀ n, α n) :=
  letI := fun n => upgradeStandardBorel (α n)
  inferInstance

end instances

end StandardBorelSpace

end section

variable {ι : Type*}

namespace MeasureTheory

variable [TopologicalSpace α]

/-! ### Analytic sets -/

/-- An analytic set is a set which is the continuous image of some Polish space. There are several
equivalent characterizations of this definition. For the definition, we pick one that avoids
universe issues: a set is analytic if and only if it is a continuous image of `ℕ → ℕ` (or if it
is empty). The above more usual characterization is given
in `analyticSet_iff_exists_polishSpace_range`.

Warning: these are analytic sets in the context of descriptive set theory (which is why they are
registered in the namespace `MeasureTheory`). They have nothing to do with analytic sets in the
context of complex analysis. -/
irreducible_def AnalyticSet (s : Set α) : Prop :=
  s = ∅ ∨ ∃ f : (ℕ → ℕ) → α, Continuous f ∧ range f = s
#align measure_theory.analytic_set MeasureTheory.AnalyticSet

theorem analyticSet_empty : AnalyticSet (∅ : Set α) := by
  rw [AnalyticSet]
  exact Or.inl rfl
#align measure_theory.analytic_set_empty MeasureTheory.analyticSet_empty

theorem analyticSet_range_of_polishSpace {β : Type*} [TopologicalSpace β] [PolishSpace β]
    {f : β → α} (f_cont : Continuous f) : AnalyticSet (range f) := by
  cases isEmpty_or_nonempty β
  · rw [range_eq_empty]
    exact analyticSet_empty
  · rw [AnalyticSet]
    obtain ⟨g, g_cont, hg⟩ : ∃ g : (ℕ → ℕ) → β, Continuous g ∧ Surjective g :=
      exists_nat_nat_continuous_surjective β
    refine' Or.inr ⟨f ∘ g, f_cont.comp g_cont, _⟩
    rw [hg.range_comp]
#align measure_theory.analytic_set_range_of_polish_space MeasureTheory.analyticSet_range_of_polishSpace

/-- The image of an open set under a continuous map is analytic. -/
theorem _root_.IsOpen.analyticSet_image {β : Type*} [TopologicalSpace β] [PolishSpace β]
    {s : Set β} (hs : IsOpen s) {f : β → α} (f_cont : Continuous f) : AnalyticSet (f '' s) := by
  rw [image_eq_range]
  haveI : PolishSpace s := hs.polishSpace
  exact analyticSet_range_of_polishSpace (f_cont.comp continuous_subtype_val)
#align is_open.analytic_set_image IsOpen.analyticSet_image

/-- A set is analytic if and only if it is the continuous image of some Polish space. -/
theorem analyticSet_iff_exists_polishSpace_range {s : Set α} :
    AnalyticSet s ↔
      ∃ (β : Type) (h : TopologicalSpace β) (_ : @PolishSpace β h) (f : β → α),
        @Continuous _ _ h _ f ∧ range f = s := by
  constructor
  · intro h
    rw [AnalyticSet] at h
    cases' h with h h
    · refine' ⟨Empty, inferInstance, inferInstance, Empty.elim, continuous_bot, _⟩
      rw [h]
      exact range_eq_empty _
    · exact ⟨ℕ → ℕ, inferInstance, inferInstance, h⟩
  · rintro ⟨β, h, h', f, f_cont, f_range⟩
    skip
    rw [← f_range]
    exact analyticSet_range_of_polishSpace f_cont
#align measure_theory.analytic_set_iff_exists_polish_space_range MeasureTheory.analyticSet_iff_exists_polishSpace_range

/-- The continuous image of an analytic set is analytic -/
theorem AnalyticSet.image_of_continuousOn {β : Type*} [TopologicalSpace β] {s : Set α}
    (hs : AnalyticSet s) {f : α → β} (hf : ContinuousOn f s) : AnalyticSet (f '' s) := by
  rcases analyticSet_iff_exists_polishSpace_range.1 hs with ⟨γ, γtop, γpolish, g, g_cont, gs⟩
  skip
  have : f '' s = range (f ∘ g) := by rw [range_comp, gs]
  rw [this]
  apply analyticSet_range_of_polishSpace
  apply hf.comp_continuous g_cont fun x => _
  rw [← gs]
  exact mem_range_self
#align measure_theory.analytic_set.image_of_continuous_on MeasureTheory.AnalyticSet.image_of_continuousOn

theorem AnalyticSet.image_of_continuous {β : Type*} [TopologicalSpace β] {s : Set α}
    (hs : AnalyticSet s) {f : α → β} (hf : Continuous f) : AnalyticSet (f '' s) :=
  hs.image_of_continuousOn hf.continuousOn
#align measure_theory.analytic_set.image_of_continuous MeasureTheory.AnalyticSet.image_of_continuous

/-- A countable intersection of analytic sets is analytic. -/
theorem AnalyticSet.iInter [hι : Nonempty ι] [Countable ι] [T2Space α] {s : ι → Set α}
    (hs : ∀ n, AnalyticSet (s n)) : AnalyticSet (⋂ n, s n) := by
  rcases hι with ⟨i₀⟩
  /- For the proof, write each `s n` as the continuous image under a map `f n` of a
    Polish space `β n`. The product space `γ = Π n, β n` is also Polish, and so is the subset
    `t` of sequences `x n` for which `f n (x n)` is independent of `n`. The set `t` is Polish, and
    the range of `x ↦ f 0 (x 0)` on `t` is exactly `⋂ n, s n`, so this set is analytic. -/
  choose β hβ h'β f f_cont f_range using fun n =>
    analyticSet_iff_exists_polishSpace_range.1 (hs n)
  skip
  let γ := ∀ n, β n
  let t : Set γ := ⋂ n, { x | f n (x n) = f i₀ (x i₀) }
  have t_closed : IsClosed t := by
    apply isClosed_iInter
    intro n
    exact
      isClosed_eq ((f_cont n).comp (continuous_apply n)) ((f_cont i₀).comp (continuous_apply i₀))
  haveI : PolishSpace t := t_closed.polishSpace
  let F : t → α := fun x => f i₀ ((x : γ) i₀)
  have F_cont : Continuous F := (f_cont i₀).comp ((continuous_apply i₀).comp continuous_subtype_val)
  have F_range : range F = ⋂ n : ι, s n := by
    apply Subset.antisymm
    · rintro y ⟨x, rfl⟩
      refine mem_iInter.2 fun n => ?_
      have : f n ((x : γ) n) = F x := (mem_iInter.1 x.2 n : _)
      rw [← this, ← f_range n]
      exact mem_range_self _
    · intro y hy
      have A : ∀ n, ∃ x : β n, f n x = y := by
        intro n
        rw [← mem_range, f_range n]
        exact mem_iInter.1 hy n
      choose x hx using A
      have xt : x ∈ t := by
        refine mem_iInter.2 fun n => ?_
        simp [hx]
      refine' ⟨⟨x, xt⟩, _⟩
      exact hx i₀
  rw [← F_range]
  exact analyticSet_range_of_polishSpace F_cont
#align measure_theory.analytic_set.Inter MeasureTheory.AnalyticSet.iInter

/-- A countable union of analytic sets is analytic. -/
theorem AnalyticSet.iUnion [Countable ι] {s : ι → Set α} (hs : ∀ n, AnalyticSet (s n)) :
    AnalyticSet (⋃ n, s n) := by
  /- For the proof, write each `s n` as the continuous image under a map `f n` of a
    Polish space `β n`. The union space `γ = Σ n, β n` is also Polish, and the map `F : γ → α` which
    coincides with `f n` on `β n` sends it to `⋃ n, s n`. -/
  choose β hβ h'β f f_cont f_range using fun n =>
    analyticSet_iff_exists_polishSpace_range.1 (hs n)
  skip
  let γ := Σn, β n
  let F : γ → α := by
    rintro ⟨n, x⟩
    exact f n x
  have F_cont : Continuous F := continuous_sigma f_cont
  have F_range : range F = ⋃ n, s n := by
    rw [range_sigma_eq_iUnion_range]
    apply congr_arg
    ext1 n
    rw [← f_range n]
  rw [← F_range]
  exact analyticSet_range_of_polishSpace F_cont
#align measure_theory.analytic_set.Union MeasureTheory.AnalyticSet.iUnion

theorem _root_.IsClosed.analyticSet [PolishSpace α] {s : Set α} (hs : IsClosed s) :
    AnalyticSet s := by
  haveI : PolishSpace s := hs.polishSpace
  rw [← @Subtype.range_val α s]
  exact analyticSet_range_of_polishSpace continuous_subtype_val
#align is_closed.analytic_set IsClosed.analyticSet

/-- Given a Borel-measurable set in a Polish space, there exists a finer Polish topology making
it clopen. This is in fact an equivalence, see `isClopenable_iff_measurableSet`. -/
theorem _root_.MeasurableSet.isClopenable [PolishSpace α] [MeasurableSpace α] [BorelSpace α]
    {s : Set α} (hs : MeasurableSet s) : IsClopenable s := by
  revert s
  apply MeasurableSet.induction_on_open
  · exact fun u hu => hu.isClopenable
  · exact fun u _ h'u => h'u.compl
  · exact fun f _ _ hf => IsClopenable.iUnion hf
#align measurable_set.is_clopenable MeasurableSet.isClopenable

theorem _root_.MeasurableSet.analyticSet {α : Type*} [t : TopologicalSpace α] [PolishSpace α]
    [MeasurableSpace α] [BorelSpace α] {s : Set α} (hs : MeasurableSet s) : AnalyticSet s := by
  /- For a short proof (avoiding measurable induction), one sees `s` as a closed set for a finer
    topology `t'`. It is analytic for this topology. As the identity from `t'` to `t` is continuous
    and the image of an analytic set is analytic, it follows that `s` is also analytic for `t`. -/
  obtain ⟨t', t't, t'_polish, s_closed, _⟩ :
    ∃ t' : TopologicalSpace α, t' ≤ t ∧ @PolishSpace α t' ∧ IsClosed[t'] s ∧ IsOpen[t'] s :=
    hs.isClopenable
  have A := @IsClosed.analyticSet α t' t'_polish s s_closed
  convert @AnalyticSet.image_of_continuous α t' α t s A id (continuous_id_of_le t't)
  simp only [id.def, image_id']
#align measurable_set.analytic_set MeasurableSet.analyticSet

/-- Given a Borel-measurable function from a Polish space to a second-countable space, there exists
a finer Polish topology on the source space for which the function is continuous. -/
theorem _root_.Measurable.exists_continuous {α β : Type*} [t : TopologicalSpace α] [PolishSpace α]
    [MeasurableSpace α] [BorelSpace α] [tβ : TopologicalSpace β] [MeasurableSpace β]
    [OpensMeasurableSpace β] {f : α → β} [SecondCountableTopology (range f)] (hf : Measurable f) :
    ∃ t' : TopologicalSpace α, t' ≤ t ∧ @Continuous α β t' tβ f ∧ @PolishSpace α t' := by
  obtain ⟨b, b_count, -, hb⟩ :
    ∃ b : Set (Set (range f)), b.Countable ∧ ∅ ∉ b ∧ IsTopologicalBasis b :=
    exists_countable_basis (range f)
  haveI : Countable b := b_count.to_subtype
  have : ∀ s : b, IsClopenable (rangeFactorization f ⁻¹' s) := fun s ↦ by
    apply MeasurableSet.isClopenable
    exact hf.subtype_mk (hb.isOpen s.2).measurableSet
  choose T Tt Tpolish _ Topen using this
  obtain ⟨t', t'T, t't, t'_polish⟩ :
    ∃ t' : TopologicalSpace α, (∀ i, t' ≤ T i) ∧ t' ≤ t ∧ @PolishSpace α t' :=
    exists_polishSpace_forall_le T Tt Tpolish
  refine' ⟨t', t't, _, t'_polish⟩
  have : Continuous[t', _] (rangeFactorization f) :=
    hb.continuous _ fun s hs => t'T ⟨s, hs⟩ _ (Topen ⟨s, hs⟩)
  exact continuous_subtype_val.comp this
#align measurable.exists_continuous Measurable.exists_continuous

/-- The image of a measurable set in a standard Borel space under a measurable map
is an analytic set. -/
theorem _root_.MeasurableSet.analyticSet_image {X Y : Type*} [MeasurableSpace X]
    [StandardBorelSpace X] [TopologicalSpace Y] [MeasurableSpace Y]
    [OpensMeasurableSpace Y] {f : X → Y} [SecondCountableTopology (range f)] {s : Set X}
    (hs : MeasurableSet s) (hf : Measurable f) : AnalyticSet (f '' s) := by
  letI := upgradeStandardBorel X
  rw [eq_borel_upgradeStandardBorel X] at hs
  rcases hf.exists_continuous with ⟨τ', hle, hfc, hτ'⟩
  letI m' : MeasurableSpace X := @borel _ τ'
  haveI b' : BorelSpace X := ⟨rfl⟩
  have hle := borel_anti hle
  exact (hle _ hs).analyticSet.image_of_continuous hfc
#align measurable_set.analytic_set_image MeasurableSet.analyticSet_image

/-! ### Separating sets with measurable sets -/

/-- Two sets `u` and `v` in a measurable space are measurably separable if there
exists a measurable set containing `u` and disjoint from `v`.
This is mostly interesting for Borel-separable sets. -/
def MeasurablySeparable {α : Type*} [MeasurableSpace α] (s t : Set α) : Prop :=
  ∃ u, s ⊆ u ∧ Disjoint t u ∧ MeasurableSet u
#align measure_theory.measurably_separable MeasureTheory.MeasurablySeparable

theorem MeasurablySeparable.iUnion [Countable ι] {α : Type*} [MeasurableSpace α] {s t : ι → Set α}
    (h : ∀ m n, MeasurablySeparable (s m) (t n)) : MeasurablySeparable (⋃ n, s n) (⋃ m, t m) := by
  choose u hsu htu hu using h
  refine' ⟨⋃ m, ⋂ n, u m n, _, _, _⟩
  · refine' iUnion_subset fun m => subset_iUnion_of_subset m _
    exact subset_iInter fun n => hsu m n
  · simp_rw [disjoint_iUnion_left, disjoint_iUnion_right]
    intro n m
    apply Disjoint.mono_right _ (htu m n)
    apply iInter_subset
  · refine' MeasurableSet.iUnion fun m => _
    exact MeasurableSet.iInter fun n => hu m n
#align measure_theory.measurably_separable.Union MeasureTheory.MeasurablySeparable.iUnion

/-- The hard part of the Lusin separation theorem saying that two disjoint analytic sets are
contained in disjoint Borel sets (see the full statement in `AnalyticSet.measurablySeparable`).
Here, we prove this when our analytic sets are the ranges of functions from `ℕ → ℕ`.
-/
theorem measurablySeparable_range_of_disjoint [T2Space α] [MeasurableSpace α]
    [OpensMeasurableSpace α] {f g : (ℕ → ℕ) → α} (hf : Continuous f) (hg : Continuous g)
    (h : Disjoint (range f) (range g)) : MeasurablySeparable (range f) (range g) := by
  /- We follow [Kechris, *Classical Descriptive Set Theory* (Theorem 14.7)][kechris1995].
    If the ranges are not Borel-separated, then one can find two cylinders of length one whose
    images are not Borel-separated, and then two smaller cylinders of length two whose images are
    not Borel-separated, and so on. One thus gets two sequences of cylinders, that decrease to two
    points `x` and `y`. Their images are different by the disjointness assumption, hence contained
    in two disjoint open sets by the T2 property. By continuity, long enough cylinders around `x`
    and `y` have images which are separated by these two disjoint open sets, a contradiction.
    -/
  by_contra hfg
  have I : ∀ n x y, ¬MeasurablySeparable (f '' cylinder x n) (g '' cylinder y n) →
      ∃ x' y', x' ∈ cylinder x n ∧ y' ∈ cylinder y n ∧
      ¬MeasurablySeparable (f '' cylinder x' (n + 1)) (g '' cylinder y' (n + 1)) := by
    intro n x y
    contrapose!
    intro H
    rw [← iUnion_cylinder_update x n, ← iUnion_cylinder_update y n, image_iUnion, image_iUnion]
    refine' MeasurablySeparable.iUnion fun i j => _
    exact H _ _ (update_mem_cylinder _ _ _) (update_mem_cylinder _ _ _)
  -- consider the set of pairs of cylinders of some length whose images are not Borel-separated
  let A :=
    { p : ℕ × (ℕ → ℕ) × (ℕ → ℕ) //
      ¬MeasurablySeparable (f '' cylinder p.2.1 p.1) (g '' cylinder p.2.2 p.1) }
  -- for each such pair, one can find longer cylinders whose images are not Borel-separated either
  have : ∀ p : A, ∃ q : A,
      q.1.1 = p.1.1 + 1 ∧ q.1.2.1 ∈ cylinder p.1.2.1 p.1.1 ∧ q.1.2.2 ∈ cylinder p.1.2.2 p.1.1 := by
    rintro ⟨⟨n, x, y⟩, hp⟩
    rcases I n x y hp with ⟨x', y', hx', hy', h'⟩
    exact ⟨⟨⟨n + 1, x', y'⟩, h'⟩, rfl, hx', hy'⟩
  choose F hFn hFx hFy using this
  let p0 : A := ⟨⟨0, fun _ => 0, fun _ => 0⟩, by simp [hfg]⟩
  -- construct inductively decreasing sequences of cylinders whose images are not separated
  let p : ℕ → A := fun n => F^[n] p0
  have prec : ∀ n, p (n + 1) = F (p n) := fun n => by simp only [iterate_succ', Function.comp]
  -- check that at the `n`-th step we deal with cylinders of length `n`
  have pn_fst : ∀ n, (p n).1.1 = n := by
    intro n
    induction' n with n IH
    · rfl
    · simp only [prec, hFn, IH]
  -- check that the cylinders we construct are indeed decreasing, by checking that the coordinates
  -- are stationary.
  have Ix : ∀ m n, m + 1 ≤ n → (p n).1.2.1 m = (p (m + 1)).1.2.1 m := by
    intro m
    apply Nat.le_induction
    · rfl
    intro n hmn IH
    have I : (F (p n)).val.snd.fst m = (p n).val.snd.fst m := by
      apply hFx (p n) m
      rw [pn_fst]
      exact hmn
    rw [prec, I, IH]
  have Iy : ∀ m n, m + 1 ≤ n → (p n).1.2.2 m = (p (m + 1)).1.2.2 m := by
    intro m
    apply Nat.le_induction
    · rfl
    intro n hmn IH
    have I : (F (p n)).val.snd.snd m = (p n).val.snd.snd m := by
      apply hFy (p n) m
      rw [pn_fst]
      exact hmn
    rw [prec, I, IH]
  -- denote by `x` and `y` the limit points of these two sequences of cylinders.
  set x : ℕ → ℕ := fun n => (p (n + 1)).1.2.1 n with hx
  set y : ℕ → ℕ := fun n => (p (n + 1)).1.2.2 n with hy
  -- by design, the cylinders around these points have images which are not Borel-separable.
  have M : ∀ n, ¬MeasurablySeparable (f '' cylinder x n) (g '' cylinder y n) := by
    intro n
    convert(p n).2 using 3
    · rw [pn_fst, ← mem_cylinder_iff_eq, mem_cylinder_iff]
      intro i hi
      rw [hx]
      exact (Ix i n hi).symm
    · rw [pn_fst, ← mem_cylinder_iff_eq, mem_cylinder_iff]
      intro i hi
      rw [hy]
      exact (Iy i n hi).symm
  -- consider two open sets separating `f x` and `g y`.
  obtain ⟨u, v, u_open, v_open, xu, yv, huv⟩ :
    ∃ u v : Set α, IsOpen u ∧ IsOpen v ∧ f x ∈ u ∧ g y ∈ v ∧ Disjoint u v := by
    apply t2_separation
    exact disjoint_iff_forall_ne.1 h (mem_range_self _) (mem_range_self _)
  letI : MetricSpace (ℕ → ℕ) := metricSpaceNatNat
  obtain ⟨εx, εxpos, hεx⟩ : ∃ (εx : ℝ), εx > 0 ∧ Metric.ball x εx ⊆ f ⁻¹' u := by
    apply Metric.mem_nhds_iff.1
    exact hf.continuousAt.preimage_mem_nhds (u_open.mem_nhds xu)
  obtain ⟨εy, εypos, hεy⟩ : ∃ (εy : ℝ), εy > 0 ∧ Metric.ball y εy ⊆ g ⁻¹' v := by
    apply Metric.mem_nhds_iff.1
    exact hg.continuousAt.preimage_mem_nhds (v_open.mem_nhds yv)
  obtain ⟨n, hn⟩ : ∃ n : ℕ, (1 / 2 : ℝ) ^ n < min εx εy :=
    exists_pow_lt_of_lt_one (lt_min εxpos εypos) (by norm_num)
  -- for large enough `n`, these open sets separate the images of long cylinders around `x` and `y`
  have B : MeasurablySeparable (f '' cylinder x n) (g '' cylinder y n) := by
    refine' ⟨u, _, _, u_open.measurableSet⟩
    · rw [image_subset_iff]
      apply Subset.trans _ hεx
      intro z hz
      rw [mem_cylinder_iff_dist_le] at hz
      exact hz.trans_lt (hn.trans_le (min_le_left _ _))
    · refine' Disjoint.mono_left _ huv.symm
      change g '' cylinder y n ⊆ v
      rw [image_subset_iff]
      apply Subset.trans _ hεy
      intro z hz
      rw [mem_cylinder_iff_dist_le] at hz
      exact hz.trans_lt (hn.trans_le (min_le_right _ _))
  -- this is a contradiction.
  exact M n B
#align measure_theory.measurably_separable_range_of_disjoint MeasureTheory.measurablySeparable_range_of_disjoint

/-- The Lusin separation theorem: if two analytic sets are disjoint, then they are contained in
disjoint Borel sets. -/
theorem AnalyticSet.measurablySeparable [T2Space α] [MeasurableSpace α] [OpensMeasurableSpace α]
    {s t : Set α} (hs : AnalyticSet s) (ht : AnalyticSet t) (h : Disjoint s t) :
    MeasurablySeparable s t := by
  rw [AnalyticSet] at hs ht
  rcases hs with (rfl | ⟨f, f_cont, rfl⟩)
  · refine' ⟨∅, Subset.refl _, by simp, MeasurableSet.empty⟩
  rcases ht with (rfl | ⟨g, g_cont, rfl⟩)
  · exact ⟨univ, subset_univ _, by simp, MeasurableSet.univ⟩
  exact measurablySeparable_range_of_disjoint f_cont g_cont h
#align measure_theory.analytic_set.measurably_separable MeasureTheory.AnalyticSet.measurablySeparable

/-- **Suslin's Theorem**: in a Hausdorff topological space, an analytic set with an analytic
complement is measurable. -/
theorem AnalyticSet.measurableSet_of_compl [T2Space α] [MeasurableSpace α] [OpensMeasurableSpace α]
    {s : Set α} (hs : AnalyticSet s) (hsc : AnalyticSet sᶜ) : MeasurableSet s := by
  rcases hs.measurablySeparable hsc disjoint_compl_right with ⟨u, hsu, hdu, hmu⟩
  obtain rfl : s = u := hsu.antisymm (disjoint_compl_left_iff_subset.1 hdu)
  exact hmu
#align measure_theory.analytic_set.measurable_set_of_compl MeasureTheory.AnalyticSet.measurableSet_of_compl

end MeasureTheory

/-!
### Measurability of preimages under measurable maps
-/

namespace Measurable

variable {X Y β : Type*} [MeasurableSpace X] [StandardBorelSpace X]
  [TopologicalSpace Y] [T2Space Y] [MeasurableSpace Y] [OpensMeasurableSpace Y] [MeasurableSpace β]

/-- If `f : X → Y` is a surjective Borel measurable map from a standard Borel space
to a topological space with second countable topology, then the preimage of a set `s`
is measurable if and only if the set is measurable.
One implication is the definition of measurability, the other one heavily relies on `X` being a
standard Borel space. -/
theorem measurableSet_preimage_iff_of_surjective [SecondCountableTopology Y] {f : X → Y}
    (hf : Measurable f) (hsurj : Surjective f) {s : Set Y} :
    MeasurableSet (f ⁻¹' s) ↔ MeasurableSet s := by
  refine ⟨fun h => ?_, fun h => hf h⟩
  apply AnalyticSet.measurableSet_of_compl
  · rw [← image_preimage_eq s hsurj]
    exact h.analyticSet_image hf
  · rw [← image_preimage_eq sᶜ hsurj]
    exact h.compl.analyticSet_image hf
#align measurable.measurable_set_preimage_iff_of_surjective Measurable.measurableSet_preimage_iff_of_surjective

theorem map_measurableSpace_eq [SecondCountableTopology Y] {f : X → Y} (hf : Measurable f)
    (hsurj : Surjective f) : MeasurableSpace.map f ‹MeasurableSpace X› = ‹MeasurableSpace Y› :=
  MeasurableSpace.ext fun _ => hf.measurableSet_preimage_iff_of_surjective hsurj
#align measurable.map_measurable_space_eq Measurable.map_measurableSpace_eq

theorem map_measurableSpace_eq_borel [SecondCountableTopology Y] {f : X → Y} (hf : Measurable f)
    (hsurj : Surjective f) : MeasurableSpace.map f ‹MeasurableSpace X› = borel Y := by
  have d := hf.mono le_rfl OpensMeasurableSpace.borel_le
  letI := borel Y; haveI : BorelSpace Y := ⟨rfl⟩
  exact d.map_measurableSpace_eq hsurj
#align measurable.map_measurable_space_eq_borel Measurable.map_measurableSpace_eq_borel

theorem borelSpace_codomain [SecondCountableTopology Y] {f : X → Y} (hf : Measurable f)
    (hsurj : Surjective f) : BorelSpace Y :=
  ⟨(hf.map_measurableSpace_eq hsurj).symm.trans <| hf.map_measurableSpace_eq_borel hsurj⟩
#align measurable.borel_space_codomain Measurable.borelSpace_codomain

/-- If `f : X → Y` is a Borel measurable map from a standard Borel space to a topological space
with second countable topology, then the preimage of a set `s` is measurable if and only if
the set is measurable in `Set.range f`. -/
theorem measurableSet_preimage_iff_preimage_val {f : X → Y} [SecondCountableTopology (range f)]
    (hf : Measurable f) {s : Set Y} :
    MeasurableSet (f ⁻¹' s) ↔ MeasurableSet ((↑) ⁻¹' s : Set (range f)) :=
  have hf' : Measurable (rangeFactorization f) := hf.subtype_mk
  hf'.measurableSet_preimage_iff_of_surjective (s := Subtype.val ⁻¹' s) surjective_onto_range
#align measurable.measurable_set_preimage_iff_preimage_coe Measurable.measurableSet_preimage_iff_preimage_val

/-- If `f : X → Y` is a Borel measurable map from a standard Borel space to a
topological space with second countable topology and the range of `f` is measurable,
then the preimage of a set `s` is measurable
if and only if the intesection with `Set.range f` is measurable. -/
theorem measurableSet_preimage_iff_inter_range {f : X → Y} [SecondCountableTopology (range f)]
    (hf : Measurable f) (hr : MeasurableSet (range f)) {s : Set Y} :
    MeasurableSet (f ⁻¹' s) ↔ MeasurableSet (s ∩ range f) := by
  rw [hf.measurableSet_preimage_iff_preimage_val,
    ← (MeasurableEmbedding.subtype_coe hr).measurableSet_image, Subtype.image_preimage_coe]
#align measurable.measurable_set_preimage_iff_inter_range Measurable.measurableSet_preimage_iff_inter_range

/-- If `f : X → Y` is a Borel measurable map from a standard Borel space
to a topological space with second countable topology,
then for any measurable space `β` and `g : Y → β`, the composition `g ∘ f` is
measurable if and only if the restriction of `g` to the range of `f` is measurable. -/
theorem measurable_comp_iff_restrict {f : X → Y} [SecondCountableTopology (range f)]
    (hf : Measurable f) {g : Y → β} : Measurable (g ∘ f) ↔ Measurable (restrict (range f) g) :=
  forall₂_congr fun s _ => measurableSet_preimage_iff_preimage_val hf (s := g ⁻¹' s)
#align measurable.measurable_comp_iff_restrict Measurable.measurable_comp_iff_restrict

/-- If `f : X → Y` is a surjective Borel measurable map from a standard Borel space
to a topological space with second countable topology,
then for any measurable space `α` and `g : Y → α`, the composition
`g ∘ f` is measurable if and only if `g` is measurable. -/
theorem measurable_comp_iff_of_surjective [SecondCountableTopology Y] {f : X → Y}
    (hf : Measurable f) (hsurj : Surjective f) {g : Y → β} : Measurable (g ∘ f) ↔ Measurable g :=
  forall₂_congr fun s _ => measurableSet_preimage_iff_of_surjective hf hsurj (s := g ⁻¹' s)
#align measurable.measurable_comp_iff_of_surjective Measurable.measurable_comp_iff_of_surjective

end Measurable

theorem Continuous.map_eq_borel {X Y : Type*} [TopologicalSpace X] [PolishSpace X]
    [MeasurableSpace X] [BorelSpace X] [TopologicalSpace Y] [T2Space Y] [SecondCountableTopology Y]
    {f : X → Y} (hf : Continuous f) (hsurj : Surjective f) :
    MeasurableSpace.map f ‹MeasurableSpace X› = borel Y := by
  borelize Y
  exact hf.measurable.map_measurableSpace_eq hsurj
#align continuous.map_eq_borel Continuous.map_eq_borel

theorem Continuous.map_borel_eq {X Y : Type*} [TopologicalSpace X] [PolishSpace X]
    [TopologicalSpace Y] [T2Space Y] [SecondCountableTopology Y] {f : X → Y} (hf : Continuous f)
    (hsurj : Surjective f) : MeasurableSpace.map f (borel X) = borel Y := by
  borelize X
  exact hf.map_eq_borel hsurj
#align continuous.map_borel_eq Continuous.map_borel_eq

instance Quotient.borelSpace {X : Type*} [TopologicalSpace X] [PolishSpace X] [MeasurableSpace X]
    [BorelSpace X] {s : Setoid X} [T2Space (Quotient s)] [SecondCountableTopology (Quotient s)] :
    BorelSpace (Quotient s) :=
  ⟨continuous_quotient_mk'.map_eq_borel (surjective_quotient_mk' _)⟩
#align quotient.borel_space Quotient.borelSpace

@[to_additive]
instance QuotientGroup.borelSpace {G : Type*} [TopologicalSpace G] [PolishSpace G] [Group G]
    [TopologicalGroup G] [MeasurableSpace G] [BorelSpace G] {N : Subgroup G} [N.Normal]
    [IsClosed (N : Set G)] : BorelSpace (G ⧸ N) :=
  -- porting note: 1st and 3rd `haveI`s were not needed in Lean 3
  haveI := Subgroup.t3_quotient_of_isClosed N
  haveI := QuotientGroup.secondCountableTopology (Γ := N)
  Quotient.borelSpace
#align quotient_group.borel_space QuotientGroup.borelSpace
#align quotient_add_group.borel_space QuotientAddGroup.borelSpace

namespace MeasureTheory

/-! ### Injective images of Borel sets -/

variable {γ : Type*}

/-- The Lusin-Souslin theorem: the range of a continuous injective function defined on a Polish
space is Borel-measurable. -/
theorem measurableSet_range_of_continuous_injective {β : Type*} [TopologicalSpace γ]
    [PolishSpace γ] [TopologicalSpace β] [T2Space β] [MeasurableSpace β] [OpensMeasurableSpace β]
    {f : γ → β} (f_cont : Continuous f) (f_inj : Injective f) :
    MeasurableSet (range f) := by
  /- We follow [Fremlin, *Measure Theory* (volume 4, 423I)][fremlin_vol4].
    Let `b = {s i}` be a countable basis for `α`. When `s i` and `s j` are disjoint, their images
    are disjoint analytic sets, hence by the separation theorem one can find a Borel-measurable set
    `q i j` separating them.
    Let `E i = closure (f '' s i) ∩ ⋂ j, q i j \ q j i`. It contains `f '' (s i)` and it is
    measurable. Let `F n = ⋃ E i`, where the union is taken over those `i` for which `diam (s i)`
    is bounded by some number `u n` tending to `0` with `n`.
    We claim that `range f = ⋂ F n`, from which the measurability is obvious. The inclusion `⊆` is
    straightforward. To show `⊇`, consider a point `x` in the intersection. For each `n`, it belongs
    to some `E i` with `diam (s i) ≤ u n`. Pick a point `y i ∈ s i`. We claim that for such `i`
    and `j`, the intersection `s i ∩ s j` is nonempty: if it were empty, then thanks to the
    separating set `q i j` in the definition of `E i` one could not have `x ∈ E i ∩ E j`.
    Since these two sets have small diameter, it follows that `y i` and `y j` are close.
    Thus, `y` is a Cauchy sequence, converging to a limit `z`. We claim that `f z = x`, completing
    the proof.
    Otherwise, one could find open sets `v` and `w` separating `f z` from `x`. Then, for large `n`,
    the image `f '' (s i)` would be included in `v` by continuity of `f`, so its closure would be
    contained in the closure of `v`, and therefore it would be disjoint from `w`. This is a
    contradiction since `x` belongs both to this closure and to `w`. -/
  letI := upgradePolishSpace γ
  obtain ⟨b, b_count, b_nonempty, hb⟩ :
    ∃ b : Set (Set γ), b.Countable ∧ ∅ ∉ b ∧ IsTopologicalBasis b := exists_countable_basis γ
  haveI : Encodable b := b_count.toEncodable
  let A := { p : b × b // Disjoint (p.1 : Set γ) p.2 }
  -- for each pair of disjoint sets in the topological basis `b`, consider Borel sets separating
  -- their images, by injectivity of `f` and the Lusin separation theorem.
  have : ∀ p : A, ∃ q : Set β,
      f '' (p.1.1 : Set γ) ⊆ q ∧ Disjoint (f '' (p.1.2 : Set γ)) q ∧ MeasurableSet q := by
    intro p
    apply
      AnalyticSet.measurablySeparable ((hb.isOpen p.1.1.2).analyticSet_image f_cont)
        ((hb.isOpen p.1.2.2).analyticSet_image f_cont)
    exact Disjoint.image p.2 (f_inj.injOn univ) (subset_univ _) (subset_univ _)
  choose q hq1 hq2 q_meas using this
  -- define sets `E i` and `F n` as in the proof sketch above
  let E : b → Set β := fun s =>
    closure (f '' s) ∩ ⋂ (t : b) (ht : Disjoint s.1 t.1), q ⟨(s, t), ht⟩ \ q ⟨(t, s), ht.symm⟩
  obtain ⟨u, u_anti, u_pos, u_lim⟩ :
    ∃ u : ℕ → ℝ, StrictAnti u ∧ (∀ n : ℕ, 0 < u n) ∧ Tendsto u atTop (𝓝 0) :=
    exists_seq_strictAnti_tendsto (0 : ℝ)
  let F : ℕ → Set β := fun n => ⋃ (s : b) (_ : IsBounded s.1 ∧ diam s.1 ≤ u n), E s
  -- it is enough to show that `range f = ⋂ F n`, as the latter set is obviously measurable.
  suffices range f = ⋂ n, F n by
    have E_meas : ∀ s : b, MeasurableSet (E s) := by
      intro b
      refine' isClosed_closure.measurableSet.inter _
      refine' MeasurableSet.iInter fun s => _
      exact MeasurableSet.iInter fun hs => (q_meas _).diff (q_meas _)
    have F_meas : ∀ n, MeasurableSet (F n) := by
      intro n
      refine' MeasurableSet.iUnion fun s => _
      exact MeasurableSet.iUnion fun _ => E_meas _
    rw [this]
    exact MeasurableSet.iInter fun n => F_meas n
  -- we check both inclusions.
  apply Subset.antisymm
  -- we start with the easy inclusion `range f ⊆ ⋂ F n`. One just needs to unfold the definitions.
  · rintro x ⟨y, rfl⟩
    refine mem_iInter.2 fun n => ?_
    obtain ⟨s, sb, ys, hs⟩ : ∃ (s : Set γ), s ∈ b ∧ y ∈ s ∧ s ⊆ ball y (u n / 2) := by
      apply hb.mem_nhds_iff.1
      exact ball_mem_nhds _ (half_pos (u_pos n))
    have diam_s : diam s ≤ u n := by
      apply (diam_mono hs isBounded_ball).trans
      convert diam_ball (x := y) (half_pos (u_pos n)).le
      ring
    refine' mem_iUnion.2 ⟨⟨s, sb⟩, _⟩
    refine' mem_iUnion.2 ⟨⟨isBounded_ball.subset hs, diam_s⟩, _⟩
    apply mem_inter (subset_closure (mem_image_of_mem _ ys))
    refine' mem_iInter.2 fun t => mem_iInter.2 fun ht => ⟨_, _⟩
    · apply hq1
      exact mem_image_of_mem _ ys
    · apply disjoint_left.1 (hq2 ⟨(t, ⟨s, sb⟩), ht.symm⟩)
      exact mem_image_of_mem _ ys
  -- Now, let us prove the harder inclusion `⋂ F n ⊆ range f`.
  · intro x hx
    -- pick for each `n` a good set `s n` of small diameter for which `x ∈ E (s n)`.
    have C1 : ∀ n, ∃ (s : b) (_ : IsBounded s.1 ∧ diam s.1 ≤ u n), x ∈ E s := fun n => by
      simpa only [mem_iUnion] using mem_iInter.1 hx n
    choose s hs hxs using C1
    have C2 : ∀ n, (s n).1.Nonempty := by
      intro n
      rw [nonempty_iff_ne_empty]
      intro hn
      have := (s n).2
      rw [hn] at this
      exact b_nonempty this
    -- choose a point `y n ∈ s n`.
    choose y hy using C2
    have I : ∀ m n, ((s m).1 ∩ (s n).1).Nonempty := by
      intro m n
      rw [← not_disjoint_iff_nonempty_inter]
      by_contra' h
      have A : x ∈ q ⟨(s m, s n), h⟩ \ q ⟨(s n, s m), h.symm⟩ :=
        haveI := mem_iInter.1 (hxs m).2 (s n)
        (mem_iInter.1 this h : _)
      have B : x ∈ q ⟨(s n, s m), h.symm⟩ \ q ⟨(s m, s n), h⟩ :=
        haveI := mem_iInter.1 (hxs n).2 (s m)
        (mem_iInter.1 this h.symm : _)
      exact A.2 B.1
    -- the points `y n` are nearby, and therefore they form a Cauchy sequence.
    have cauchy_y : CauchySeq y := by
      have : Tendsto (fun n => 2 * u n) atTop (𝓝 0) := by
        simpa only [mul_zero] using u_lim.const_mul 2
      refine cauchySeq_of_le_tendsto_0' (fun n => 2 * u n) (fun m n hmn => ?_) this
      rcases I m n with ⟨z, zsm, zsn⟩
      calc
        dist (y m) (y n) ≤ dist (y m) z + dist z (y n) := dist_triangle _ _ _
        _ ≤ u m + u n :=
          (add_le_add ((dist_le_diam_of_mem (hs m).1 (hy m) zsm).trans (hs m).2)
            ((dist_le_diam_of_mem (hs n).1 zsn (hy n)).trans (hs n).2))
        _ ≤ 2 * u m := by linarith [u_anti.antitone hmn]
    haveI : Nonempty γ := ⟨y 0⟩
    -- let `z` be its limit.
    let z := limUnder atTop y
    have y_lim : Tendsto y atTop (𝓝 z) := cauchy_y.tendsto_limUnder
    suffices f z = x by
      rw [← this]
      exact mem_range_self _
    -- assume for a contradiction that `f z ≠ x`.
    by_contra' hne
    -- introduce disjoint open sets `v` and `w` separating `f z` from `x`.
    obtain ⟨v, w, v_open, w_open, fzv, xw, hvw⟩ := t2_separation hne
    obtain ⟨δ, δpos, hδ⟩ : ∃ δ > (0 : ℝ), ball z δ ⊆ f ⁻¹' v := by
      apply Metric.mem_nhds_iff.1
      exact f_cont.continuousAt.preimage_mem_nhds (v_open.mem_nhds fzv)
    obtain ⟨n, hn⟩ : ∃ n, u n + dist (y n) z < δ :=
      haveI : Tendsto (fun n => u n + dist (y n) z) atTop (𝓝 0) := by
        simpa only [add_zero] using u_lim.add (tendsto_iff_dist_tendsto_zero.1 y_lim)
      ((tendsto_order.1 this).2 _ δpos).exists
    -- for large enough `n`, the image of `s n` is contained in `v`, by continuity of `f`.
    have fsnv : f '' s n ⊆ v := by
      rw [image_subset_iff]
      apply Subset.trans _ hδ
      intro a ha
      calc
        dist a z ≤ dist a (y n) + dist (y n) z := dist_triangle _ _ _
        _ ≤ u n + dist (y n) z :=
          (add_le_add_right ((dist_le_diam_of_mem (hs n).1 ha (hy n)).trans (hs n).2) _)
        _ < δ := hn
    -- as `x` belongs to the closure of `f '' (s n)`, it belongs to the closure of `v`.
    have : x ∈ closure v := closure_mono fsnv (hxs n).1
    -- this is a contradiction, as `x` is supposed to belong to `w`, which is disjoint from
    -- the closure of `v`.
    exact disjoint_left.1 (hvw.closure_left w_open) this xw
#align measure_theory.measurable_set_range_of_continuous_injective MeasureTheory.measurableSet_range_of_continuous_injective

theorem _root_.IsClosed.measurableSet_image_of_continuousOn_injOn
    [TopologicalSpace γ] [PolishSpace γ] {β : Type*} [TopologicalSpace β] [T2Space β]
    [MeasurableSpace β] [OpensMeasurableSpace β] {s : Set γ} (hs : IsClosed s) {f : γ → β}
    (f_cont : ContinuousOn f s) (f_inj : InjOn f s) : MeasurableSet (f '' s) := by
  rw [image_eq_range]
  haveI : PolishSpace s := IsClosed.polishSpace hs
  apply measurableSet_range_of_continuous_injective
  · rwa [continuousOn_iff_continuous_restrict] at f_cont
  · rwa [injOn_iff_injective] at f_inj
#align is_closed.measurable_set_image_of_continuous_on_inj_on IsClosed.measurableSet_image_of_continuousOn_injOn

variable {β : Type*} [tβ : TopologicalSpace β] [T2Space β] [MeasurableSpace β]
  {s : Set γ} {f : γ → β}

/-- The Lusin-Souslin theorem: if `s` is Borel-measurable in a Polish space, then its image under
a continuous injective map is also Borel-measurable. -/
theorem _root_.MeasurableSet.image_of_continuousOn_injOn [OpensMeasurableSpace β]
    [tγ : TopologicalSpace γ] [PolishSpace γ] [MeasurableSpace γ] [BorelSpace γ]
    (hs : MeasurableSet s)
    (f_cont : ContinuousOn f s) (f_inj : InjOn f s) : MeasurableSet (f '' s) := by
  obtain ⟨t', t't, t'_polish, s_closed, _⟩ :
    ∃ t' : TopologicalSpace γ, t' ≤ tγ ∧ @PolishSpace γ t' ∧ IsClosed[t'] s ∧ IsOpen[t'] s :=
    hs.isClopenable
  exact
    @IsClosed.measurableSet_image_of_continuousOn_injOn γ t' t'_polish β _ _ _ _ s s_closed f
      (f_cont.mono_dom t't) f_inj
#align measurable_set.image_of_continuous_on_inj_on MeasurableSet.image_of_continuousOn_injOn

/-- The Lusin-Souslin theorem: if `s` is Borel-measurable in a standard Borel space,
then its image under a measurable injective map taking values in a
second-countable topological space is also Borel-measurable. -/
theorem _root_.MeasurableSet.image_of_measurable_injOn [OpensMeasurableSpace β]
    [MeasurableSpace γ] [StandardBorelSpace γ] [SecondCountableTopology β]
    (hs : MeasurableSet s) (f_meas : Measurable f) (f_inj : InjOn f s) :
    MeasurableSet (f '' s) := by
  letI := upgradeStandardBorel γ
  let tγ : TopologicalSpace γ := inferInstance
  -- for a finer Polish topology, `f` is continuous. Therefore, one may apply the corresponding
  -- result for continuous maps.
  obtain ⟨t', t't, f_cont, t'_polish⟩ :
    ∃ t' : TopologicalSpace γ, t' ≤ tγ ∧ @Continuous γ β t' tβ f ∧ @PolishSpace γ t' :=
    f_meas.exists_continuous
  have M : MeasurableSet[@borel γ t'] s :=
    @Continuous.measurable γ γ t' (@borel γ t')
      (@BorelSpace.opensMeasurable γ t' (@borel γ t') (@BorelSpace.mk _ _ (borel γ) rfl))
      tγ _ _ _ (continuous_id_of_le t't) s hs
  exact
    @MeasurableSet.image_of_continuousOn_injOn γ
      β _ _ _  s f _ t' t'_polish (@borel γ t') (@BorelSpace.mk _ _ (borel γ) rfl)
      M (@Continuous.continuousOn γ β t' tβ f s f_cont) f_inj
#align measurable_set.image_of_measurable_inj_on MeasurableSet.image_of_measurable_injOn

/-- An injective continuous function on a Polish space is a measurable embedding. -/
theorem _root_.Continuous.measurableEmbedding [BorelSpace β]
    [TopologicalSpace γ] [PolishSpace γ] [MeasurableSpace γ] [BorelSpace γ]
    (f_cont : Continuous f) (f_inj : Injective f) :
    MeasurableEmbedding f :=
  { injective := f_inj
    measurable := f_cont.measurable
    measurableSet_image' := fun _u hu =>
      hu.image_of_continuousOn_injOn f_cont.continuousOn (f_inj.injOn _) }
#align continuous.measurable_embedding Continuous.measurableEmbedding

/-- If `s` is Borel-measurable in a Polish space and `f` is continuous injective on `s`, then
the restriction of `f` to `s` is a measurable embedding. -/
theorem _root_.ContinuousOn.measurableEmbedding [BorelSpace β]
    [TopologicalSpace γ] [PolishSpace γ] [MeasurableSpace γ] [BorelSpace γ]
    (hs : MeasurableSet s) (f_cont : ContinuousOn f s)
    (f_inj : InjOn f s) : MeasurableEmbedding (s.restrict f) :=
  { injective := injOn_iff_injective.1 f_inj
    measurable := (continuousOn_iff_continuous_restrict.1 f_cont).measurable
    measurableSet_image' := by
      intro u hu
      have A : MeasurableSet (((↑) : s → γ) '' u) :=
        (MeasurableEmbedding.subtype_coe hs).measurableSet_image.2 hu
      have B : MeasurableSet (f '' (((↑) : s → γ) '' u)) :=
        A.image_of_continuousOn_injOn (f_cont.mono (Subtype.coe_image_subset s u))
          (f_inj.mono (Subtype.coe_image_subset s u))
      rwa [← image_comp] at B }
#align continuous_on.measurable_embedding ContinuousOn.measurableEmbedding

/-- An injective measurable function from a standard Borel space to a
second-countable topological space is a measurable embedding. -/
theorem _root_.Measurable.measurableEmbedding [OpensMeasurableSpace β]
    [MeasurableSpace γ] [StandardBorelSpace γ] [SecondCountableTopology β]
    (f_meas : Measurable f) (f_inj : Injective f) : MeasurableEmbedding f :=
  { injective := f_inj
    measurable := f_meas
    measurableSet_image' := fun _u hu => hu.image_of_measurable_injOn f_meas (f_inj.injOn _) }
#align measurable.measurable_embedding Measurable.measurableEmbedding

/-- If one Polish topology on a type refines another, they have the same Borel sets.-/
theorem borel_eq_borel_of_le {t t' : TopologicalSpace γ}
    (ht : PolishSpace (h := t)) (ht' : PolishSpace (h := t')) (hle : t ≤ t') :
    @borel _ t = @borel _ t' := by
  refine' le_antisymm _ (borel_anti hle)
  intro s hs
  have e := @Continuous.measurableEmbedding
    _ _ t' _ (@borel _ t') _ (@BorelSpace.mk _ _ (borel γ) rfl)
    t _ (@borel _ t) (@BorelSpace.mk _ t (@borel _ t) rfl) (continuous_id_of_le hle) injective_id
  convert e.measurableSet_image.2 hs
  simp only [id_eq, image_id']

/-- In a Polish space, a set is clopenable if and only if it is Borel-measurable. -/
theorem isClopenable_iff_measurableSet
    [tγ : TopologicalSpace γ] [PolishSpace γ] [MeasurableSpace γ] [BorelSpace γ] :
    IsClopenable s ↔ MeasurableSet s := by
  -- we already know that a measurable set is clopenable. Conversely, assume that `s` is clopenable.
  refine' ⟨fun hs => _, fun hs => hs.isClopenable⟩
  borelize γ
  -- consider a finer topology `t'` in which `s` is open and closed.
  obtain ⟨t', t't, t'_polish, _, s_open⟩ :
    ∃ t' : TopologicalSpace γ, t' ≤ tγ ∧ @PolishSpace γ t' ∧ IsClosed[t'] s ∧ IsOpen[t'] s := hs
  rw [← borel_eq_borel_of_le t'_polish _ t't]
  · exact MeasurableSpace.measurableSet_generateFrom s_open
  infer_instance

/-- The set of points for which a measurable sequence of functions converges is measurable. -/
@[measurability]
theorem measurableSet_exists_tendsto [TopologicalSpace γ] [PolishSpace γ] [MeasurableSpace γ]
    [hγ : OpensMeasurableSpace γ] [Countable ι] {l : Filter ι}
    [l.IsCountablyGenerated] {f : ι → β → γ} (hf : ∀ i, Measurable (f i)) :
    MeasurableSet { x | ∃ c, Tendsto (fun n => f n x) l (𝓝 c) } := by
  rcases l.eq_or_neBot with rfl | hl
  · simp
  letI := upgradePolishSpace γ
  rcases l.exists_antitone_basis with ⟨u, hu⟩
  simp_rw [← cauchy_map_iff_exists_tendsto]
  change MeasurableSet { x | _ ∧ _ }
  have :
    ∀ x,
      (map (fun i => f i x) l ×ˢ map (fun i => f i x) l).HasAntitoneBasis fun n =>
        ((fun i => f i x) '' u n) ×ˢ ((fun i => f i x) '' u n) :=
    fun x => hu.map.prod hu.map
  simp_rw [and_iff_right (hl.map _),
    Filter.HasBasis.le_basis_iff (this _).toHasBasis Metric.uniformity_basis_dist_inv_nat_succ,
    Set.setOf_forall]
  refine' MeasurableSet.biInter Set.countable_univ fun K _ => _
  simp_rw [Set.setOf_exists, true_and]
  refine' MeasurableSet.iUnion fun N => _
  simp_rw [prod_image_image_eq, image_subset_iff, prod_subset_iff, Set.setOf_forall]
  exact
    MeasurableSet.biInter (to_countable (u N)) fun i _ =>
      MeasurableSet.biInter (to_countable (u N)) fun j _ =>
        measurableSet_lt (Measurable.dist (hf i) (hf j)) measurable_const
#align measure_theory.measurable_set_exists_tendsto MeasureTheory.measurableSet_exists_tendsto

end MeasureTheory

namespace StandardBorelSpace

variable [MeasurableSpace α] [StandardBorelSpace α]

/-- If `s` is a measurable set in a standard Borel space, there is a compatible Polish topology
making `s` clopen. -/
theorem _root_.MeasurableSet.isClopenable' {s : Set α} (hs : MeasurableSet s) :
    ∃ _ : TopologicalSpace α, BorelSpace α ∧ PolishSpace α ∧ IsClosed s ∧ IsOpen s := by
  letI := upgradeStandardBorel α
  obtain ⟨t, hle, ht, s_clopen⟩ := hs.isClopenable
  refine' ⟨t, _, ht, s_clopen⟩
  constructor
  rw [eq_borel_upgradeStandardBorel α, borel_eq_borel_of_le ht _ hle]
  infer_instance

/-- A measurable subspace of a standard Borel space is standard Borel. -/
theorem _root_.MeasurableSet.standardBorel {s : Set α} (hs : MeasurableSet s) :
    StandardBorelSpace s := by
  obtain ⟨_, _, _, s_closed, _⟩ := hs.isClopenable'
  haveI := s_closed.polishSpace
  infer_instance

end StandardBorelSpace

/-! ### The Borel Isomorphism Theorem -/

namespace PolishSpace

variable {β : Type*}

variable [MeasurableSpace α] [MeasurableSpace β] [StandardBorelSpace α] [StandardBorelSpace β]

/-- If two standard Borel spaces admit Borel measurable injections to one another,
then they are Borel isomorphic.-/
noncomputable def borelSchroederBernstein {f : α → β} {g : β → α} (fmeas : Measurable f)
    (finj : Function.Injective f) (gmeas : Measurable g) (ginj : Function.Injective g) : α ≃ᵐ β :=
  letI := upgradeStandardBorel α
  letI := upgradeStandardBorel β
  (fmeas.measurableEmbedding finj).schroederBernstein (gmeas.measurableEmbedding ginj)
#align polish_space.borel_schroeder_bernstein PolishSpace.borelSchroederBernstein

/-- Any uncountable standard Borel space is Borel isomorphic to the Cantor space `ℕ → Bool`.-/
noncomputable def measurableEquivNatBoolOfNotCountable (h : ¬Countable α) : α ≃ᵐ (ℕ → Bool) := by
  apply Nonempty.some
  letI := upgradeStandardBorel α
  obtain ⟨f, -, fcts, finj⟩ :=
    isClosed_univ.exists_nat_bool_injection_of_not_countable
      (by rwa [← countable_coe_iff, (Equiv.Set.univ _).countable_iff])
  obtain ⟨g, gmeas, ginj⟩ := MeasurableSpace.measurable_injection_nat_bool_of_countablyGenerated α
  exact ⟨borelSchroederBernstein gmeas ginj fcts.measurable finj⟩
#align polish_space.measurable_equiv_nat_bool_of_not_countable PolishSpace.measurableEquivNatBoolOfNotCountable

/-- The **Borel Isomorphism Theorem**: Any two uncountable standard Borel spaces are
Borel isomorphic.-/
noncomputable def measurableEquivOfNotCountable (hα : ¬Countable α) (hβ : ¬Countable β) : α ≃ᵐ β :=
  (measurableEquivNatBoolOfNotCountable hα).trans (measurableEquivNatBoolOfNotCountable hβ).symm
#align polish_space.measurable_equiv_of_not_countable PolishSpace.measurableEquivOfNotCountable

/-- The **Borel Isomorphism Theorem**: If two standard Borel spaces have the same cardinality,
they are Borel isomorphic.-/
noncomputable def Equiv.measurableEquiv (e : α ≃ β) : α ≃ᵐ β := by
  by_cases h : Countable α
  · letI := Countable.of_equiv α e
    refine ⟨e, ?_, ?_⟩ <;> apply measurable_of_countable
  refine' measurableEquivOfNotCountable h _
  rwa [e.countable_iff] at h
#align polish_space.equiv.measurable_equiv PolishSpace.Equiv.measurableEquiv

end PolishSpace

namespace MeasureTheory

variable (α)
variable [MeasurableSpace α] [StandardBorelSpace α]

theorem exists_nat_measurableEquiv_range_coe_fin_of_finite [Finite α] :
    ∃ n : ℕ, Nonempty (α ≃ᵐ range ((↑) : Fin n → ℝ)) := by
  obtain ⟨n, ⟨n_equiv⟩⟩ := Finite.exists_equiv_fin α
  refine' ⟨n, ⟨PolishSpace.Equiv.measurableEquiv (n_equiv.trans _)⟩⟩
  exact Equiv.ofInjective _ (Nat.cast_injective.comp Fin.val_injective)
#align measure_theory.exists_nat_measurable_equiv_range_coe_fin_of_finite MeasureTheory.exists_nat_measurableEquiv_range_coe_fin_of_finite

theorem measurableEquiv_range_coe_nat_of_infinite_of_countable [Infinite α] [Countable α] :
    Nonempty (α ≃ᵐ range ((↑) : ℕ → ℝ)) := by
  have : PolishSpace (range ((↑) : ℕ → ℝ)) :=
    Nat.closedEmbedding_coe_real.isClosedMap.closed_range.polishSpace
  refine' ⟨PolishSpace.Equiv.measurableEquiv _⟩
  refine' (nonempty_equiv_of_countable.some : α ≃ ℕ).trans _
  exact Equiv.ofInjective ((↑) : ℕ → ℝ) Nat.cast_injective
#align measure_theory.measurable_equiv_range_coe_nat_of_infinite_of_countable MeasureTheory.measurableEquiv_range_coe_nat_of_infinite_of_countable

/-- Any standard Borel space is measurably equivalent to a subset of the reals. -/
theorem exists_subset_real_measurableEquiv : ∃ s : Set ℝ, MeasurableSet s ∧ Nonempty (α ≃ᵐ s) := by
  by_cases hα : Countable α
  · cases finite_or_infinite α
    · obtain ⟨n, h_nonempty_equiv⟩ := exists_nat_measurableEquiv_range_coe_fin_of_finite α
      refine' ⟨_, _, h_nonempty_equiv⟩
      letI : MeasurableSpace (Fin n) := borel (Fin n)
      haveI : BorelSpace (Fin n) := ⟨rfl⟩
      refine' MeasurableEmbedding.measurableSet_range _
      · infer_instance
      · exact
          continuous_of_discreteTopology.measurableEmbedding
            (Nat.cast_injective.comp Fin.val_injective)
    · refine' ⟨_, _, measurableEquiv_range_coe_nat_of_infinite_of_countable α⟩
      refine' MeasurableEmbedding.measurableSet_range _
      · infer_instance
      · exact continuous_of_discreteTopology.measurableEmbedding Nat.cast_injective
  · refine'
      ⟨univ, MeasurableSet.univ,
        ⟨(PolishSpace.measurableEquivOfNotCountable hα _ : α ≃ᵐ (univ : Set ℝ))⟩⟩
    rw [countable_coe_iff]
    exact Cardinal.not_countable_real
#align measure_theory.exists_subset_real_measurable_equiv MeasureTheory.exists_subset_real_measurableEquiv

/-- Any standard Borel space embeds measurably into the reals. -/
theorem exists_measurableEmbedding_real : ∃ f : α → ℝ, MeasurableEmbedding f := by
  obtain ⟨s, hs, ⟨e⟩⟩ := exists_subset_real_measurableEquiv α
  exact ⟨(↑) ∘ e, (MeasurableEmbedding.subtype_coe hs).comp e.measurableEmbedding⟩
#align measure_theory.exists_measurable_embedding_real MeasureTheory.exists_measurableEmbedding_real

end MeasureTheory<|MERGE_RESOLUTION|>--- conflicted
+++ resolved
@@ -126,72 +126,6 @@
 
 section instances
 
-<<<<<<< HEAD
-/-! ### Standard Borel Spaces -/
-
-variable (α : Type*)
-
-/-- A standard Borel space is a measurable space arising as the Borel sets of some Polish topology.
-This is useful in situations where a space has no natural topology or
-the natural topology in a space is non-Polish.
-
-To endow a standard Borel space `α` with a compatible Polish topology, use
-`letI := upgradePolishSpace α`. One can then use `eq_borel_upgradeStandardBorel α` to
-rewrite the `MeasurableSpace α` instance to `borel α t`, where `t` is the new topology.-/
-class StandardBorelSpace [MeasurableSpace α] : Prop where
-  /-- There exists a compatible Polish topology. -/
-  polish : ∃ _ : TopologicalSpace α, BorelSpace α ∧ PolishSpace α
-
-/-- A convenience class similar to `UpgradedPolishSpace`. No instance should be registered.
-Instead one should use `letI := upgradePolishSpace α`. -/
-class UpgradedStandardBorel extends MeasurableSpace α, TopologicalSpace α,
-  BorelSpace α, PolishSpace α
-
-/-- Use as `letI := upgradePolishSpace α` to endow a standard Borel space `α` with
-a compatible Polish topology.
-
-Warning: following this with `borelize α` will cause an error. Instead, one can
-rewrite with `eq_borel_upgradeStandardBorel α`.
-TODO: fix the corresponding bug in `borelize`. -/
-noncomputable
-def upgradeStandardBorel [MeasurableSpace α] [h : StandardBorelSpace α] :
-    UpgradedStandardBorel α := by
-  choose τ hb hp using h.polish
-  constructor
-
-/-- The `MeasurableSpace α` instance on a `StandardBorelSpace` `α` is equal to
-the borel sets of `upgradeStandardBorel α`.-/
-theorem eq_borel_upgradeStandardBorel [MeasurableSpace α] [StandardBorelSpace α] :
-    ‹MeasurableSpace α› = @borel _ (upgradeStandardBorel α).toTopologicalSpace :=
-  @BorelSpace.measurable_eq _ (upgradeStandardBorel α).toTopologicalSpace _
-    (upgradeStandardBorel α).toBorelSpace
-
-variable {α}
-
-section
-
-variable [MeasurableSpace α]
-
-instance standardBorel_of_polish [τ : TopologicalSpace α]
-    [BorelSpace α] [PolishSpace α] : StandardBorelSpace α := by exists τ
-
-instance countablyGenerated_of_standardBorel [StandardBorelSpace α] :
-    MeasurableSpace.CountablyGenerated α :=
-  letI := upgradeStandardBorel α
-  inferInstance
-
-instance measurableSingleton_of_standardBorel [StandardBorelSpace α] : MeasurableSingletonClass α :=
-  letI := upgradeStandardBorel α
-  inferInstance
-
-namespace StandardBorelSpace
-
-variable {β : Type*} [MeasurableSpace β]
-
-section instances
-
-=======
->>>>>>> 042888f5
 /-- A product of two standard Borel spaces is standard Borel. -/
 instance prod [StandardBorelSpace α] [StandardBorelSpace β] : StandardBorelSpace (α × β) :=
   letI := upgradeStandardBorel α
