--- conflicted
+++ resolved
@@ -354,19 +354,10 @@
     { val := μ.mass⁻¹ • (μ : Measure Ω)
       property := by
         refine' ⟨_⟩
-<<<<<<< HEAD
         simp only [mass, Measure.coe_nnreal_smul_apply,
                     ← ennreal_coeFn_eq_coeFn_toMeasure μ univ]
         norm_cast
         exact inv_mul_cancel zero }
-=======
-        -- porting note: paying the price that this isn't `simp` lemma now.
-        rw [FiniteMeasure.toMeasure_smul]
-        simp only [Measure.smul_toOuterMeasure, OuterMeasure.coe_smul, Pi.smul_apply,
-          Measure.nnreal_smul_coe_apply, ne_eq, mass_zero_iff, ENNReal.coe_inv zero, ennreal_mass]
-        rw [← Ne.def, ← ENNReal.coe_ne_zero, ennreal_mass] at zero
-        exact ENNReal.inv_mul_cancel zero μ.prop.measure_univ_lt_top.ne }
->>>>>>> 4160b2aa
 #align measure_theory.finite_measure.normalize MeasureTheory.FiniteMeasure.normalize
 
 @[simp]
