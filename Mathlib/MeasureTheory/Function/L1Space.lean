/-
Copyright (c) 2019 Zhouhang Zhou. All rights reserved.
Released under Apache 2.0 license as described in the file LICENSE.
Authors: Zhouhang Zhou
-/
import Mathlib.MeasureTheory.Function.LpOrder

#align_import measure_theory.function.l1_space from "leanprover-community/mathlib"@"ccdbfb6e5614667af5aa3ab2d50885e0ef44a46f"

/-!
# Integrable functions and `L¹` space

In the first part of this file, the predicate `Integrable` is defined and basic properties of
integrable functions are proved.

Such a predicate is already available under the name `Memℒp 1`. We give a direct definition which
is easier to use, and show that it is equivalent to `Memℒp 1`

In the second part, we establish an API between `Integrable` and the space `L¹` of equivalence
classes of integrable functions, already defined as a special case of `L^p` spaces for `p = 1`.

## Notation

* `α →₁[μ] β` is the type of `L¹` space, where `α` is a `MeasureSpace` and `β` is a
  `NormedAddCommGroup` with a `SecondCountableTopology`. `f : α →ₘ β` is a "function" in `L¹`.
  In comments, `[f]` is also used to denote an `L¹` function.

  `₁` can be typed as `\1`.

## Main definitions

* Let `f : α → β` be a function, where `α` is a `MeasureSpace` and `β` a `NormedAddCommGroup`.
  Then `HasFiniteIntegral f` means `(∫⁻ a, ‖f a‖₊) < ∞`.

* If `β` is moreover a `MeasurableSpace` then `f` is called `Integrable` if
  `f` is `Measurable` and `HasFiniteIntegral f` holds.

## Implementation notes

To prove something for an arbitrary integrable function, a useful theorem is
`Integrable.induction` in the file `SetIntegral`.

## Tags

integrable, function space, l1

-/


noncomputable section

open Classical Topology BigOperators ENNReal MeasureTheory NNReal

open Set Filter TopologicalSpace ENNReal EMetric MeasureTheory

variable {α β γ δ : Type*} {m : MeasurableSpace α} {μ ν : Measure α} [MeasurableSpace δ]

variable [NormedAddCommGroup β]

variable [NormedAddCommGroup γ]

namespace MeasureTheory

/-! ### Some results about the Lebesgue integral involving a normed group -/


theorem lintegral_nnnorm_eq_lintegral_edist (f : α → β) :
    ∫⁻ a, ‖f a‖₊ ∂μ = ∫⁻ a, edist (f a) 0 ∂μ := by simp only [edist_eq_coe_nnnorm]
#align measure_theory.lintegral_nnnorm_eq_lintegral_edist MeasureTheory.lintegral_nnnorm_eq_lintegral_edist

theorem lintegral_norm_eq_lintegral_edist (f : α → β) :
    ∫⁻ a, ENNReal.ofReal ‖f a‖ ∂μ = ∫⁻ a, edist (f a) 0 ∂μ := by
  simp only [ofReal_norm_eq_coe_nnnorm, edist_eq_coe_nnnorm]
#align measure_theory.lintegral_norm_eq_lintegral_edist MeasureTheory.lintegral_norm_eq_lintegral_edist

theorem lintegral_edist_triangle {f g h : α → β} (hf : AEStronglyMeasurable f μ)
    (hh : AEStronglyMeasurable h μ) :
    (∫⁻ a, edist (f a) (g a) ∂μ) ≤ (∫⁻ a, edist (f a) (h a) ∂μ) + ∫⁻ a, edist (g a) (h a) ∂μ := by
  rw [← lintegral_add_left' (hf.edist hh)]
  refine' lintegral_mono fun a => _
  apply edist_triangle_right
#align measure_theory.lintegral_edist_triangle MeasureTheory.lintegral_edist_triangle

theorem lintegral_nnnorm_zero : (∫⁻ _ : α, ‖(0 : β)‖₊ ∂μ) = 0 := by simp
#align measure_theory.lintegral_nnnorm_zero MeasureTheory.lintegral_nnnorm_zero

theorem lintegral_nnnorm_add_left {f : α → β} (hf : AEStronglyMeasurable f μ) (g : α → γ) :
    ∫⁻ a, ‖f a‖₊ + ‖g a‖₊ ∂μ = (∫⁻ a, ‖f a‖₊ ∂μ) + ∫⁻ a, ‖g a‖₊ ∂μ :=
  lintegral_add_left' hf.ennnorm _
#align measure_theory.lintegral_nnnorm_add_left MeasureTheory.lintegral_nnnorm_add_left

theorem lintegral_nnnorm_add_right (f : α → β) {g : α → γ} (hg : AEStronglyMeasurable g μ) :
    ∫⁻ a, ‖f a‖₊ + ‖g a‖₊ ∂μ = (∫⁻ a, ‖f a‖₊ ∂μ) + ∫⁻ a, ‖g a‖₊ ∂μ :=
  lintegral_add_right' _ hg.ennnorm
#align measure_theory.lintegral_nnnorm_add_right MeasureTheory.lintegral_nnnorm_add_right

theorem lintegral_nnnorm_neg {f : α → β} : (∫⁻ a, ‖(-f) a‖₊ ∂μ) = ∫⁻ a, ‖f a‖₊ ∂μ := by
  simp only [Pi.neg_apply, nnnorm_neg]
#align measure_theory.lintegral_nnnorm_neg MeasureTheory.lintegral_nnnorm_neg

/-! ### The predicate `HasFiniteIntegral` -/


/-- `HasFiniteIntegral f μ` means that the integral `∫⁻ a, ‖f a‖ ∂μ` is finite.
  `HasFiniteIntegral f` means `HasFiniteIntegral f volume`. -/
def HasFiniteIntegral {_ : MeasurableSpace α} (f : α → β) (μ : Measure α := by volume_tac) : Prop :=
  (∫⁻ a, ‖f a‖₊ ∂μ) < ∞
#align measure_theory.has_finite_integral MeasureTheory.HasFiniteIntegral

-- Porting note: TODO Delete this when leanprover/lean4#2243 is fixed.
theorem hasFiniteIntegral_def {_ : MeasurableSpace α} (f : α → β) (μ : Measure α) :
    HasFiniteIntegral f μ ↔ ((∫⁻ a, ‖f a‖₊ ∂μ) < ∞) :=
  Iff.rfl

attribute [eqns hasFiniteIntegral_def] HasFiniteIntegral

theorem hasFiniteIntegral_iff_norm (f : α → β) :
    HasFiniteIntegral f μ ↔ (∫⁻ a, ENNReal.ofReal ‖f a‖ ∂μ) < ∞ := by
  simp only [HasFiniteIntegral, ofReal_norm_eq_coe_nnnorm]
#align measure_theory.has_finite_integral_iff_norm MeasureTheory.hasFiniteIntegral_iff_norm

theorem hasFiniteIntegral_iff_edist (f : α → β) :
    HasFiniteIntegral f μ ↔ (∫⁻ a, edist (f a) 0 ∂μ) < ∞ := by
  simp only [hasFiniteIntegral_iff_norm, edist_dist, dist_zero_right]
#align measure_theory.has_finite_integral_iff_edist MeasureTheory.hasFiniteIntegral_iff_edist

theorem hasFiniteIntegral_iff_ofReal {f : α → ℝ} (h : 0 ≤ᵐ[μ] f) :
    HasFiniteIntegral f μ ↔ (∫⁻ a, ENNReal.ofReal (f a) ∂μ) < ∞ := by
  rw [HasFiniteIntegral, lintegral_nnnorm_eq_of_ae_nonneg h]
#align measure_theory.has_finite_integral_iff_of_real MeasureTheory.hasFiniteIntegral_iff_ofReal

theorem hasFiniteIntegral_iff_ofNNReal {f : α → ℝ≥0} :
    HasFiniteIntegral (fun x => (f x : ℝ)) μ ↔ (∫⁻ a, f a ∂μ) < ∞ := by
  simp [hasFiniteIntegral_iff_norm]
#align measure_theory.has_finite_integral_iff_of_nnreal MeasureTheory.hasFiniteIntegral_iff_ofNNReal

theorem HasFiniteIntegral.mono {f : α → β} {g : α → γ} (hg : HasFiniteIntegral g μ)
    (h : ∀ᵐ a ∂μ, ‖f a‖ ≤ ‖g a‖) : HasFiniteIntegral f μ := by
  simp only [hasFiniteIntegral_iff_norm] at *
  calc
    (∫⁻ a, ENNReal.ofReal ‖f a‖ ∂μ) ≤ ∫⁻ a : α, ENNReal.ofReal ‖g a‖ ∂μ :=
      lintegral_mono_ae (h.mono fun a h => ofReal_le_ofReal h)
    _ < ∞ := hg
#align measure_theory.has_finite_integral.mono MeasureTheory.HasFiniteIntegral.mono

theorem HasFiniteIntegral.mono' {f : α → β} {g : α → ℝ} (hg : HasFiniteIntegral g μ)
    (h : ∀ᵐ a ∂μ, ‖f a‖ ≤ g a) : HasFiniteIntegral f μ :=
  hg.mono <| h.mono fun _x hx => le_trans hx (le_abs_self _)
#align measure_theory.has_finite_integral.mono' MeasureTheory.HasFiniteIntegral.mono'

theorem HasFiniteIntegral.congr' {f : α → β} {g : α → γ} (hf : HasFiniteIntegral f μ)
    (h : ∀ᵐ a ∂μ, ‖f a‖ = ‖g a‖) : HasFiniteIntegral g μ :=
  hf.mono <| EventuallyEq.le <| EventuallyEq.symm h
#align measure_theory.has_finite_integral.congr' MeasureTheory.HasFiniteIntegral.congr'

theorem hasFiniteIntegral_congr' {f : α → β} {g : α → γ} (h : ∀ᵐ a ∂μ, ‖f a‖ = ‖g a‖) :
    HasFiniteIntegral f μ ↔ HasFiniteIntegral g μ :=
  ⟨fun hf => hf.congr' h, fun hg => hg.congr' <| EventuallyEq.symm h⟩
#align measure_theory.has_finite_integral_congr' MeasureTheory.hasFiniteIntegral_congr'

theorem HasFiniteIntegral.congr {f g : α → β} (hf : HasFiniteIntegral f μ) (h : f =ᵐ[μ] g) :
    HasFiniteIntegral g μ :=
  hf.congr' <| h.fun_comp norm
#align measure_theory.has_finite_integral.congr MeasureTheory.HasFiniteIntegral.congr

theorem hasFiniteIntegral_congr {f g : α → β} (h : f =ᵐ[μ] g) :
    HasFiniteIntegral f μ ↔ HasFiniteIntegral g μ :=
  hasFiniteIntegral_congr' <| h.fun_comp norm
#align measure_theory.has_finite_integral_congr MeasureTheory.hasFiniteIntegral_congr

theorem hasFiniteIntegral_const_iff {c : β} :
    HasFiniteIntegral (fun _ : α => c) μ ↔ c = 0 ∨ μ univ < ∞ := by
  simp [HasFiniteIntegral, lintegral_const, lt_top_iff_ne_top, ENNReal.mul_eq_top,
    or_iff_not_imp_left]
#align measure_theory.has_finite_integral_const_iff MeasureTheory.hasFiniteIntegral_const_iff

theorem hasFiniteIntegral_const [IsFiniteMeasure μ] (c : β) :
    HasFiniteIntegral (fun _ : α => c) μ :=
  hasFiniteIntegral_const_iff.2 (Or.inr <| measure_lt_top _ _)
#align measure_theory.has_finite_integral_const MeasureTheory.hasFiniteIntegral_const

theorem hasFiniteIntegral_of_bounded [IsFiniteMeasure μ] {f : α → β} {C : ℝ}
    (hC : ∀ᵐ a ∂μ, ‖f a‖ ≤ C) : HasFiniteIntegral f μ :=
  (hasFiniteIntegral_const C).mono' hC
#align measure_theory.has_finite_integral_of_bounded MeasureTheory.hasFiniteIntegral_of_bounded

theorem hasFiniteIntegral_of_fintype [Fintype α] [IsFiniteMeasure μ] {f : α → β} :
    HasFiniteIntegral f μ :=
  hasFiniteIntegral_of_bounded (C := (Finset.sup .univ (fun a => ‖f a‖₊) : NNReal)) <| by
    apply ae_of_all μ
    intro x
    rw [← coe_nnnorm (f x)]
    apply NNReal.toReal_le_toReal
    apply Finset.le_sup (Finset.mem_univ x)

theorem HasFiniteIntegral.mono_measure {f : α → β} (h : HasFiniteIntegral f ν) (hμ : μ ≤ ν) :
    HasFiniteIntegral f μ :=
  lt_of_le_of_lt (lintegral_mono' hμ le_rfl) h
#align measure_theory.has_finite_integral.mono_measure MeasureTheory.HasFiniteIntegral.mono_measure

theorem HasFiniteIntegral.add_measure {f : α → β} (hμ : HasFiniteIntegral f μ)
    (hν : HasFiniteIntegral f ν) : HasFiniteIntegral f (μ + ν) := by
  simp only [HasFiniteIntegral, lintegral_add_measure] at *
  exact add_lt_top.2 ⟨hμ, hν⟩
#align measure_theory.has_finite_integral.add_measure MeasureTheory.HasFiniteIntegral.add_measure

theorem HasFiniteIntegral.left_of_add_measure {f : α → β} (h : HasFiniteIntegral f (μ + ν)) :
    HasFiniteIntegral f μ :=
  h.mono_measure <| Measure.le_add_right <| le_rfl
#align measure_theory.has_finite_integral.left_of_add_measure MeasureTheory.HasFiniteIntegral.left_of_add_measure

theorem HasFiniteIntegral.right_of_add_measure {f : α → β} (h : HasFiniteIntegral f (μ + ν)) :
    HasFiniteIntegral f ν :=
  h.mono_measure <| Measure.le_add_left <| le_rfl
#align measure_theory.has_finite_integral.right_of_add_measure MeasureTheory.HasFiniteIntegral.right_of_add_measure

@[simp]
theorem hasFiniteIntegral_add_measure {f : α → β} :
    HasFiniteIntegral f (μ + ν) ↔ HasFiniteIntegral f μ ∧ HasFiniteIntegral f ν :=
  ⟨fun h => ⟨h.left_of_add_measure, h.right_of_add_measure⟩, fun h => h.1.add_measure h.2⟩
#align measure_theory.has_finite_integral_add_measure MeasureTheory.hasFiniteIntegral_add_measure

theorem HasFiniteIntegral.smul_measure {f : α → β} (h : HasFiniteIntegral f μ) {c : ℝ≥0∞}
    (hc : c ≠ ∞) : HasFiniteIntegral f (c • μ) := by
  simp only [HasFiniteIntegral, lintegral_smul_measure] at *
  exact mul_lt_top hc h.ne
#align measure_theory.has_finite_integral.smul_measure MeasureTheory.HasFiniteIntegral.smul_measure

@[simp]
theorem hasFiniteIntegral_zero_measure {m : MeasurableSpace α} (f : α → β) :
    HasFiniteIntegral f (0 : Measure α) := by
  simp only [HasFiniteIntegral, lintegral_zero_measure, zero_lt_top]
#align measure_theory.has_finite_integral_zero_measure MeasureTheory.hasFiniteIntegral_zero_measure

variable (α β μ)

@[simp]
theorem hasFiniteIntegral_zero : HasFiniteIntegral (fun _ : α => (0 : β)) μ := by
  simp [HasFiniteIntegral]
#align measure_theory.has_finite_integral_zero MeasureTheory.hasFiniteIntegral_zero

variable {α β μ}

theorem HasFiniteIntegral.neg {f : α → β} (hfi : HasFiniteIntegral f μ) :
    HasFiniteIntegral (-f) μ := by simpa [HasFiniteIntegral] using hfi
#align measure_theory.has_finite_integral.neg MeasureTheory.HasFiniteIntegral.neg

@[simp]
theorem hasFiniteIntegral_neg_iff {f : α → β} : HasFiniteIntegral (-f) μ ↔ HasFiniteIntegral f μ :=
  ⟨fun h => neg_neg f ▸ h.neg, HasFiniteIntegral.neg⟩
#align measure_theory.has_finite_integral_neg_iff MeasureTheory.hasFiniteIntegral_neg_iff

theorem HasFiniteIntegral.norm {f : α → β} (hfi : HasFiniteIntegral f μ) :
    HasFiniteIntegral (fun a => ‖f a‖) μ := by
  have eq : (fun a => (nnnorm ‖f a‖ : ℝ≥0∞)) = fun a => (‖f a‖₊ : ℝ≥0∞) := by
    funext
    rw [nnnorm_norm]
  rwa [HasFiniteIntegral, eq]
#align measure_theory.has_finite_integral.norm MeasureTheory.HasFiniteIntegral.norm

theorem hasFiniteIntegral_norm_iff (f : α → β) :
    HasFiniteIntegral (fun a => ‖f a‖) μ ↔ HasFiniteIntegral f μ :=
  hasFiniteIntegral_congr' <| eventually_of_forall fun x => norm_norm (f x)
#align measure_theory.has_finite_integral_norm_iff MeasureTheory.hasFiniteIntegral_norm_iff

theorem hasFiniteIntegral_toReal_of_lintegral_ne_top {f : α → ℝ≥0∞} (hf : (∫⁻ x, f x ∂μ) ≠ ∞) :
    HasFiniteIntegral (fun x => (f x).toReal) μ := by
  have :
    ∀ x, (‖(f x).toReal‖₊ : ℝ≥0∞) = ENNReal.some ⟨(f x).toReal, ENNReal.toReal_nonneg⟩ := by
    intro x
    rw [Real.nnnorm_of_nonneg]
  simp_rw [HasFiniteIntegral, this]
  refine' lt_of_le_of_lt (lintegral_mono fun x => _) (lt_top_iff_ne_top.2 hf)
  by_cases hfx : f x = ∞
  · simp [hfx]
  · lift f x to ℝ≥0 using hfx with fx h
    simp [← h, ← NNReal.coe_le_coe]
#align measure_theory.has_finite_integral_to_real_of_lintegral_ne_top MeasureTheory.hasFiniteIntegral_toReal_of_lintegral_ne_top

theorem isFiniteMeasure_withDensity_ofReal {f : α → ℝ} (hfi : HasFiniteIntegral f μ) :
    IsFiniteMeasure (μ.withDensity fun x => ENNReal.ofReal <| f x) := by
  refine' isFiniteMeasure_withDensity ((lintegral_mono fun x => _).trans_lt hfi).ne
  exact Real.ofReal_le_ennnorm (f x)
#align measure_theory.is_finite_measure_with_density_of_real MeasureTheory.isFiniteMeasure_withDensity_ofReal

section DominatedConvergence

variable {F : ℕ → α → β} {f : α → β} {bound : α → ℝ}

theorem all_ae_ofReal_F_le_bound (h : ∀ n, ∀ᵐ a ∂μ, ‖F n a‖ ≤ bound a) :
    ∀ n, ∀ᵐ a ∂μ, ENNReal.ofReal ‖F n a‖ ≤ ENNReal.ofReal (bound a) := fun n =>
  (h n).mono fun _ h => ENNReal.ofReal_le_ofReal h
set_option linter.uppercaseLean3 false in
#align measure_theory.all_ae_of_real_F_le_bound MeasureTheory.all_ae_ofReal_F_le_bound

theorem all_ae_tendsto_ofReal_norm (h : ∀ᵐ a ∂μ, Tendsto (fun n => F n a) atTop <| 𝓝 <| f a) :
    ∀ᵐ a ∂μ, Tendsto (fun n => ENNReal.ofReal ‖F n a‖) atTop <| 𝓝 <| ENNReal.ofReal ‖f a‖ :=
  h.mono fun _ h => tendsto_ofReal <| Tendsto.comp (Continuous.tendsto continuous_norm _) h
#align measure_theory.all_ae_tendsto_of_real_norm MeasureTheory.all_ae_tendsto_ofReal_norm

theorem all_ae_ofReal_f_le_bound (h_bound : ∀ n, ∀ᵐ a ∂μ, ‖F n a‖ ≤ bound a)
    (h_lim : ∀ᵐ a ∂μ, Tendsto (fun n => F n a) atTop (𝓝 (f a))) :
    ∀ᵐ a ∂μ, ENNReal.ofReal ‖f a‖ ≤ ENNReal.ofReal (bound a) := by
  have F_le_bound := all_ae_ofReal_F_le_bound h_bound
  rw [← ae_all_iff] at F_le_bound
  apply F_le_bound.mp ((all_ae_tendsto_ofReal_norm h_lim).mono _)
  intro a tendsto_norm F_le_bound
  exact le_of_tendsto' tendsto_norm F_le_bound
#align measure_theory.all_ae_of_real_f_le_bound MeasureTheory.all_ae_ofReal_f_le_bound

theorem hasFiniteIntegral_of_dominated_convergence {F : ℕ → α → β} {f : α → β} {bound : α → ℝ}
    (bound_hasFiniteIntegral : HasFiniteIntegral bound μ)
    (h_bound : ∀ n, ∀ᵐ a ∂μ, ‖F n a‖ ≤ bound a)
    (h_lim : ∀ᵐ a ∂μ, Tendsto (fun n => F n a) atTop (𝓝 (f a))) : HasFiniteIntegral f μ := by
  /- `‖F n a‖ ≤ bound a` and `‖F n a‖ --> ‖f a‖` implies `‖f a‖ ≤ bound a`,
    and so `∫ ‖f‖ ≤ ∫ bound < ∞` since `bound` is has_finite_integral -/
  rw [hasFiniteIntegral_iff_norm]
  calc
    (∫⁻ a, ENNReal.ofReal ‖f a‖ ∂μ) ≤ ∫⁻ a, ENNReal.ofReal (bound a) ∂μ :=
      lintegral_mono_ae <| all_ae_ofReal_f_le_bound h_bound h_lim
    _ < ∞ := by
      rw [← hasFiniteIntegral_iff_ofReal]
      · exact bound_hasFiniteIntegral
      exact (h_bound 0).mono fun a h => le_trans (norm_nonneg _) h
#align measure_theory.has_finite_integral_of_dominated_convergence MeasureTheory.hasFiniteIntegral_of_dominated_convergence

theorem tendsto_lintegral_norm_of_dominated_convergence {F : ℕ → α → β} {f : α → β} {bound : α → ℝ}
    (F_measurable : ∀ n, AEStronglyMeasurable (F n) μ)
    (bound_hasFiniteIntegral : HasFiniteIntegral bound μ)
    (h_bound : ∀ n, ∀ᵐ a ∂μ, ‖F n a‖ ≤ bound a)
    (h_lim : ∀ᵐ a ∂μ, Tendsto (fun n => F n a) atTop (𝓝 (f a))) :
    Tendsto (fun n => ∫⁻ a, ENNReal.ofReal ‖F n a - f a‖ ∂μ) atTop (𝓝 0) := by
  have f_measurable : AEStronglyMeasurable f μ :=
    aestronglyMeasurable_of_tendsto_ae _ F_measurable h_lim
  let b a := 2 * ENNReal.ofReal (bound a)
  /- `‖F n a‖ ≤ bound a` and `F n a --> f a` implies `‖f a‖ ≤ bound a`, and thus by the
    triangle inequality, have `‖F n a - f a‖ ≤ 2 * (bound a)`. -/
  have hb : ∀ n, ∀ᵐ a ∂μ, ENNReal.ofReal ‖F n a - f a‖ ≤ b a := by
    intro n
    filter_upwards [all_ae_ofReal_F_le_bound h_bound n,
      all_ae_ofReal_f_le_bound h_bound h_lim] with a h₁ h₂
    calc
      ENNReal.ofReal ‖F n a - f a‖ ≤ ENNReal.ofReal ‖F n a‖ + ENNReal.ofReal ‖f a‖ := by
        rw [← ENNReal.ofReal_add]
        apply ofReal_le_ofReal
        · apply norm_sub_le
        · exact norm_nonneg _
        · exact norm_nonneg _
      _ ≤ ENNReal.ofReal (bound a) + ENNReal.ofReal (bound a) := (add_le_add h₁ h₂)
      _ = b a := by rw [← two_mul]
  -- On the other hand, `F n a --> f a` implies that `‖F n a - f a‖ --> 0`
  have h : ∀ᵐ a ∂μ, Tendsto (fun n => ENNReal.ofReal ‖F n a - f a‖) atTop (𝓝 0) := by
    rw [← ENNReal.ofReal_zero]
    refine' h_lim.mono fun a h => (continuous_ofReal.tendsto _).comp _
    rwa [← tendsto_iff_norm_sub_tendsto_zero]
  /- Therefore, by the dominated convergence theorem for nonnegative integration, have
    ` ∫ ‖f a - F n a‖ --> 0 ` -/
  suffices h : Tendsto (fun n => ∫⁻ a, ENNReal.ofReal ‖F n a - f a‖ ∂μ) atTop (𝓝 (∫⁻ _ : α, 0 ∂μ))
  · rwa [lintegral_zero] at h
  -- Using the dominated convergence theorem.
  refine' tendsto_lintegral_of_dominated_convergence' _ _ hb _ _
  -- Show `fun a => ‖f a - F n a‖` is almost everywhere measurable for all `n`
  · exact fun n =>
      measurable_ofReal.comp_aemeasurable ((F_measurable n).sub f_measurable).norm.aemeasurable
  -- Show `2 * bound` `HasFiniteIntegral`
  · rw [hasFiniteIntegral_iff_ofReal] at bound_hasFiniteIntegral
    · calc
        ∫⁻ a, b a ∂μ = 2 * ∫⁻ a, ENNReal.ofReal (bound a) ∂μ := by
          rw [lintegral_const_mul']
          exact coe_ne_top
        _ ≠ ∞ := mul_ne_top coe_ne_top bound_hasFiniteIntegral.ne
    filter_upwards [h_bound 0] with _ h using le_trans (norm_nonneg _) h
  -- Show `‖f a - F n a‖ --> 0`
  · exact h
#align measure_theory.tendsto_lintegral_norm_of_dominated_convergence MeasureTheory.tendsto_lintegral_norm_of_dominated_convergence

end DominatedConvergence

section PosPart

/-! Lemmas used for defining the positive part of an `L¹` function -/


theorem HasFiniteIntegral.max_zero {f : α → ℝ} (hf : HasFiniteIntegral f μ) :
    HasFiniteIntegral (fun a => max (f a) 0) μ :=
  hf.mono <| eventually_of_forall fun x => by simp [abs_le, le_abs_self]
#align measure_theory.has_finite_integral.max_zero MeasureTheory.HasFiniteIntegral.max_zero

theorem HasFiniteIntegral.min_zero {f : α → ℝ} (hf : HasFiniteIntegral f μ) :
    HasFiniteIntegral (fun a => min (f a) 0) μ :=
  hf.mono <| eventually_of_forall fun x => by simpa [abs_le] using neg_abs_le_self _
#align measure_theory.has_finite_integral.min_zero MeasureTheory.HasFiniteIntegral.min_zero

end PosPart

section NormedSpace

variable {𝕜 : Type*}

theorem HasFiniteIntegral.smul [NormedAddCommGroup 𝕜] [SMulZeroClass 𝕜 β] [BoundedSMul 𝕜 β] (c : 𝕜)
    {f : α → β} : HasFiniteIntegral f μ → HasFiniteIntegral (c • f) μ := by
  simp only [HasFiniteIntegral]; intro hfi
  calc
    (∫⁻ a : α, ‖c • f a‖₊ ∂μ) ≤ ∫⁻ a : α, ‖c‖₊ * ‖f a‖₊ ∂μ := by
      refine' lintegral_mono _
      intro i
      -- After leanprover/lean4#2734, we need to do beta reduction `exact_mod_cast`
<<<<<<< HEAD
      dsimp
=======
      beta_reduce
>>>>>>> bump/v4.4.0
      exact_mod_cast (nnnorm_smul_le c (f i))
    _ < ∞ := by
      rw [lintegral_const_mul']
      exacts [mul_lt_top coe_ne_top hfi.ne, coe_ne_top]
#align measure_theory.has_finite_integral.smul MeasureTheory.HasFiniteIntegral.smul

theorem hasFiniteIntegral_smul_iff [NormedRing 𝕜] [MulActionWithZero 𝕜 β] [BoundedSMul 𝕜 β] {c : 𝕜}
    (hc : IsUnit c) (f : α → β) : HasFiniteIntegral (c • f) μ ↔ HasFiniteIntegral f μ := by
  obtain ⟨c, rfl⟩ := hc
  constructor
  · intro h
    simpa only [smul_smul, Units.inv_mul, one_smul] using h.smul ((c⁻¹ : 𝕜ˣ) : 𝕜)
  exact HasFiniteIntegral.smul _
#align measure_theory.has_finite_integral_smul_iff MeasureTheory.hasFiniteIntegral_smul_iff

theorem HasFiniteIntegral.const_mul [NormedRing 𝕜] {f : α → 𝕜} (h : HasFiniteIntegral f μ) (c : 𝕜) :
    HasFiniteIntegral (fun x => c * f x) μ :=
  h.smul c
#align measure_theory.has_finite_integral.const_mul MeasureTheory.HasFiniteIntegral.const_mul

theorem HasFiniteIntegral.mul_const [NormedRing 𝕜] {f : α → 𝕜} (h : HasFiniteIntegral f μ) (c : 𝕜) :
    HasFiniteIntegral (fun x => f x * c) μ :=
  h.smul (MulOpposite.op c)
#align measure_theory.has_finite_integral.mul_const MeasureTheory.HasFiniteIntegral.mul_const

end NormedSpace

/-! ### The predicate `Integrable` -/


-- variables [measurable_space β] [measurable_space γ] [measurable_space δ]
/-- `Integrable f μ` means that `f` is measurable and that the integral `∫⁻ a, ‖f a‖ ∂μ` is finite.
  `Integrable f` means `Integrable f volume`. -/
def Integrable {α} {_ : MeasurableSpace α} (f : α → β) (μ : Measure α := by volume_tac) : Prop :=
  AEStronglyMeasurable f μ ∧ HasFiniteIntegral f μ
#align measure_theory.integrable MeasureTheory.Integrable

-- Porting note: TODO Delete this when leanprover/lean4#2243 is fixed.
theorem integrable_def {α} {_ : MeasurableSpace α} (f : α → β) (μ : Measure α) :
    Integrable f μ ↔ (AEStronglyMeasurable f μ ∧ HasFiniteIntegral f μ) :=
  Iff.rfl

attribute [eqns integrable_def] Integrable

theorem memℒp_one_iff_integrable {f : α → β} : Memℒp f 1 μ ↔ Integrable f μ := by
  simp_rw [Integrable, HasFiniteIntegral, Memℒp, snorm_one_eq_lintegral_nnnorm]
#align measure_theory.mem_ℒp_one_iff_integrable MeasureTheory.memℒp_one_iff_integrable

theorem Integrable.aestronglyMeasurable {f : α → β} (hf : Integrable f μ) :
    AEStronglyMeasurable f μ :=
  hf.1
#align measure_theory.integrable.ae_strongly_measurable MeasureTheory.Integrable.aestronglyMeasurable

theorem Integrable.aemeasurable [MeasurableSpace β] [BorelSpace β] {f : α → β}
    (hf : Integrable f μ) : AEMeasurable f μ :=
  hf.aestronglyMeasurable.aemeasurable
#align measure_theory.integrable.ae_measurable MeasureTheory.Integrable.aemeasurable

theorem Integrable.hasFiniteIntegral {f : α → β} (hf : Integrable f μ) : HasFiniteIntegral f μ :=
  hf.2
#align measure_theory.integrable.has_finite_integral MeasureTheory.Integrable.hasFiniteIntegral

theorem Integrable.mono {f : α → β} {g : α → γ} (hg : Integrable g μ)
    (hf : AEStronglyMeasurable f μ) (h : ∀ᵐ a ∂μ, ‖f a‖ ≤ ‖g a‖) : Integrable f μ :=
  ⟨hf, hg.hasFiniteIntegral.mono h⟩
#align measure_theory.integrable.mono MeasureTheory.Integrable.mono

theorem Integrable.mono' {f : α → β} {g : α → ℝ} (hg : Integrable g μ)
    (hf : AEStronglyMeasurable f μ) (h : ∀ᵐ a ∂μ, ‖f a‖ ≤ g a) : Integrable f μ :=
  ⟨hf, hg.hasFiniteIntegral.mono' h⟩
#align measure_theory.integrable.mono' MeasureTheory.Integrable.mono'

theorem Integrable.congr' {f : α → β} {g : α → γ} (hf : Integrable f μ)
    (hg : AEStronglyMeasurable g μ) (h : ∀ᵐ a ∂μ, ‖f a‖ = ‖g a‖) : Integrable g μ :=
  ⟨hg, hf.hasFiniteIntegral.congr' h⟩
#align measure_theory.integrable.congr' MeasureTheory.Integrable.congr'

theorem integrable_congr' {f : α → β} {g : α → γ} (hf : AEStronglyMeasurable f μ)
    (hg : AEStronglyMeasurable g μ) (h : ∀ᵐ a ∂μ, ‖f a‖ = ‖g a‖) :
    Integrable f μ ↔ Integrable g μ :=
  ⟨fun h2f => h2f.congr' hg h, fun h2g => h2g.congr' hf <| EventuallyEq.symm h⟩
#align measure_theory.integrable_congr' MeasureTheory.integrable_congr'

theorem Integrable.congr {f g : α → β} (hf : Integrable f μ) (h : f =ᵐ[μ] g) : Integrable g μ :=
  ⟨hf.1.congr h, hf.2.congr h⟩
#align measure_theory.integrable.congr MeasureTheory.Integrable.congr

theorem integrable_congr {f g : α → β} (h : f =ᵐ[μ] g) : Integrable f μ ↔ Integrable g μ :=
  ⟨fun hf => hf.congr h, fun hg => hg.congr h.symm⟩
#align measure_theory.integrable_congr MeasureTheory.integrable_congr

theorem integrable_const_iff {c : β} : Integrable (fun _ : α => c) μ ↔ c = 0 ∨ μ univ < ∞ := by
  have : AEStronglyMeasurable (fun _ : α => c) μ := aestronglyMeasurable_const
  rw [Integrable, and_iff_right this, hasFiniteIntegral_const_iff]
#align measure_theory.integrable_const_iff MeasureTheory.integrable_const_iff

@[simp]
theorem integrable_const [IsFiniteMeasure μ] (c : β) : Integrable (fun _ : α => c) μ :=
  integrable_const_iff.2 <| Or.inr <| measure_lt_top _ _
#align measure_theory.integrable_const MeasureTheory.integrable_const

@[simp]
theorem integrable_of_fintype [Fintype α] [MeasurableSpace α] [MeasurableSingletonClass α]
    (μ : Measure α) [IsFiniteMeasure μ] (f : α → β) : Integrable (fun a ↦ f a) μ :=
  ⟨ StronglyMeasurable.aestronglyMeasurable (stronglyMeasurable_of_fintype f),
    hasFiniteIntegral_of_fintype ⟩

theorem Memℒp.integrable_norm_rpow {f : α → β} {p : ℝ≥0∞} (hf : Memℒp f p μ) (hp_ne_zero : p ≠ 0)
    (hp_ne_top : p ≠ ∞) : Integrable (fun x : α => ‖f x‖ ^ p.toReal) μ := by
  rw [← memℒp_one_iff_integrable]
  exact hf.norm_rpow hp_ne_zero hp_ne_top
#align measure_theory.mem_ℒp.integrable_norm_rpow MeasureTheory.Memℒp.integrable_norm_rpow

theorem Memℒp.integrable_norm_rpow' [IsFiniteMeasure μ] {f : α → β} {p : ℝ≥0∞} (hf : Memℒp f p μ) :
    Integrable (fun x : α => ‖f x‖ ^ p.toReal) μ := by
  by_cases h_zero : p = 0
  · simp [h_zero, integrable_const]
  by_cases h_top : p = ∞
  · simp [h_top, integrable_const]
  exact hf.integrable_norm_rpow h_zero h_top
#align measure_theory.mem_ℒp.integrable_norm_rpow' MeasureTheory.Memℒp.integrable_norm_rpow'

theorem Integrable.mono_measure {f : α → β} (h : Integrable f ν) (hμ : μ ≤ ν) : Integrable f μ :=
  ⟨h.aestronglyMeasurable.mono_measure hμ, h.hasFiniteIntegral.mono_measure hμ⟩
#align measure_theory.integrable.mono_measure MeasureTheory.Integrable.mono_measure

theorem Integrable.of_measure_le_smul {μ' : Measure α} (c : ℝ≥0∞) (hc : c ≠ ∞) (hμ'_le : μ' ≤ c • μ)
    {f : α → β} (hf : Integrable f μ) : Integrable f μ' := by
  rw [← memℒp_one_iff_integrable] at hf ⊢
  exact hf.of_measure_le_smul c hc hμ'_le
#align measure_theory.integrable.of_measure_le_smul MeasureTheory.Integrable.of_measure_le_smul

theorem Integrable.add_measure {f : α → β} (hμ : Integrable f μ) (hν : Integrable f ν) :
    Integrable f (μ + ν) := by
  simp_rw [← memℒp_one_iff_integrable] at hμ hν ⊢
  refine' ⟨hμ.aestronglyMeasurable.add_measure hν.aestronglyMeasurable, _⟩
  rw [snorm_one_add_measure, ENNReal.add_lt_top]
  exact ⟨hμ.snorm_lt_top, hν.snorm_lt_top⟩
#align measure_theory.integrable.add_measure MeasureTheory.Integrable.add_measure

theorem Integrable.left_of_add_measure {f : α → β} (h : Integrable f (μ + ν)) : Integrable f μ := by
  rw [← memℒp_one_iff_integrable] at h ⊢
  exact h.left_of_add_measure
#align measure_theory.integrable.left_of_add_measure MeasureTheory.Integrable.left_of_add_measure

theorem Integrable.right_of_add_measure {f : α → β} (h : Integrable f (μ + ν)) :
    Integrable f ν := by
  rw [← memℒp_one_iff_integrable] at h ⊢
  exact h.right_of_add_measure
#align measure_theory.integrable.right_of_add_measure MeasureTheory.Integrable.right_of_add_measure

@[simp]
theorem integrable_add_measure {f : α → β} :
    Integrable f (μ + ν) ↔ Integrable f μ ∧ Integrable f ν :=
  ⟨fun h => ⟨h.left_of_add_measure, h.right_of_add_measure⟩, fun h => h.1.add_measure h.2⟩
#align measure_theory.integrable_add_measure MeasureTheory.integrable_add_measure

@[simp]
theorem integrable_zero_measure {_ : MeasurableSpace α} {f : α → β} :
    Integrable f (0 : Measure α) :=
  ⟨aestronglyMeasurable_zero_measure f, hasFiniteIntegral_zero_measure f⟩
#align measure_theory.integrable_zero_measure MeasureTheory.integrable_zero_measure

theorem integrable_finset_sum_measure {ι} {m : MeasurableSpace α} {f : α → β} {μ : ι → Measure α}
    {s : Finset ι} : Integrable f (∑ i in s, μ i) ↔ ∀ i ∈ s, Integrable f (μ i) := by
  induction s using Finset.induction_on <;> simp [*]
#align measure_theory.integrable_finset_sum_measure MeasureTheory.integrable_finset_sum_measure

theorem Integrable.smul_measure {f : α → β} (h : Integrable f μ) {c : ℝ≥0∞} (hc : c ≠ ∞) :
    Integrable f (c • μ) := by
  rw [← memℒp_one_iff_integrable] at h ⊢
  exact h.smul_measure hc
#align measure_theory.integrable.smul_measure MeasureTheory.Integrable.smul_measure

theorem integrable_smul_measure {f : α → β} {c : ℝ≥0∞} (h₁ : c ≠ 0) (h₂ : c ≠ ∞) :
    Integrable f (c • μ) ↔ Integrable f μ :=
  ⟨fun h => by
    simpa only [smul_smul, ENNReal.inv_mul_cancel h₁ h₂, one_smul] using
      h.smul_measure (ENNReal.inv_ne_top.2 h₁),
    fun h => h.smul_measure h₂⟩
#align measure_theory.integrable_smul_measure MeasureTheory.integrable_smul_measure

theorem integrable_inv_smul_measure {f : α → β} {c : ℝ≥0∞} (h₁ : c ≠ 0) (h₂ : c ≠ ∞) :
    Integrable f (c⁻¹ • μ) ↔ Integrable f μ :=
  integrable_smul_measure (by simpa using h₂) (by simpa using h₁)
#align measure_theory.integrable_inv_smul_measure MeasureTheory.integrable_inv_smul_measure

theorem Integrable.to_average {f : α → β} (h : Integrable f μ) : Integrable f ((μ univ)⁻¹ • μ) := by
  rcases eq_or_ne μ 0 with (rfl | hne)
  · rwa [smul_zero]
  · apply h.smul_measure
    simpa
#align measure_theory.integrable.to_average MeasureTheory.Integrable.to_average

theorem integrable_average [IsFiniteMeasure μ] {f : α → β} :
    Integrable f ((μ univ)⁻¹ • μ) ↔ Integrable f μ :=
  (eq_or_ne μ 0).by_cases (fun h => by simp [h]) fun h =>
    integrable_smul_measure (ENNReal.inv_ne_zero.2 <| measure_ne_top _ _)
      (ENNReal.inv_ne_top.2 <| mt Measure.measure_univ_eq_zero.1 h)
#align measure_theory.integrable_average MeasureTheory.integrable_average

theorem integrable_map_measure {f : α → δ} {g : δ → β}
    (hg : AEStronglyMeasurable g (Measure.map f μ)) (hf : AEMeasurable f μ) :
    Integrable g (Measure.map f μ) ↔ Integrable (g ∘ f) μ := by
  simp_rw [← memℒp_one_iff_integrable]
  exact memℒp_map_measure_iff hg hf
#align measure_theory.integrable_map_measure MeasureTheory.integrable_map_measure

theorem Integrable.comp_aemeasurable {f : α → δ} {g : δ → β} (hg : Integrable g (Measure.map f μ))
    (hf : AEMeasurable f μ) : Integrable (g ∘ f) μ :=
  (integrable_map_measure hg.aestronglyMeasurable hf).mp hg
#align measure_theory.integrable.comp_ae_measurable MeasureTheory.Integrable.comp_aemeasurable

theorem Integrable.comp_measurable {f : α → δ} {g : δ → β} (hg : Integrable g (Measure.map f μ))
    (hf : Measurable f) : Integrable (g ∘ f) μ :=
  hg.comp_aemeasurable hf.aemeasurable
#align measure_theory.integrable.comp_measurable MeasureTheory.Integrable.comp_measurable

theorem _root_.MeasurableEmbedding.integrable_map_iff {f : α → δ} (hf : MeasurableEmbedding f)
    {g : δ → β} : Integrable g (Measure.map f μ) ↔ Integrable (g ∘ f) μ := by
  simp_rw [← memℒp_one_iff_integrable]
  exact hf.memℒp_map_measure_iff
#align measurable_embedding.integrable_map_iff MeasurableEmbedding.integrable_map_iff

theorem integrable_map_equiv (f : α ≃ᵐ δ) (g : δ → β) :
    Integrable g (Measure.map f μ) ↔ Integrable (g ∘ f) μ := by
  simp_rw [← memℒp_one_iff_integrable]
  exact f.memℒp_map_measure_iff
#align measure_theory.integrable_map_equiv MeasureTheory.integrable_map_equiv

theorem MeasurePreserving.integrable_comp {ν : Measure δ} {g : δ → β} {f : α → δ}
    (hf : MeasurePreserving f μ ν) (hg : AEStronglyMeasurable g ν) :
    Integrable (g ∘ f) μ ↔ Integrable g ν := by
  rw [← hf.map_eq] at hg ⊢
  exact (integrable_map_measure hg hf.measurable.aemeasurable).symm
#align measure_theory.measure_preserving.integrable_comp MeasureTheory.MeasurePreserving.integrable_comp

theorem MeasurePreserving.integrable_comp_emb {f : α → δ} {ν} (h₁ : MeasurePreserving f μ ν)
    (h₂ : MeasurableEmbedding f) {g : δ → β} : Integrable (g ∘ f) μ ↔ Integrable g ν :=
  h₁.map_eq ▸ Iff.symm h₂.integrable_map_iff
#align measure_theory.measure_preserving.integrable_comp_emb MeasureTheory.MeasurePreserving.integrable_comp_emb

theorem lintegral_edist_lt_top {f g : α → β} (hf : Integrable f μ) (hg : Integrable g μ) :
    (∫⁻ a, edist (f a) (g a) ∂μ) < ∞ :=
  lt_of_le_of_lt (lintegral_edist_triangle hf.aestronglyMeasurable aestronglyMeasurable_zero)
    (ENNReal.add_lt_top.2 <| by
      simp_rw [Pi.zero_apply, ← hasFiniteIntegral_iff_edist]
      exact ⟨hf.hasFiniteIntegral, hg.hasFiniteIntegral⟩)
#align measure_theory.lintegral_edist_lt_top MeasureTheory.lintegral_edist_lt_top

variable (α β μ)

@[simp]
theorem integrable_zero : Integrable (fun _ => (0 : β)) μ := by
  simp [Integrable, aestronglyMeasurable_const]
#align measure_theory.integrable_zero MeasureTheory.integrable_zero

variable {α β μ}

theorem Integrable.add' {f g : α → β} (hf : Integrable f μ) (hg : Integrable g μ) :
    HasFiniteIntegral (f + g) μ :=
  calc
    (∫⁻ a, ‖f a + g a‖₊ ∂μ) ≤ ∫⁻ a, ‖f a‖₊ + ‖g a‖₊ ∂μ :=
      lintegral_mono fun a => by
        -- After leanprover/lean4#2734, we need to do beta reduction before `exact_mod_cast`
        beta_reduce
        exact_mod_cast nnnorm_add_le _ _
    _ = _ := (lintegral_nnnorm_add_left hf.aestronglyMeasurable _)
    _ < ∞ := add_lt_top.2 ⟨hf.hasFiniteIntegral, hg.hasFiniteIntegral⟩
#align measure_theory.integrable.add' MeasureTheory.Integrable.add'

theorem Integrable.add {f g : α → β} (hf : Integrable f μ) (hg : Integrable g μ) :
    Integrable (f + g) μ :=
  ⟨hf.aestronglyMeasurable.add hg.aestronglyMeasurable, hf.add' hg⟩
#align measure_theory.integrable.add MeasureTheory.Integrable.add

theorem integrable_finset_sum' {ι} (s : Finset ι) {f : ι → α → β}
    (hf : ∀ i ∈ s, Integrable (f i) μ) : Integrable (∑ i in s, f i) μ :=
  Finset.sum_induction f (fun g => Integrable g μ) (fun _ _ => Integrable.add)
    (integrable_zero _ _ _) hf
#align measure_theory.integrable_finset_sum' MeasureTheory.integrable_finset_sum'

theorem integrable_finset_sum {ι} (s : Finset ι) {f : ι → α → β}
    (hf : ∀ i ∈ s, Integrable (f i) μ) : Integrable (fun a => ∑ i in s, f i a) μ := by
  simpa only [← Finset.sum_apply] using integrable_finset_sum' s hf
#align measure_theory.integrable_finset_sum MeasureTheory.integrable_finset_sum

theorem Integrable.neg {f : α → β} (hf : Integrable f μ) : Integrable (-f) μ :=
  ⟨hf.aestronglyMeasurable.neg, hf.hasFiniteIntegral.neg⟩
#align measure_theory.integrable.neg MeasureTheory.Integrable.neg

@[simp]
theorem integrable_neg_iff {f : α → β} : Integrable (-f) μ ↔ Integrable f μ :=
  ⟨fun h => neg_neg f ▸ h.neg, Integrable.neg⟩
#align measure_theory.integrable_neg_iff MeasureTheory.integrable_neg_iff

theorem Integrable.sub {f g : α → β} (hf : Integrable f μ) (hg : Integrable g μ) :
    Integrable (f - g) μ := by simpa only [sub_eq_add_neg] using hf.add hg.neg
#align measure_theory.integrable.sub MeasureTheory.Integrable.sub

theorem Integrable.norm {f : α → β} (hf : Integrable f μ) : Integrable (fun a => ‖f a‖) μ :=
  ⟨hf.aestronglyMeasurable.norm, hf.hasFiniteIntegral.norm⟩
#align measure_theory.integrable.norm MeasureTheory.Integrable.norm

theorem Integrable.inf {β} [NormedLatticeAddCommGroup β] {f g : α → β} (hf : Integrable f μ)
    (hg : Integrable g μ) : Integrable (f ⊓ g) μ := by
  rw [← memℒp_one_iff_integrable] at hf hg ⊢
  exact hf.inf hg
#align measure_theory.integrable.inf MeasureTheory.Integrable.inf

theorem Integrable.sup {β} [NormedLatticeAddCommGroup β] {f g : α → β} (hf : Integrable f μ)
    (hg : Integrable g μ) : Integrable (f ⊔ g) μ := by
  rw [← memℒp_one_iff_integrable] at hf hg ⊢
  exact hf.sup hg
#align measure_theory.integrable.sup MeasureTheory.Integrable.sup

theorem Integrable.abs {β} [NormedLatticeAddCommGroup β] {f : α → β} (hf : Integrable f μ) :
    Integrable (fun a => |f a|) μ := by
  rw [← memℒp_one_iff_integrable] at hf ⊢
  exact hf.abs
#align measure_theory.integrable.abs MeasureTheory.Integrable.abs

theorem Integrable.bdd_mul {F : Type*} [NormedDivisionRing F] {f g : α → F} (hint : Integrable g μ)
    (hm : AEStronglyMeasurable f μ) (hfbdd : ∃ C, ∀ x, ‖f x‖ ≤ C) :
    Integrable (fun x => f x * g x) μ := by
  cases' isEmpty_or_nonempty α with hα hα
  · rw [μ.eq_zero_of_isEmpty]
    exact integrable_zero_measure
  · refine' ⟨hm.mul hint.1, _⟩
    obtain ⟨C, hC⟩ := hfbdd
    have hCnonneg : 0 ≤ C := le_trans (norm_nonneg _) (hC hα.some)
    have : (fun x => ‖f x * g x‖₊) ≤ fun x => ⟨C, hCnonneg⟩ * ‖g x‖₊ := by
      intro x
      simp only [nnnorm_mul]
      exact mul_le_mul_of_nonneg_right (hC x) (zero_le _)
    refine' lt_of_le_of_lt (lintegral_mono_nnreal this) _
    simp only [ENNReal.coe_mul]
    rw [lintegral_const_mul' _ _ ENNReal.coe_ne_top]
    exact ENNReal.mul_lt_top ENNReal.coe_ne_top (ne_of_lt hint.2)
#align measure_theory.integrable.bdd_mul MeasureTheory.Integrable.bdd_mul

/-- Hölder's inequality for integrable functions: the scalar multiplication of an integrable
vector-valued function by a scalar function with finite essential supremum is integrable. -/
theorem Integrable.essSup_smul {𝕜 : Type*} [NormedField 𝕜] [NormedSpace 𝕜 β] {f : α → β}
    (hf : Integrable f μ) {g : α → 𝕜} (g_aestronglyMeasurable : AEStronglyMeasurable g μ)
    (ess_sup_g : essSup (fun x => (‖g x‖₊ : ℝ≥0∞)) μ ≠ ∞) :
    Integrable (fun x : α => g x • f x) μ := by
  rw [← memℒp_one_iff_integrable] at *
  refine' ⟨g_aestronglyMeasurable.smul hf.1, _⟩
  have h : (1 : ℝ≥0∞) / 1 = 1 / ∞ + 1 / 1 := by norm_num
  have hg' : snorm g ∞ μ ≠ ∞ := by rwa [snorm_exponent_top]
  calc
    snorm (fun x : α => g x • f x) 1 μ ≤ _ :=
      MeasureTheory.snorm_smul_le_mul_snorm hf.1 g_aestronglyMeasurable h
    _ < ∞ := ENNReal.mul_lt_top hg' hf.2.ne
#align measure_theory.integrable.ess_sup_smul MeasureTheory.Integrable.essSup_smul

/-- Hölder's inequality for integrable functions: the scalar multiplication of an integrable
scalar-valued function by a vector-value function with finite essential supremum is integrable. -/
theorem Integrable.smul_essSup {𝕜 : Type*} [NormedRing 𝕜] [Module 𝕜 β] [BoundedSMul 𝕜 β]
    {f : α → 𝕜} (hf : Integrable f μ) {g : α → β}
    (g_aestronglyMeasurable : AEStronglyMeasurable g μ)
    (ess_sup_g : essSup (fun x => (‖g x‖₊ : ℝ≥0∞)) μ ≠ ∞) :
    Integrable (fun x : α => f x • g x) μ := by
  rw [← memℒp_one_iff_integrable] at *
  refine' ⟨hf.1.smul g_aestronglyMeasurable, _⟩
  have h : (1 : ℝ≥0∞) / 1 = 1 / 1 + 1 / ∞ := by norm_num
  have hg' : snorm g ∞ μ ≠ ∞ := by rwa [snorm_exponent_top]
  calc
    snorm (fun x : α => f x • g x) 1 μ ≤ _ :=
      MeasureTheory.snorm_smul_le_mul_snorm g_aestronglyMeasurable hf.1 h
    _ < ∞ := ENNReal.mul_lt_top hf.2.ne hg'
#align measure_theory.integrable.smul_ess_sup MeasureTheory.Integrable.smul_essSup

theorem integrable_norm_iff {f : α → β} (hf : AEStronglyMeasurable f μ) :
    Integrable (fun a => ‖f a‖) μ ↔ Integrable f μ := by
  simp_rw [Integrable, and_iff_right hf, and_iff_right hf.norm, hasFiniteIntegral_norm_iff]
#align measure_theory.integrable_norm_iff MeasureTheory.integrable_norm_iff

theorem integrable_of_norm_sub_le {f₀ f₁ : α → β} {g : α → ℝ} (hf₁_m : AEStronglyMeasurable f₁ μ)
    (hf₀_i : Integrable f₀ μ) (hg_i : Integrable g μ) (h : ∀ᵐ a ∂μ, ‖f₀ a - f₁ a‖ ≤ g a) :
    Integrable f₁ μ :=
  haveI : ∀ᵐ a ∂μ, ‖f₁ a‖ ≤ ‖f₀ a‖ + g a := by
    apply h.mono
    intro a ha
    calc
      ‖f₁ a‖ ≤ ‖f₀ a‖ + ‖f₀ a - f₁ a‖ := norm_le_insert _ _
      _ ≤ ‖f₀ a‖ + g a := add_le_add_left ha _
  Integrable.mono' (hf₀_i.norm.add hg_i) hf₁_m this
#align measure_theory.integrable_of_norm_sub_le MeasureTheory.integrable_of_norm_sub_le

theorem Integrable.prod_mk {f : α → β} {g : α → γ} (hf : Integrable f μ) (hg : Integrable g μ) :
    Integrable (fun x => (f x, g x)) μ :=
  ⟨hf.aestronglyMeasurable.prod_mk hg.aestronglyMeasurable,
    (hf.norm.add' hg.norm).mono <|
      eventually_of_forall fun x =>
        calc
          max ‖f x‖ ‖g x‖ ≤ ‖f x‖ + ‖g x‖ := max_le_add_of_nonneg (norm_nonneg _) (norm_nonneg _)
          _ ≤ ‖‖f x‖ + ‖g x‖‖ := le_abs_self _⟩
#align measure_theory.integrable.prod_mk MeasureTheory.Integrable.prod_mk

theorem Memℒp.integrable {q : ℝ≥0∞} (hq1 : 1 ≤ q) {f : α → β} [IsFiniteMeasure μ]
    (hfq : Memℒp f q μ) : Integrable f μ :=
  memℒp_one_iff_integrable.mp (hfq.memℒp_of_exponent_le hq1)
#align measure_theory.mem_ℒp.integrable MeasureTheory.Memℒp.integrable

/-- A non-quantitative version of Markov inequality for integrable functions: the measure of points
where `‖f x‖ ≥ ε` is finite for all positive `ε`. -/
theorem Integrable.measure_norm_ge_lt_top {f : α → β} (hf : Integrable f μ) {ε : ℝ} (hε : 0 < ε) :
    μ { x | ε ≤ ‖f x‖ } < ∞ := by
  rw [show { x | ε ≤ ‖f x‖ } = { x | ENNReal.ofReal ε ≤ ‖f x‖₊ } by
      simp only [ENNReal.ofReal, Real.toNNReal_le_iff_le_coe, ENNReal.coe_le_coe, coe_nnnorm]]
  refine' (meas_ge_le_mul_pow_snorm μ one_ne_zero ENNReal.one_ne_top hf.1 _).trans_lt _
  · simpa only [Ne.def, ENNReal.ofReal_eq_zero, not_le] using hε
  apply ENNReal.mul_lt_top
  · simpa only [ENNReal.one_toReal, ENNReal.rpow_one, Ne.def, ENNReal.inv_eq_top,
      ENNReal.ofReal_eq_zero, not_le] using hε
  simpa only [ENNReal.one_toReal, ENNReal.rpow_one] using
    (memℒp_one_iff_integrable.2 hf).snorm_ne_top
#align measure_theory.integrable.measurege_lt_top MeasureTheory.Integrable.measure_norm_ge_lt_top

/-- A non-quantitative version of Markov inequality for integrable functions: the measure of points
where `‖f x‖ > ε` is finite for all positive `ε`. -/
lemma Integrable.measure_norm_gt_lt_top {f : α → β} (hf : Integrable f μ) {ε : ℝ} (hε : 0 < ε) :
    μ {x | ε < ‖f x‖} < ∞ :=
  lt_of_le_of_lt (measure_mono (fun _ h ↦ (Set.mem_setOf_eq ▸ h).le)) (hf.measure_norm_ge_lt_top hε)

/-- If `f` is `ℝ`-valued and integrable, then for any `c > 0` the set `{x | f x ≥ c}` has finite
measure. -/
lemma Integrable.measure_ge_lt_top {f : α → ℝ} (hf : Integrable f μ) {ε : ℝ} (ε_pos : 0 < ε) :
    μ {a : α | ε ≤ f a} < ∞ := by
  refine lt_of_le_of_lt (measure_mono ?_) (hf.measure_norm_ge_lt_top ε_pos)
  intro x hx
  simp only [Real.norm_eq_abs, Set.mem_setOf_eq] at hx ⊢
  exact hx.trans (le_abs_self _)

/-- If `f` is `ℝ`-valued and integrable, then for any `c < 0` the set `{x | f x ≤ c}` has finite
measure. -/
lemma Integrable.measure_le_lt_top {f : α → ℝ} (hf : Integrable f μ) {c : ℝ} (c_neg : c < 0) :
    μ {a : α | f a ≤ c} < ∞ := by
  refine lt_of_le_of_lt (measure_mono ?_) (hf.measure_norm_ge_lt_top (show 0 < -c by linarith))
  intro x hx
  simp only [Real.norm_eq_abs, Set.mem_setOf_eq] at hx ⊢
  exact (show -c ≤ - f x by linarith).trans (neg_le_abs_self _)

/-- If `f` is `ℝ`-valued and integrable, then for any `c > 0` the set `{x | f x > c}` has finite
measure. -/
lemma Integrable.measure_gt_lt_top {f : α → ℝ} (hf : Integrable f μ) {ε : ℝ} (ε_pos : 0 < ε) :
    μ {a : α | ε < f a} < ∞ :=
  lt_of_le_of_lt (measure_mono (fun _ hx ↦ (Set.mem_setOf_eq ▸ hx).le))
    (Integrable.measure_ge_lt_top hf ε_pos)

/-- If `f` is `ℝ`-valued and integrable, then for any `c < 0` the set `{x | f x < c}` has finite
measure. -/
lemma Integrable.measure_lt_lt_top {f : α → ℝ} (hf : Integrable f μ) {c : ℝ} (c_neg : c < 0) :
    μ {a : α | f a < c} < ∞ :=
  lt_of_le_of_lt (measure_mono (fun _ hx ↦ (Set.mem_setOf_eq ▸ hx).le))
    (Integrable.measure_le_lt_top hf c_neg)

theorem LipschitzWith.integrable_comp_iff_of_antilipschitz {K K'} {f : α → β} {g : β → γ}
    (hg : LipschitzWith K g) (hg' : AntilipschitzWith K' g) (g0 : g 0 = 0) :
    Integrable (g ∘ f) μ ↔ Integrable f μ := by
  simp [← memℒp_one_iff_integrable, hg.memℒp_comp_iff_of_antilipschitz hg' g0]
#align measure_theory.lipschitz_with.integrable_comp_iff_of_antilipschitz MeasureTheory.LipschitzWith.integrable_comp_iff_of_antilipschitz

theorem Integrable.real_toNNReal {f : α → ℝ} (hf : Integrable f μ) :
    Integrable (fun x => ((f x).toNNReal : ℝ)) μ := by
  refine'
    ⟨hf.aestronglyMeasurable.aemeasurable.real_toNNReal.coe_nnreal_real.aestronglyMeasurable, _⟩
  rw [hasFiniteIntegral_iff_norm]
  refine' lt_of_le_of_lt _ ((hasFiniteIntegral_iff_norm _).1 hf.hasFiniteIntegral)
  apply lintegral_mono
  intro x
  simp [ENNReal.ofReal_le_ofReal, abs_le, le_abs_self]
#align measure_theory.integrable.real_to_nnreal MeasureTheory.Integrable.real_toNNReal

theorem ofReal_toReal_ae_eq {f : α → ℝ≥0∞} (hf : ∀ᵐ x ∂μ, f x < ∞) :
    (fun x => ENNReal.ofReal (f x).toReal) =ᵐ[μ] f := by
  filter_upwards [hf]
  intro x hx
  simp only [hx.ne, ofReal_toReal, Ne.def, not_false_iff]
#align measure_theory.of_real_to_real_ae_eq MeasureTheory.ofReal_toReal_ae_eq

theorem coe_toNNReal_ae_eq {f : α → ℝ≥0∞} (hf : ∀ᵐ x ∂μ, f x < ∞) :
    (fun x => ((f x).toNNReal : ℝ≥0∞)) =ᵐ[μ] f := by
  filter_upwards [hf]
  intro x hx
  simp only [hx.ne, Ne.def, not_false_iff, coe_toNNReal]
#align measure_theory.coe_to_nnreal_ae_eq MeasureTheory.coe_toNNReal_ae_eq

section

variable {E : Type*} [NormedAddCommGroup E] [NormedSpace ℝ E]

theorem integrable_withDensity_iff_integrable_coe_smul {f : α → ℝ≥0} (hf : Measurable f)
    {g : α → E} :
    Integrable g (μ.withDensity fun x => f x) ↔ Integrable (fun x => (f x : ℝ) • g x) μ := by
  by_cases H : AEStronglyMeasurable (fun x : α => (f x : ℝ) • g x) μ
  · simp only [Integrable, aestronglyMeasurable_withDensity_iff hf, HasFiniteIntegral, H,
      true_and_iff]
    rw [lintegral_withDensity_eq_lintegral_mul₀' hf.coe_nnreal_ennreal.aemeasurable]
    · rw [iff_iff_eq]
      congr
      ext1 x
      simp only [nnnorm_smul, NNReal.nnnorm_eq, coe_mul, Pi.mul_apply]
    · rw [aemeasurable_withDensity_ennreal_iff hf]
      convert H.ennnorm using 1
      ext1 x
      simp only [nnnorm_smul, NNReal.nnnorm_eq, coe_mul]
  · simp only [Integrable, aestronglyMeasurable_withDensity_iff hf, H, false_and_iff]
#align measure_theory.integrable_with_density_iff_integrable_coe_smul MeasureTheory.integrable_withDensity_iff_integrable_coe_smul

theorem integrable_withDensity_iff_integrable_smul {f : α → ℝ≥0} (hf : Measurable f) {g : α → E} :
    Integrable g (μ.withDensity fun x => f x) ↔ Integrable (fun x => f x • g x) μ :=
  integrable_withDensity_iff_integrable_coe_smul hf
#align measure_theory.integrable_with_density_iff_integrable_smul MeasureTheory.integrable_withDensity_iff_integrable_smul

theorem integrable_withDensity_iff_integrable_smul' {f : α → ℝ≥0∞} (hf : Measurable f)
    (hflt : ∀ᵐ x ∂μ, f x < ∞) {g : α → E} :
    Integrable g (μ.withDensity f) ↔ Integrable (fun x => (f x).toReal • g x) μ := by
  rw [← withDensity_congr_ae (coe_toNNReal_ae_eq hflt),
    integrable_withDensity_iff_integrable_smul]
  · simp_rw [NNReal.smul_def, ENNReal.toReal]
  · exact hf.ennreal_toNNReal
#align measure_theory.integrable_with_density_iff_integrable_smul' MeasureTheory.integrable_withDensity_iff_integrable_smul'

theorem integrable_withDensity_iff_integrable_coe_smul₀ {f : α → ℝ≥0} (hf : AEMeasurable f μ)
    {g : α → E} :
    Integrable g (μ.withDensity fun x => f x) ↔ Integrable (fun x => (f x : ℝ) • g x) μ :=
  calc
    Integrable g (μ.withDensity fun x => f x) ↔
        Integrable g (μ.withDensity fun x => (hf.mk f x : ℝ≥0)) := by
      suffices (fun x => (f x : ℝ≥0∞)) =ᵐ[μ] (fun x => (hf.mk f x : ℝ≥0)) by
        rw [withDensity_congr_ae this]
      filter_upwards [hf.ae_eq_mk] with x hx
      simp [hx]
    _ ↔ Integrable (fun x => ((hf.mk f x : ℝ≥0) : ℝ) • g x) μ :=
      integrable_withDensity_iff_integrable_coe_smul hf.measurable_mk
    _ ↔ Integrable (fun x => (f x : ℝ) • g x) μ := by
      apply integrable_congr
      filter_upwards [hf.ae_eq_mk] with x hx
      simp [hx]
#align measure_theory.integrable_with_density_iff_integrable_coe_smul₀ MeasureTheory.integrable_withDensity_iff_integrable_coe_smul₀

theorem integrable_withDensity_iff_integrable_smul₀ {f : α → ℝ≥0} (hf : AEMeasurable f μ)
    {g : α → E} : Integrable g (μ.withDensity fun x => f x) ↔ Integrable (fun x => f x • g x) μ :=
  integrable_withDensity_iff_integrable_coe_smul₀ hf
#align measure_theory.integrable_with_density_iff_integrable_smul₀ MeasureTheory.integrable_withDensity_iff_integrable_smul₀

end

theorem integrable_withDensity_iff {f : α → ℝ≥0∞} (hf : Measurable f) (hflt : ∀ᵐ x ∂μ, f x < ∞)
    {g : α → ℝ} : Integrable g (μ.withDensity f) ↔ Integrable (fun x => g x * (f x).toReal) μ := by
  have : (fun x => g x * (f x).toReal) = fun x => (f x).toReal • g x := by simp [mul_comm]
  rw [this]
  exact integrable_withDensity_iff_integrable_smul' hf hflt
#align measure_theory.integrable_with_density_iff MeasureTheory.integrable_withDensity_iff

section

variable {E : Type*} [NormedAddCommGroup E] [NormedSpace ℝ E]

theorem memℒ1_smul_of_L1_withDensity {f : α → ℝ≥0} (f_meas : Measurable f)
    (u : Lp E 1 (μ.withDensity fun x => f x)) : Memℒp (fun x => f x • u x) 1 μ :=
  memℒp_one_iff_integrable.2 <|
    (integrable_withDensity_iff_integrable_smul f_meas).1 <| memℒp_one_iff_integrable.1 (Lp.memℒp u)
set_option linter.uppercaseLean3 false in
#align measure_theory.mem_ℒ1_smul_of_L1_with_density MeasureTheory.memℒ1_smul_of_L1_withDensity

variable (μ)

/-- The map `u ↦ f • u` is an isometry between the `L^1` spaces for `μ.withDensity f` and `μ`. -/
noncomputable def withDensitySMulLI {f : α → ℝ≥0} (f_meas : Measurable f) :
    Lp E 1 (μ.withDensity fun x => f x) →ₗᵢ[ℝ] Lp E 1 μ where
  toFun u := (memℒ1_smul_of_L1_withDensity f_meas u).toLp _
  map_add' := by
    intro u v
    ext1
    filter_upwards [(memℒ1_smul_of_L1_withDensity f_meas u).coeFn_toLp,
      (memℒ1_smul_of_L1_withDensity f_meas v).coeFn_toLp,
      (memℒ1_smul_of_L1_withDensity f_meas (u + v)).coeFn_toLp,
      Lp.coeFn_add ((memℒ1_smul_of_L1_withDensity f_meas u).toLp _)
        ((memℒ1_smul_of_L1_withDensity f_meas v).toLp _),
      (ae_withDensity_iff f_meas.coe_nnreal_ennreal).1 (Lp.coeFn_add u v)]
    intro x hu hv huv h' h''
    rw [huv, h', Pi.add_apply, hu, hv]
    rcases eq_or_ne (f x) 0 with (hx | hx)
    · simp only [hx, zero_smul, add_zero]
    · rw [h'' _, Pi.add_apply, smul_add]
      simpa only [Ne.def, ENNReal.coe_eq_zero] using hx
  map_smul' := by
    intro r u
    ext1
    filter_upwards [(ae_withDensity_iff f_meas.coe_nnreal_ennreal).1 (Lp.coeFn_smul r u),
      (memℒ1_smul_of_L1_withDensity f_meas (r • u)).coeFn_toLp,
      Lp.coeFn_smul r ((memℒ1_smul_of_L1_withDensity f_meas u).toLp _),
      (memℒ1_smul_of_L1_withDensity f_meas u).coeFn_toLp]
    intro x h h' h'' h'''
    rw [RingHom.id_apply, h', h'', Pi.smul_apply, h''']
    rcases eq_or_ne (f x) 0 with (hx | hx)
    · simp only [hx, zero_smul, smul_zero]
    · rw [h _, smul_comm, Pi.smul_apply]
      simpa only [Ne.def, ENNReal.coe_eq_zero] using hx
  norm_map' := by
    intro u
    -- Porting note: Lean can't infer types of `AddHom.coe_mk`.
    simp only [snorm, LinearMap.coe_mk,
      AddHom.coe_mk (M := Lp E 1 (μ.withDensity fun x => f x)) (N := Lp E 1 μ), Lp.norm_toLp,
      one_ne_zero, ENNReal.one_ne_top, ENNReal.one_toReal, if_false, snorm', ENNReal.rpow_one,
      _root_.div_one, Lp.norm_def]
    rw [lintegral_withDensity_eq_lintegral_mul_non_measurable _ f_meas.coe_nnreal_ennreal
        (Filter.eventually_of_forall fun x => ENNReal.coe_lt_top)]
    congr 1
    apply lintegral_congr_ae
    filter_upwards [(memℒ1_smul_of_L1_withDensity f_meas u).coeFn_toLp] with x hx
    rw [hx, Pi.mul_apply]
    change (‖(f x : ℝ) • u x‖₊ : ℝ≥0∞) = (f x : ℝ≥0∞) * (‖u x‖₊ : ℝ≥0∞)
    simp only [nnnorm_smul, NNReal.nnnorm_eq, ENNReal.coe_mul]
#align measure_theory.with_density_smul_li MeasureTheory.withDensitySMulLI

@[simp]
theorem withDensitySMulLI_apply {f : α → ℝ≥0} (f_meas : Measurable f)
    (u : Lp E 1 (μ.withDensity fun x => f x)) :
    withDensitySMulLI μ (E := E) f_meas u =
      (memℒ1_smul_of_L1_withDensity f_meas u).toLp fun x => f x • u x :=
  rfl
#align measure_theory.with_density_smul_li_apply MeasureTheory.withDensitySMulLI_apply

end

theorem mem_ℒ1_toReal_of_lintegral_ne_top {f : α → ℝ≥0∞} (hfm : AEMeasurable f μ)
    (hfi : (∫⁻ x, f x ∂μ) ≠ ∞) : Memℒp (fun x => (f x).toReal) 1 μ := by
  rw [Memℒp, snorm_one_eq_lintegral_nnnorm]
  exact
    ⟨(AEMeasurable.ennreal_toReal hfm).aestronglyMeasurable,
      hasFiniteIntegral_toReal_of_lintegral_ne_top hfi⟩
#align measure_theory.mem_ℒ1_to_real_of_lintegral_ne_top MeasureTheory.mem_ℒ1_toReal_of_lintegral_ne_top

theorem integrable_toReal_of_lintegral_ne_top {f : α → ℝ≥0∞} (hfm : AEMeasurable f μ)
    (hfi : (∫⁻ x, f x ∂μ) ≠ ∞) : Integrable (fun x => (f x).toReal) μ :=
  memℒp_one_iff_integrable.1 <| mem_ℒ1_toReal_of_lintegral_ne_top hfm hfi
#align measure_theory.integrable_to_real_of_lintegral_ne_top MeasureTheory.integrable_toReal_of_lintegral_ne_top

section PosPart

/-! ### Lemmas used for defining the positive part of an `L¹` function -/


theorem Integrable.pos_part {f : α → ℝ} (hf : Integrable f μ) :
    Integrable (fun a => max (f a) 0) μ :=
  ⟨(hf.aestronglyMeasurable.aemeasurable.max aemeasurable_const).aestronglyMeasurable,
    hf.hasFiniteIntegral.max_zero⟩
#align measure_theory.integrable.pos_part MeasureTheory.Integrable.pos_part

theorem Integrable.neg_part {f : α → ℝ} (hf : Integrable f μ) :
    Integrable (fun a => max (-f a) 0) μ :=
  hf.neg.pos_part
#align measure_theory.integrable.neg_part MeasureTheory.Integrable.neg_part

end PosPart

section BoundedSMul

variable {𝕜 : Type*}

theorem Integrable.smul [NormedAddCommGroup 𝕜] [SMulZeroClass 𝕜 β] [BoundedSMul 𝕜 β] (c : 𝕜)
    {f : α → β} (hf : Integrable f μ) : Integrable (c • f) μ :=
  ⟨hf.aestronglyMeasurable.const_smul c, hf.hasFiniteIntegral.smul c⟩
#align measure_theory.integrable.smul MeasureTheory.Integrable.smul

theorem _root_.IsUnit.integrable_smul_iff [NormedRing 𝕜] [Module 𝕜 β] [BoundedSMul 𝕜 β] {c : 𝕜}
    (hc : IsUnit c) (f : α → β) : Integrable (c • f) μ ↔ Integrable f μ :=
  and_congr hc.aestronglyMeasurable_const_smul_iff (hasFiniteIntegral_smul_iff hc f)
#align measure_theory.is_unit.integrable_smul_iff IsUnit.integrable_smul_iff

theorem integrable_smul_iff [NormedDivisionRing 𝕜] [Module 𝕜 β] [BoundedSMul 𝕜 β] {c : 𝕜}
    (hc : c ≠ 0) (f : α → β) : Integrable (c • f) μ ↔ Integrable f μ :=
  (IsUnit.mk0 _ hc).integrable_smul_iff f
#align measure_theory.integrable_smul_iff MeasureTheory.integrable_smul_iff

variable [NormedRing 𝕜] [Module 𝕜 β] [BoundedSMul 𝕜 β]

theorem Integrable.smul_of_top_right {f : α → β} {φ : α → 𝕜} (hf : Integrable f μ)
    (hφ : Memℒp φ ∞ μ) : Integrable (φ • f) μ := by
  rw [← memℒp_one_iff_integrable] at hf ⊢
  exact Memℒp.smul_of_top_right hf hφ
#align measure_theory.integrable.smul_of_top_right MeasureTheory.Integrable.smul_of_top_right

theorem Integrable.smul_of_top_left {f : α → β} {φ : α → 𝕜} (hφ : Integrable φ μ)
    (hf : Memℒp f ∞ μ) : Integrable (φ • f) μ := by
  rw [← memℒp_one_iff_integrable] at hφ ⊢
  exact Memℒp.smul_of_top_left hf hφ
#align measure_theory.integrable.smul_of_top_left MeasureTheory.Integrable.smul_of_top_left

theorem Integrable.smul_const {f : α → 𝕜} (hf : Integrable f μ) (c : β) :
    Integrable (fun x => f x • c) μ :=
  hf.smul_of_top_left (memℒp_top_const c)
#align measure_theory.integrable.smul_const MeasureTheory.Integrable.smul_const

end BoundedSMul

section NormedSpaceOverCompleteField

variable {𝕜 : Type*} [NontriviallyNormedField 𝕜] [CompleteSpace 𝕜]

variable {E : Type*} [NormedAddCommGroup E] [NormedSpace 𝕜 E]

theorem integrable_smul_const {f : α → 𝕜} {c : E} (hc : c ≠ 0) :
    Integrable (fun x => f x • c) μ ↔ Integrable f μ := by
  simp_rw [Integrable, aestronglyMeasurable_smul_const_iff (f := f) hc, and_congr_right_iff,
    HasFiniteIntegral, nnnorm_smul, ENNReal.coe_mul]
  intro _; rw [lintegral_mul_const' _ _ ENNReal.coe_ne_top, ENNReal.mul_lt_top_iff]
  have : ∀ x : ℝ≥0∞, x = 0 → x < ∞ := by simp
  simp [hc, or_iff_left_of_imp (this _)]
#align measure_theory.integrable_smul_const MeasureTheory.integrable_smul_const

end NormedSpaceOverCompleteField

section NormedRing

variable {𝕜 : Type*} [NormedRing 𝕜] {f : α → 𝕜}

theorem Integrable.const_mul {f : α → 𝕜} (h : Integrable f μ) (c : 𝕜) :
    Integrable (fun x => c * f x) μ :=
  h.smul c
#align measure_theory.integrable.const_mul MeasureTheory.Integrable.const_mul

theorem Integrable.const_mul' {f : α → 𝕜} (h : Integrable f μ) (c : 𝕜) :
    Integrable ((fun _ : α => c) * f) μ :=
  Integrable.const_mul h c
#align measure_theory.integrable.const_mul' MeasureTheory.Integrable.const_mul'

theorem Integrable.mul_const {f : α → 𝕜} (h : Integrable f μ) (c : 𝕜) :
    Integrable (fun x => f x * c) μ :=
  h.smul (MulOpposite.op c)
#align measure_theory.integrable.mul_const MeasureTheory.Integrable.mul_const

theorem Integrable.mul_const' {f : α → 𝕜} (h : Integrable f μ) (c : 𝕜) :
    Integrable (f * fun _ : α => c) μ :=
  Integrable.mul_const h c
#align measure_theory.integrable.mul_const' MeasureTheory.Integrable.mul_const'

theorem integrable_const_mul_iff {c : 𝕜} (hc : IsUnit c) (f : α → 𝕜) :
    Integrable (fun x => c * f x) μ ↔ Integrable f μ :=
  hc.integrable_smul_iff f
#align measure_theory.integrable_const_mul_iff MeasureTheory.integrable_const_mul_iff

theorem integrable_mul_const_iff {c : 𝕜} (hc : IsUnit c) (f : α → 𝕜) :
    Integrable (fun x => f x * c) μ ↔ Integrable f μ :=
  hc.op.integrable_smul_iff f
#align measure_theory.integrable_mul_const_iff MeasureTheory.integrable_mul_const_iff

theorem Integrable.bdd_mul' {f g : α → 𝕜} {c : ℝ} (hg : Integrable g μ)
    (hf : AEStronglyMeasurable f μ) (hf_bound : ∀ᵐ x ∂μ, ‖f x‖ ≤ c) :
    Integrable (fun x => f x * g x) μ := by
  refine' Integrable.mono' (hg.norm.smul c) (hf.mul hg.1) _
  filter_upwards [hf_bound] with x hx
  rw [Pi.smul_apply, smul_eq_mul]
  exact (norm_mul_le _ _).trans (mul_le_mul_of_nonneg_right hx (norm_nonneg _))
#align measure_theory.integrable.bdd_mul' MeasureTheory.Integrable.bdd_mul'

end NormedRing

section NormedDivisionRing

variable {𝕜 : Type*} [NormedDivisionRing 𝕜] {f : α → 𝕜}

theorem Integrable.div_const {f : α → 𝕜} (h : Integrable f μ) (c : 𝕜) :
    Integrable (fun x => f x / c) μ := by simp_rw [div_eq_mul_inv, h.mul_const]
#align measure_theory.integrable.div_const MeasureTheory.Integrable.div_const

end NormedDivisionRing

section IsROrC

variable {𝕜 : Type*} [IsROrC 𝕜] {f : α → 𝕜}

theorem Integrable.ofReal {f : α → ℝ} (hf : Integrable f μ) :
    Integrable (fun x => (f x : 𝕜)) μ := by
  rw [← memℒp_one_iff_integrable] at hf ⊢
  exact hf.ofReal
#align measure_theory.integrable.of_real MeasureTheory.Integrable.ofReal

theorem Integrable.re_im_iff :
    Integrable (fun x => IsROrC.re (f x)) μ ∧ Integrable (fun x => IsROrC.im (f x)) μ ↔
      Integrable f μ := by
  simp_rw [← memℒp_one_iff_integrable]
  exact memℒp_re_im_iff
#align measure_theory.integrable.re_im_iff MeasureTheory.Integrable.re_im_iff

theorem Integrable.re (hf : Integrable f μ) : Integrable (fun x => IsROrC.re (f x)) μ := by
  rw [← memℒp_one_iff_integrable] at hf ⊢
  exact hf.re
#align measure_theory.integrable.re MeasureTheory.Integrable.re

theorem Integrable.im (hf : Integrable f μ) : Integrable (fun x => IsROrC.im (f x)) μ := by
  rw [← memℒp_one_iff_integrable] at hf ⊢
  exact hf.im
#align measure_theory.integrable.im MeasureTheory.Integrable.im

end IsROrC

section Trim

variable {H : Type*} [NormedAddCommGroup H] {m0 : MeasurableSpace α} {μ' : Measure α} {f : α → H}

theorem Integrable.trim (hm : m ≤ m0) (hf_int : Integrable f μ') (hf : StronglyMeasurable[m] f) :
    Integrable f (μ'.trim hm) := by
  refine' ⟨hf.aestronglyMeasurable, _⟩
  rw [HasFiniteIntegral, lintegral_trim hm _]
  · exact hf_int.2
  · exact @StronglyMeasurable.ennnorm _ m _ _ f hf
#align measure_theory.integrable.trim MeasureTheory.Integrable.trim

theorem integrable_of_integrable_trim (hm : m ≤ m0) (hf_int : Integrable f (μ'.trim hm)) :
    Integrable f μ' := by
  obtain ⟨hf_meas_ae, hf⟩ := hf_int
  refine' ⟨aestronglyMeasurable_of_aestronglyMeasurable_trim hm hf_meas_ae, _⟩
  rw [HasFiniteIntegral] at hf ⊢
  rwa [lintegral_trim_ae hm _] at hf
  exact AEStronglyMeasurable.ennnorm hf_meas_ae
#align measure_theory.integrable_of_integrable_trim MeasureTheory.integrable_of_integrable_trim

end Trim

section SigmaFinite

variable {E : Type*} {m0 : MeasurableSpace α} [NormedAddCommGroup E]

theorem integrable_of_forall_fin_meas_le' {μ : Measure α} (hm : m ≤ m0) [SigmaFinite (μ.trim hm)]
    (C : ℝ≥0∞) (hC : C < ∞) {f : α → E} (hf_meas : AEStronglyMeasurable f μ)
    (hf : ∀ s, MeasurableSet[m] s → μ s ≠ ∞ → (∫⁻ x in s, ‖f x‖₊ ∂μ) ≤ C) : Integrable f μ :=
  ⟨hf_meas, (lintegral_le_of_forall_fin_meas_le' hm C hf_meas.ennnorm hf).trans_lt hC⟩
#align measure_theory.integrable_of_forall_fin_meas_le' MeasureTheory.integrable_of_forall_fin_meas_le'

theorem integrable_of_forall_fin_meas_le [SigmaFinite μ] (C : ℝ≥0∞) (hC : C < ∞) {f : α → E}
    (hf_meas : AEStronglyMeasurable f μ)
    (hf : ∀ s : Set α, MeasurableSet[m] s → μ s ≠ ∞ → (∫⁻ x in s, ‖f x‖₊ ∂μ) ≤ C) :
    Integrable f μ :=
  @integrable_of_forall_fin_meas_le' _ m _ m _ _ _ (by rwa [@trim_eq_self _ m]) C hC _ hf_meas hf
#align measure_theory.integrable_of_forall_fin_meas_le MeasureTheory.integrable_of_forall_fin_meas_le

end SigmaFinite

/-! ### The predicate `Integrable` on measurable functions modulo a.e.-equality -/


namespace AEEqFun

section

/-- A class of almost everywhere equal functions is `Integrable` if its function representative
is integrable. -/
def Integrable (f : α →ₘ[μ] β) : Prop :=
  MeasureTheory.Integrable f μ
#align measure_theory.ae_eq_fun.integrable MeasureTheory.AEEqFun.Integrable

theorem integrable_mk {f : α → β} (hf : AEStronglyMeasurable f μ) :
    Integrable (mk f hf : α →ₘ[μ] β) ↔ MeasureTheory.Integrable f μ := by
  simp only [Integrable]
  apply integrable_congr
  exact coeFn_mk f hf
#align measure_theory.ae_eq_fun.integrable_mk MeasureTheory.AEEqFun.integrable_mk

theorem integrable_coeFn {f : α →ₘ[μ] β} : MeasureTheory.Integrable f μ ↔ Integrable f := by
  rw [← integrable_mk, mk_coeFn]
#align measure_theory.ae_eq_fun.integrable_coe_fn MeasureTheory.AEEqFun.integrable_coeFn

theorem integrable_zero : Integrable (0 : α →ₘ[μ] β) :=
  (MeasureTheory.integrable_zero α β μ).congr (coeFn_mk _ _).symm
#align measure_theory.ae_eq_fun.integrable_zero MeasureTheory.AEEqFun.integrable_zero

end

section

theorem Integrable.neg {f : α →ₘ[μ] β} : Integrable f → Integrable (-f) :=
  induction_on f fun _f hfm hfi => (integrable_mk _).2 ((integrable_mk hfm).1 hfi).neg
#align measure_theory.ae_eq_fun.integrable.neg MeasureTheory.AEEqFun.Integrable.neg

section

theorem integrable_iff_mem_L1 {f : α →ₘ[μ] β} : Integrable f ↔ f ∈ (α →₁[μ] β) := by
  rw [← integrable_coeFn, ← memℒp_one_iff_integrable, Lp.mem_Lp_iff_memℒp]
set_option linter.uppercaseLean3 false in
#align measure_theory.ae_eq_fun.integrable_iff_mem_L1 MeasureTheory.AEEqFun.integrable_iff_mem_L1

theorem Integrable.add {f g : α →ₘ[μ] β} : Integrable f → Integrable g → Integrable (f + g) := by
  refine' induction_on₂ f g fun f hf g hg hfi hgi => _
  simp only [integrable_mk, mk_add_mk] at hfi hgi ⊢
  exact hfi.add hgi
#align measure_theory.ae_eq_fun.integrable.add MeasureTheory.AEEqFun.Integrable.add

theorem Integrable.sub {f g : α →ₘ[μ] β} (hf : Integrable f) (hg : Integrable g) :
    Integrable (f - g) :=
  (sub_eq_add_neg f g).symm ▸ hf.add hg.neg
#align measure_theory.ae_eq_fun.integrable.sub MeasureTheory.AEEqFun.Integrable.sub

end

section BoundedSMul

variable {𝕜 : Type*} [NormedRing 𝕜] [Module 𝕜 β] [BoundedSMul 𝕜 β]

theorem Integrable.smul {c : 𝕜} {f : α →ₘ[μ] β} : Integrable f → Integrable (c • f) :=
  induction_on f fun _f hfm hfi => (integrable_mk _).2 <| ((integrable_mk hfm).1 hfi).smul _
#align measure_theory.ae_eq_fun.integrable.smul MeasureTheory.AEEqFun.Integrable.smul

end BoundedSMul

end

end AEEqFun

namespace L1

set_option linter.uppercaseLean3 false

theorem integrable_coeFn (f : α →₁[μ] β) : Integrable f μ := by
  rw [← memℒp_one_iff_integrable]
  exact Lp.memℒp f
#align measure_theory.L1.integrable_coe_fn MeasureTheory.L1.integrable_coeFn

theorem hasFiniteIntegral_coeFn (f : α →₁[μ] β) : HasFiniteIntegral f μ :=
  (integrable_coeFn f).hasFiniteIntegral
#align measure_theory.L1.has_finite_integral_coe_fn MeasureTheory.L1.hasFiniteIntegral_coeFn

theorem stronglyMeasurable_coeFn (f : α →₁[μ] β) : StronglyMeasurable f :=
  Lp.stronglyMeasurable f
#align measure_theory.L1.strongly_measurable_coe_fn MeasureTheory.L1.stronglyMeasurable_coeFn

theorem measurable_coeFn [MeasurableSpace β] [BorelSpace β] (f : α →₁[μ] β) : Measurable f :=
  (Lp.stronglyMeasurable f).measurable
#align measure_theory.L1.measurable_coe_fn MeasureTheory.L1.measurable_coeFn

theorem aestronglyMeasurable_coeFn (f : α →₁[μ] β) : AEStronglyMeasurable f μ :=
  Lp.aestronglyMeasurable f
#align measure_theory.L1.ae_strongly_measurable_coe_fn MeasureTheory.L1.aestronglyMeasurable_coeFn

theorem aemeasurable_coeFn [MeasurableSpace β] [BorelSpace β] (f : α →₁[μ] β) : AEMeasurable f μ :=
  (Lp.stronglyMeasurable f).measurable.aemeasurable
#align measure_theory.L1.ae_measurable_coe_fn MeasureTheory.L1.aemeasurable_coeFn

theorem edist_def (f g : α →₁[μ] β) : edist f g = ∫⁻ a, edist (f a) (g a) ∂μ := by
  simp only [Lp.edist_def, snorm, one_ne_zero, snorm', Pi.sub_apply, one_toReal, ENNReal.rpow_one,
    ne_eq, not_false_eq_true, div_self, ite_false]
  simp [edist_eq_coe_nnnorm_sub]
#align measure_theory.L1.edist_def MeasureTheory.L1.edist_def

theorem dist_def (f g : α →₁[μ] β) : dist f g = (∫⁻ a, edist (f a) (g a) ∂μ).toReal := by
  simp only [Lp.dist_def, snorm, one_ne_zero, snorm', Pi.sub_apply, one_toReal, ENNReal.rpow_one,
    ne_eq, not_false_eq_true, div_self, ite_false]
  simp [edist_eq_coe_nnnorm_sub]
#align measure_theory.L1.dist_def MeasureTheory.L1.dist_def

theorem norm_def (f : α →₁[μ] β) : ‖f‖ = (∫⁻ a, ‖f a‖₊ ∂μ).toReal := by
  simp [Lp.norm_def, snorm, snorm']
#align measure_theory.L1.norm_def MeasureTheory.L1.norm_def

/-- Computing the norm of a difference between two L¹-functions. Note that this is not a
  special case of `norm_def` since `(f - g) x` and `f x - g x` are not equal
  (but only a.e.-equal). -/
theorem norm_sub_eq_lintegral (f g : α →₁[μ] β) :
    ‖f - g‖ = (∫⁻ x, (‖f x - g x‖₊ : ℝ≥0∞) ∂μ).toReal := by
  rw [norm_def]
  congr 1
  rw [lintegral_congr_ae]
  filter_upwards [Lp.coeFn_sub f g] with _ ha
  simp only [ha, Pi.sub_apply]
#align measure_theory.L1.norm_sub_eq_lintegral MeasureTheory.L1.norm_sub_eq_lintegral

theorem ofReal_norm_eq_lintegral (f : α →₁[μ] β) :
    ENNReal.ofReal ‖f‖ = ∫⁻ x, (‖f x‖₊ : ℝ≥0∞) ∂μ := by
  rw [norm_def, ENNReal.ofReal_toReal]
  exact ne_of_lt (hasFiniteIntegral_coeFn f)
#align measure_theory.L1.of_real_norm_eq_lintegral MeasureTheory.L1.ofReal_norm_eq_lintegral

/-- Computing the norm of a difference between two L¹-functions. Note that this is not a
  special case of `ofReal_norm_eq_lintegral` since `(f - g) x` and `f x - g x` are not equal
  (but only a.e.-equal). -/
theorem ofReal_norm_sub_eq_lintegral (f g : α →₁[μ] β) :
    ENNReal.ofReal ‖f - g‖ = ∫⁻ x, (‖f x - g x‖₊ : ℝ≥0∞) ∂μ := by
  simp_rw [ofReal_norm_eq_lintegral, ← edist_eq_coe_nnnorm]
  apply lintegral_congr_ae
  filter_upwards [Lp.coeFn_sub f g] with _ ha
  simp only [ha, Pi.sub_apply]
#align measure_theory.L1.of_real_norm_sub_eq_lintegral MeasureTheory.L1.ofReal_norm_sub_eq_lintegral

end L1

namespace Integrable

set_option linter.uppercaseLean3 false

/-- Construct the equivalence class `[f]` of an integrable function `f`, as a member of the
space `L1 β 1 μ`. -/
def toL1 (f : α → β) (hf : Integrable f μ) : α →₁[μ] β :=
  (memℒp_one_iff_integrable.2 hf).toLp f
#align measure_theory.integrable.to_L1 MeasureTheory.Integrable.toL1

@[simp]
theorem toL1_coeFn (f : α →₁[μ] β) (hf : Integrable f μ) : hf.toL1 f = f := by
  simp [Integrable.toL1]
#align measure_theory.integrable.to_L1_coe_fn MeasureTheory.Integrable.toL1_coeFn

theorem coeFn_toL1 {f : α → β} (hf : Integrable f μ) : hf.toL1 f =ᵐ[μ] f :=
  AEEqFun.coeFn_mk _ _
#align measure_theory.integrable.coe_fn_to_L1 MeasureTheory.Integrable.coeFn_toL1

@[simp]
theorem toL1_zero (h : Integrable (0 : α → β) μ) : h.toL1 0 = 0 :=
  rfl
#align measure_theory.integrable.to_L1_zero MeasureTheory.Integrable.toL1_zero

@[simp]
theorem toL1_eq_mk (f : α → β) (hf : Integrable f μ) :
    (hf.toL1 f : α →ₘ[μ] β) = AEEqFun.mk f hf.aestronglyMeasurable :=
  rfl
#align measure_theory.integrable.to_L1_eq_mk MeasureTheory.Integrable.toL1_eq_mk

@[simp]
theorem toL1_eq_toL1_iff (f g : α → β) (hf : Integrable f μ) (hg : Integrable g μ) :
    toL1 f hf = toL1 g hg ↔ f =ᵐ[μ] g :=
  Memℒp.toLp_eq_toLp_iff _ _
#align measure_theory.integrable.to_L1_eq_to_L1_iff MeasureTheory.Integrable.toL1_eq_toL1_iff

theorem toL1_add (f g : α → β) (hf : Integrable f μ) (hg : Integrable g μ) :
    toL1 (f + g) (hf.add hg) = toL1 f hf + toL1 g hg :=
  rfl
#align measure_theory.integrable.to_L1_add MeasureTheory.Integrable.toL1_add

theorem toL1_neg (f : α → β) (hf : Integrable f μ) : toL1 (-f) (Integrable.neg hf) = -toL1 f hf :=
  rfl
#align measure_theory.integrable.to_L1_neg MeasureTheory.Integrable.toL1_neg

theorem toL1_sub (f g : α → β) (hf : Integrable f μ) (hg : Integrable g μ) :
    toL1 (f - g) (hf.sub hg) = toL1 f hf - toL1 g hg :=
  rfl
#align measure_theory.integrable.to_L1_sub MeasureTheory.Integrable.toL1_sub

theorem norm_toL1 (f : α → β) (hf : Integrable f μ) :
    ‖hf.toL1 f‖ = ENNReal.toReal (∫⁻ a, edist (f a) 0 ∂μ) := by
  simp only [toL1, Lp.norm_toLp, snorm, one_ne_zero, snorm', one_toReal, ENNReal.rpow_one, ne_eq,
    not_false_eq_true, div_self, ite_false]
  simp [edist_eq_coe_nnnorm]
#align measure_theory.integrable.norm_to_L1 MeasureTheory.Integrable.norm_toL1

theorem nnnorm_toL1 {f : α → β} (hf : Integrable f μ) :
    (‖hf.toL1 f‖₊ : ℝ≥0∞) = ∫⁻ a, ‖f a‖₊ ∂μ := by
  simpa [Integrable.toL1, snorm, snorm'] using ENNReal.coe_toNNReal hf.2.ne

theorem norm_toL1_eq_lintegral_norm (f : α → β) (hf : Integrable f μ) :
    ‖hf.toL1 f‖ = ENNReal.toReal (∫⁻ a, ENNReal.ofReal ‖f a‖ ∂μ) := by
  rw [norm_toL1, lintegral_norm_eq_lintegral_edist]
#align measure_theory.integrable.norm_to_L1_eq_lintegral_norm MeasureTheory.Integrable.norm_toL1_eq_lintegral_norm

@[simp]
theorem edist_toL1_toL1 (f g : α → β) (hf : Integrable f μ) (hg : Integrable g μ) :
    edist (hf.toL1 f) (hg.toL1 g) = ∫⁻ a, edist (f a) (g a) ∂μ := by
  simp only [toL1, Lp.edist_toLp_toLp, snorm, one_ne_zero, snorm', Pi.sub_apply, one_toReal,
    ENNReal.rpow_one, ne_eq, not_false_eq_true, div_self, ite_false]
  simp [edist_eq_coe_nnnorm_sub]
#align measure_theory.integrable.edist_to_L1_to_L1 MeasureTheory.Integrable.edist_toL1_toL1

@[simp]
theorem edist_toL1_zero (f : α → β) (hf : Integrable f μ) :
    edist (hf.toL1 f) 0 = ∫⁻ a, edist (f a) 0 ∂μ := by
  simp only [toL1, Lp.edist_toLp_zero, snorm, one_ne_zero, snorm', one_toReal, ENNReal.rpow_one,
    ne_eq, not_false_eq_true, div_self, ite_false]
  simp [edist_eq_coe_nnnorm]
#align measure_theory.integrable.edist_to_L1_zero MeasureTheory.Integrable.edist_toL1_zero

variable {𝕜 : Type*} [NormedRing 𝕜] [Module 𝕜 β] [BoundedSMul 𝕜 β]

theorem toL1_smul (f : α → β) (hf : Integrable f μ) (k : 𝕜) :
    toL1 (fun a => k • f a) (hf.smul k) = k • toL1 f hf :=
  rfl
#align measure_theory.integrable.to_L1_smul MeasureTheory.Integrable.toL1_smul

theorem toL1_smul' (f : α → β) (hf : Integrable f μ) (k : 𝕜) :
    toL1 (k • f) (hf.smul k) = k • toL1 f hf :=
  rfl
#align measure_theory.integrable.to_L1_smul' MeasureTheory.Integrable.toL1_smul'

end Integrable

section restrict

variable {E : Type*} [NormedAddCommGroup E] {f : α → E}

lemma HasFiniteIntegral.restrict (h : HasFiniteIntegral f μ) {s : Set α} :
    HasFiniteIntegral f (μ.restrict s) := by
  refine lt_of_le_of_lt ?_ h
  convert lintegral_mono_set (μ := μ) (s := s) (t := univ) (f := fun x ↦ ↑‖f x‖₊) (subset_univ s)
  exact Measure.restrict_univ.symm

lemma Integrable.restrict (f_intble : Integrable f μ) {s : Set α} :
    Integrable f (μ.restrict s) :=
  ⟨f_intble.aestronglyMeasurable.restrict, f_intble.hasFiniteIntegral.restrict⟩

end restrict

end MeasureTheory

section ContinuousLinearMap

open MeasureTheory

variable {E : Type*} [NormedAddCommGroup E] {𝕜 : Type*} [NontriviallyNormedField 𝕜]
  [NormedSpace 𝕜 E] {H : Type*} [NormedAddCommGroup H] [NormedSpace 𝕜 H]

theorem ContinuousLinearMap.integrable_comp {φ : α → H} (L : H →L[𝕜] E) (φ_int : Integrable φ μ) :
    Integrable (fun a : α => L (φ a)) μ :=
  ((Integrable.norm φ_int).const_mul ‖L‖).mono'
    (L.continuous.comp_aestronglyMeasurable φ_int.aestronglyMeasurable)
    (eventually_of_forall fun a => L.le_op_norm (φ a))
#align continuous_linear_map.integrable_comp ContinuousLinearMap.integrable_comp

theorem MeasureTheory.Integrable.apply_continuousLinearMap {φ : α → H →L[𝕜] E}
    (φ_int : Integrable φ μ) (v : H) : Integrable (fun a => φ a v) μ :=
  (ContinuousLinearMap.apply 𝕜 _ v).integrable_comp φ_int
#align measure_theory.integrable.apply_continuous_linear_map MeasureTheory.Integrable.apply_continuousLinearMap

end ContinuousLinearMap

namespace MeasureTheory

variable {E F : Type*} [NormedAddCommGroup E] [NormedSpace ℝ E]
  [NormedAddCommGroup F] [NormedSpace ℝ F]

lemma Integrable.fst {f : α → E × F} (hf : Integrable f μ) : Integrable (fun x ↦ (f x).1) μ :=
  (ContinuousLinearMap.fst ℝ E F).integrable_comp hf

lemma Integrable.snd {f : α → E × F} (hf : Integrable f μ) : Integrable (fun x ↦ (f x).2) μ :=
  (ContinuousLinearMap.snd ℝ E F).integrable_comp hf

lemma integrable_prod {f : α → E × F} :
    Integrable f μ ↔ Integrable (fun x ↦ (f x).1) μ ∧ Integrable (fun x ↦ (f x).2) μ :=
  ⟨fun h ↦ ⟨h.fst, h.snd⟩, fun h ↦ h.1.prod_mk h.2⟩

end MeasureTheory<|MERGE_RESOLUTION|>--- conflicted
+++ resolved
@@ -405,11 +405,7 @@
       refine' lintegral_mono _
       intro i
       -- After leanprover/lean4#2734, we need to do beta reduction `exact_mod_cast`
-<<<<<<< HEAD
-      dsimp
-=======
       beta_reduce
->>>>>>> bump/v4.4.0
       exact_mod_cast (nnnorm_smul_le c (f i))
     _ < ∞ := by
       rw [lintegral_const_mul']
