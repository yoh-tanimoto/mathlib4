/-
Copyright (c) 2022 Floris van Doorn. All rights reserved.
Released under Apache 2.0 license as described in the file LICENSE.
Authors: Floris van Doorn
-/

import Mathlib.Tactic.Simps.NotationClass
import Std.Classes.Dvd
import Std.Data.String.Basic
import Std.Util.LibraryNote
import Std.Data.List.Count
import Mathlib.Lean.Expr.Basic

/-!
# Simps attribute

This file defines the `@[simps]` attribute, to automatically generate `simp` lemmas
reducing a definition when projections are applied to it.

## Implementation Notes

There are three attributes being defined here
* `@[simps]` is the attribute for objects of a structure or instances of a class. It will
  automatically generate simplification lemmas for each projection of the object/instance that
  contains data. See the doc strings for `Lean.Parser.Attr.simps` and `Simps.Config`
  for more details and configuration options.
* `structureExt` (just an environment extension, not actually an attribute)
  is automatically added to structures that have been used in `@[simps]`
  at least once. This attribute contains the data of the projections used for this structure
  by all following invocations of `@[simps]`.
* `@[notation_class]` should be added to all classes that define notation, like `Mul` and
  `Zero`. This specifies that the projections that `@[simps]` used are the projections from
  these notation classes instead of the projections of the superclasses.
  Example: if `Mul` is tagged with `@[notation_class]` then the projection used for `Semigroup`
  will be `fun α hα ↦ @Mul.mul α (@Semigroup.toMul α hα)` instead of `@Semigroup.mul`.
  [this is not correctly implemented in Lean 4 yet]

### Possible Future Improvements
* If multiple declarations are generated from a `simps` without explicit projection names, then
  only the first one is shown when mousing over `simps`.

## Changes w.r.t. Lean 3

There are some small changes in the attribute. None of them should have great effects
* The attribute will now raise an error if it tries to generate a lemma when there already exists
  a lemma with that name (in Lean 3 it would generate a different unique name)
* `transparency.none` has been replaced by `TransparencyMode.reducible`
* The `attr` configuration option has been split into `isSimp` and `attrs` (for extra attributes)
* Because Lean 4 uses bundled structures, this means that `simps` applied to anything that
  implements a notation class will almost certainly require a user-provided custom simps projection.

## Tags

structures, projections, simp, simplifier, generates declarations
-/
open Lean Elab Parser Command
open Meta hiding Config
open Elab.Term hiding mkConst

/-- `updateName nm s isPrefix` adds `s` to the last component of `nm`,
  either as prefix or as suffix (specified by `isPrefix`), separated by `_`.
  Used by `simps_add_projections`. -/
def updateName (nm : Name) (s : String) (isPrefix : Bool) : Name :=
  nm.updateLast fun s' ↦ if isPrefix then s ++ "_" ++ s' else s' ++ "_" ++ s

-- move
namespace Lean.Meta
open Tactic Simp
/-- Make `MkSimpContextResult` giving data instead of Syntax. Doesn't support arguments.
Intended to be very similar to `Lean.Elab.Tactic.mkSimpContext`
Todo: support arguments. -/
def mkSimpContextResult (cfg : Meta.Simp.Config := {}) (simpOnly := false) (kind := SimpKind.simp)
    (dischargeWrapper := DischargeWrapper.default) (hasStar := false) :
    MetaM MkSimpContextResult := do
  match dischargeWrapper with
  | .default => pure ()
  | _ =>
    if kind == SimpKind.simpAll then
      throwError "'simp_all' tactic does not support 'discharger' option"
    if kind == SimpKind.dsimp then
      throwError "'dsimp' tactic does not support 'discharger' option"
  let simpTheorems ← if simpOnly then
    simpOnlyBuiltins.foldlM (·.addConst ·) ({} : SimpTheorems)
  else
    getSimpTheorems
  let congrTheorems ← getSimpCongrTheorems
  let ctx : Simp.Context := {
    config       := cfg
    simpTheorems := #[simpTheorems], congrTheorems
  }
  if !hasStar then
    return { ctx, dischargeWrapper }
  else
    let mut simpTheorems := ctx.simpTheorems
    let hs ← getPropHyps
    for h in hs do
      unless simpTheorems.isErased (.fvar h) do
        simpTheorems ← simpTheorems.addTheorem (.fvar h) (← h.getDecl).toExpr
    let ctx := { ctx with simpTheorems }
    return { ctx, dischargeWrapper }

/-- Make `Simp.Context` giving data instead of Syntax. Doesn't support arguments.
Intended to be very similar to `Lean.Elab.Tactic.mkSimpContext`
Todo: support arguments. -/
def mkSimpContext (cfg : Meta.Simp.Config := {}) (simpOnly := false) (kind := SimpKind.simp)
    (dischargeWrapper := DischargeWrapper.default) (hasStar := false) :
    MetaM Simp.Context := do
  let data ← mkSimpContextResult cfg simpOnly kind dischargeWrapper hasStar
  return data.ctx

end Lean.Meta

/-- Tests whether `declName` has the `@[simp]` attribute in `env`. -/
def hasSimpAttribute (env : Environment) (declName : Name) : Bool :=
  simpExtension.getState env |>.lemmaNames.contains <| .decl declName

namespace Lean.Parser
namespace Attr


/-! Declare notation classes. -/
attribute [notation_class add] HAdd
attribute [notation_class mul] HMul
attribute [notation_class sub] HSub
attribute [notation_class div] HDiv
attribute [notation_class mod] HMod
attribute [notation_class append] HAppend
attribute [notation_class pow Simps.copyFirst] HPow
attribute [notation_class andThen] HAndThen
attribute [notation_class] Neg Dvd LE LT HasEquiv HasSubset HasSSubset Union Inter SDiff Insert
  Singleton Sep Membership
attribute [notation_class one Simps.findOneArgs] OfNat
attribute [notation_class zero Simps.findZeroArgs] OfNat

/-- arguments to `@[simps]` attribute. -/
syntax simpsArgsRest := (Tactic.config)? (ppSpace ident)*

/-- The `@[simps]` attribute automatically derives lemmas specifying the projections of this
declaration.

Example:
```lean
@[simps] def foo : ℕ × ℤ := (1, 2)
```
derives two `simp` lemmas:
```lean
@[simp] lemma foo_fst : foo.fst = 1
@[simp] lemma foo_snd : foo.snd = 2
```

* It does not derive `simp` lemmas for the prop-valued projections.
* It will automatically reduce newly created beta-redexes, but will not unfold any definitions.
* If the structure has a coercion to either sorts or functions, and this is defined to be one
  of the projections, then this coercion will be used instead of the projection.
* If the structure is a class that has an instance to a notation class, like `Neg` or `Mul`,
  then this notation is used instead of the corresponding projection.
* You can specify custom projections, by giving a declaration with name
  `{StructureName}.Simps.{projectionName}`. See Note [custom simps projection].

  Example:
  ```lean
  def Equiv.Simps.invFun (e : α ≃ β) : β → α := e.symm
  @[simps] def Equiv.trans (e₁ : α ≃ β) (e₂ : β ≃ γ) : α ≃ γ :=
  ⟨e₂ ∘ e₁, e₁.symm ∘ e₂.symm⟩
  ```
  generates
  ```
  @[simp] lemma Equiv.trans_toFun : ∀ {α β γ} (e₁ e₂) (a : α), ⇑(e₁.trans e₂) a = (⇑e₂ ∘ ⇑e₁) a
  @[simp] lemma Equiv.trans_invFun : ∀ {α β γ} (e₁ e₂) (a : γ),
    ⇑((e₁.trans e₂).symm) a = (⇑(e₁.symm) ∘ ⇑(e₂.symm)) a
  ```

* You can specify custom projection names, by specifying the new projection names using
  `initialize_simps_projections`.
  Example: `initialize_simps_projections Equiv (toFun → apply, invFun → symm_apply)`.
  See `initialize_simps_projections` for more information.

* If one of the fields itself is a structure, this command will recursively create
  `simp` lemmas for all fields in that structure.
  * Exception: by default it will not recursively create `simp` lemmas for fields in the structures
    `Prod`, `PProd`, and `Opposite`. You can give explicit projection names or change the value of
    `Simps.Config.notRecursive` to override this behavior.

  Example:
  ```lean
  structure MyProd (α β : Type*) := (fst : α) (snd : β)
  @[simps] def foo : Prod ℕ ℕ × MyProd ℕ ℕ := ⟨⟨1, 2⟩, 3, 4⟩
  ```
  generates
  ```lean
  @[simp] lemma foo_fst : foo.fst = (1, 2)
  @[simp] lemma foo_snd_fst : foo.snd.fst = 3
  @[simp] lemma foo_snd_snd : foo.snd.snd = 4
  ```

* You can use `@[simps proj1 proj2 ...]` to only generate the projection lemmas for the specified
  projections.
* Recursive projection names can be specified using `proj1_proj2_proj3`.
  This will create a lemma of the form `foo.proj1.proj2.proj3 = ...`.

  Example:
  ```lean
  structure MyProd (α β : Type*) := (fst : α) (snd : β)
  @[simps fst fst_fst snd] def foo : Prod ℕ ℕ × MyProd ℕ ℕ := ⟨⟨1, 2⟩, 3, 4⟩
  ```
  generates
  ```lean
  @[simp] lemma foo_fst : foo.fst = (1, 2)
  @[simp] lemma foo_fst_fst : foo.fst.fst = 1
  @[simp] lemma foo_snd : foo.snd = {fst := 3, snd := 4}
  ```
* If one of the values is an eta-expanded structure, we will eta-reduce this structure.

  Example:
  ```lean
  structure EquivPlusData (α β) extends α ≃ β where
    data : Bool
  @[simps] def EquivPlusData.rfl {α} : EquivPlusData α α := { Equiv.refl α with data := true }
  ```
  generates the following:
  ```lean
  @[simp] lemma bar_toEquiv : ∀ {α : Sort*}, bar.toEquiv = Equiv.refl α
  @[simp] lemma bar_data : ∀ {α : Sort*}, bar.data = true
  ```
  This is true, even though Lean inserts an eta-expanded version of `Equiv.refl α` in the
  definition of `bar`.
* For configuration options, see the doc string of `Simps.Config`.
* The precise syntax is `simps (config := e)? ident*`, where `e : Expr` is an expression of type
  `Simps.Config` and `ident*` is a list of desired projection names.
* `@[simps]` reduces let-expressions where necessary.
* When option `trace.simps.verbose` is true, `simps` will print the projections it finds and the
  lemmas it generates. The same can be achieved by using `@[simps?]`.
* Use `@[to_additive (attr := simps)]` to apply both `to_additive` and `simps` to a definition
  This will also generate the additive versions of all `simp` lemmas.
-/
/- If one of the fields is a partially applied constructor, we will eta-expand it
  (this likely never happens, so is not included in the official doc). -/
syntax (name := simps) "simps" "!"? "?"? simpsArgsRest : attr

@[inherit_doc simps] macro "simps?"  rest:simpsArgsRest : attr => `(attr| simps   ? $rest)
@[inherit_doc simps] macro "simps!"  rest:simpsArgsRest : attr => `(attr| simps !   $rest)
@[inherit_doc simps] macro "simps!?" rest:simpsArgsRest : attr => `(attr| simps ! ? $rest)
@[inherit_doc simps] macro "simps?!" rest:simpsArgsRest : attr => `(attr| simps ! ? $rest)

end Attr

/-- Linter to check that `simps!` is used when needed -/
register_option linter.simpsNoConstructor : Bool := {
  defValue := true
  descr := "Linter to check that `simps!` is used" }

/-- Linter to check that no unused custom declarations are declared for simps. -/
register_option linter.simpsUnusedCustomDeclarations : Bool := {
  defValue := true
  descr := "Linter to check that no unused custom declarations are declared for simps" }

namespace Command

/-- Syntax for renaming a projection in `initialize_simps_projections`. -/
syntax simpsRule.rename := ident " → " ident
/-- Syntax for making a projection non-default in `initialize_simps_projections`. -/
syntax simpsRule.erase := "-" ident
/-- Syntax for making a projection default in `initialize_simps_projections`. -/
syntax simpsRule.add := "+" ident
/-- Syntax for making a projection prefix. -/
syntax simpsRule.prefix := &"as_prefix " ident
/-- Syntax for a single rule in `initialize_simps_projections`. -/
syntax simpsRule := simpsRule.prefix <|> simpsRule.rename <|> simpsRule.erase <|> simpsRule.add
/-- Syntax for `initialize_simps_projections`. -/
syntax simpsProj := ppSpace ident (" (" simpsRule,+ ")")?

/--
This command specifies custom names and custom projections for the simp attribute `simpsAttr`.
* You can specify custom names by writing e.g.
  `initialize_simps_projections Equiv (toFun → apply, invFun → symm_apply)`.
* See Note [custom simps projection] and the examples below for information how to declare custom
  projections.
* For algebraic structures, we will automatically use the notation (like `Mul`)
  for the projections if such an instance is available.
* By default, the projections to parent structures are not default projections,
  but all the data-carrying fields are (including those in parent structures).
* You can disable a projection by default by running
  `initialize_simps_projections Equiv (-invFun)`
  This will ensure that no simp lemmas are generated for this projection,
  unless this projection is explicitly specified by the user.
* Conversely, you can enable a projection by default by running
  `initialize_simps_projections Equiv (+toEquiv)`.
* If you want the projection name added as a prefix in the generated lemma name, you can use
  `as_prefix fieldName`:
  `initialize_simps_projections Equiv (toFun → coe, as_prefix coe)`
  Note that this does not influence the parsing of projection names: if you have a declaration
  `foo` and you want to apply the projections `snd`, `coe` (which is a prefix) and `fst`, in that
  order you can run `@[simps snd_coe_fst] def foo ...` and this will generate a lemma with the
  name `coe_foo_snd_fst`.
  * Run `initialize_simps_projections?` (or `set_option trace.simps.verbose true`)
  to see the generated projections.
* Running `initialize_simps_projections MyStruc` without arguments is not necessary, it has the
  same effect if you just add `@[simps]` to a declaration.
* It is recommended to call `@[simps]` or `initialize_simps_projections` in the same file as the
  structure declaration. Otherwise, the projections could be generated multiple times in different
  files.

Some common uses:
* If you define a new homomorphism-like structure (like `MulHom`) you can just run
  `initialize_simps_projections` after defining the `FunLike` instance (or instance that implies
  a `FunLike` instance).
  ```
    instance {mM : Mul M} {mN : Mul N} : FunLike (MulHom M N) M N := ...
    initialize_simps_projections MulHom (toFun → apply)
  ```
  This will generate `foo_apply` lemmas for each declaration `foo`.
* If you prefer `coe_foo` lemmas that state equalities between functions, use
  `initialize_simps_projections MulHom (toFun → coe, as_prefix coe)`
  In this case you have to use `@[simps (config := .asFn)]` or equivalently
  `@[simps (config := .asFn)]` whenever you call `@[simps]`.
* You can also initialize to use both, in which case you have to choose which one to use by default,
  by using either of the following
  ```
    initialize_simps_projections MulHom (toFun → apply, toFun → coe, as_prefix coe, -coe)
    initialize_simps_projections MulHom (toFun → apply, toFun → coe, as_prefix coe, -apply)
  ```
  In the first case, you can get both lemmas using `@[simps, simps (config := .asFn) coe]` and in
  the second case you can get both lemmas using `@[simps (config := .asFn), simps apply]`.
* If you declare a new homomorphism-like structure (like `RelEmbedding`),
  then `initialize_simps_projections` will automatically find any `FunLike` coercions
  that will be used as the default projection for the `toFun` field.
  ```
    initialize_simps_projections relEmbedding (toFun → apply)
  ```
* If you have an isomorphism-like structure (like `Equiv`) you often want to define a custom
  projection for the inverse:
  ```
    def Equiv.Simps.symm_apply (e : α ≃ β) : β → α := e.symm
    initialize_simps_projections Equiv (toFun → apply, invFun → symm_apply)
  ```
-/
syntax (name := initialize_simps_projections)
  "initialize_simps_projections" "?"? simpsProj : command

@[inherit_doc «initialize_simps_projections»]
macro "initialize_simps_projections?" rest:simpsProj : command =>
  `(initialize_simps_projections ? $rest)

end Command
end Lean.Parser

initialize registerTraceClass `simps.verbose
initialize registerTraceClass `simps.debug

namespace Simps

/-- Projection data for a single projection of a structure -/
structure ProjectionData where
  /-- The name used in the generated `simp` lemmas -/
  name : Name
  /-- An Expression used by simps for the projection. It must be definitionally equal to an original
  projection (or a composition of multiple projections).
  These Expressions can contain the universe parameters specified in the first argument of
  `structureExt`. -/
  expr : Expr
  /-- A list of natural numbers, which is the projection number(s) that have to be applied to the
  Expression. For example the list `[0, 1]` corresponds to applying the first projection of the
  structure, and then the second projection of the resulting structure (this assumes that the
  target of the first projection is a structure with at least two projections).
  The composition of these projections is required to be definitionally equal to the provided
  Expression. -/
  projNrs : List Nat
  /-- A boolean specifying whether `simp` lemmas are generated for this projection by default. -/
  isDefault : Bool
  /-- A boolean specifying whether this projection is written as prefix. -/
  isPrefix : Bool
  deriving Inhabited

instance : ToMessageData ProjectionData where toMessageData
  | ⟨a, b, c, d, e⟩ => .group <| .nest 1 <|
    "⟨" ++ .joinSep [toMessageData a, toMessageData b, toMessageData c, toMessageData d,
      toMessageData e] ("," ++ Format.line) ++ "⟩"

/--
The `Simps.structureExt` environment extension specifies the preferred projections of the given
structure, used by the `@[simps]` attribute.
- You can generate this with the command `initialize_simps_projections`.
- If not generated, the `@[simps]` attribute will generate this automatically.
- To change the default value, see Note [custom simps projection].
- The first argument is the list of names of the universe variables used in the structure
- The second argument is an array that consists of the projection data for each projection.
-/
initialize structureExt : NameMapExtension (List Name × Array ProjectionData) ←
  registerNameMapExtension (List Name × Array ProjectionData)

/-- Projection data used internally in `getRawProjections`. -/
structure ParsedProjectionData where
  /-- name for this projection used in the structure definition -/
  strName : Name
  /-- syntax that might have provided `strName` -/
  strStx : Syntax := .missing
  /-- name for this projection used in the generated `simp` lemmas -/
  newName : Name
  /-- syntax that provided `newName` -/
  newStx : Syntax := .missing
  /-- will simp lemmas be generated for with (without specifically naming this?) -/
  isDefault : Bool := true
  /-- is the projection name a prefix? -/
  isPrefix : Bool := false
  /-- projection expression -/
  expr? : Option Expr := none
  /-- the list of projection numbers this expression corresponds to -/
  projNrs : Array Nat := #[]
  /-- is this a projection that is changed by the user? -/
  isCustom : Bool := false

/-- Turn `ParsedProjectionData` into `ProjectionData`. -/
def ParsedProjectionData.toProjectionData (p : ParsedProjectionData) : ProjectionData :=
  { p with name := p.newName, expr := p.expr?.getD default, projNrs := p.projNrs.toList }

instance : ToMessageData ParsedProjectionData where toMessageData
  | ⟨x₁, x₂, x₃, x₄, x₅, x₆, x₇, x₈, x₉⟩ => .group <| .nest 1 <|
    "⟨" ++ .joinSep [toMessageData x₁, toMessageData x₂, toMessageData x₃, toMessageData x₄,
      toMessageData x₅, toMessageData x₆, toMessageData x₇, toMessageData x₈, toMessageData x₉]
    ("," ++ Format.line) ++ "⟩"

/-- The type of rules that specify how metadata for projections in changes.
  See `initialize_simps_projections`. -/
inductive ProjectionRule where
  /-- A renaming rule `before→after` or
    Each name comes with the syntax used to write the rule,
    which is used to declare hover information. -/
  | rename (oldName : Name) (oldStx : Syntax) (newName : Name) (newStx : Syntax) :
      ProjectionRule
  /-- An adding rule `+fieldName` -/
  | add : Name → Syntax → ProjectionRule
  /-- A hiding rule `-fieldName` -/
  | erase : Name → Syntax → ProjectionRule
  /-- A prefix rule `prefix fieldName` -/
  | prefix : Name → Syntax → ProjectionRule

instance : ToMessageData ProjectionRule where toMessageData
  | .rename x₁ x₂ x₃ x₄ => .group <| .nest 1 <|
    "rename ⟨" ++ .joinSep [toMessageData x₁, toMessageData x₂, toMessageData x₃, toMessageData x₄]
      ("," ++ Format.line) ++ "⟩"
  | .add x₁ x₂ => .group <| .nest 1 <|
    "+⟨" ++ .joinSep [toMessageData x₁, toMessageData x₂] ("," ++ Format.line) ++ "⟩"
  | .erase x₁ x₂ => .group <| .nest 1 <|
    "-⟨" ++ .joinSep [toMessageData x₁, toMessageData x₂] ("," ++ Format.line) ++ "⟩"
  | .prefix x₁ x₂ => .group <| .nest 1 <|
    "prefix ⟨" ++ .joinSep [toMessageData x₁, toMessageData x₂] ("," ++ Format.line) ++ "⟩"

/-- Returns the projection information of a structure. -/
def projectionsInfo (l : List ProjectionData) (pref : String) (str : Name) : MessageData :=
  let ⟨defaults, nondefaults⟩ := l.partition (·.isDefault)
  let toPrint : List MessageData :=
    defaults.map fun s ↦
      let prefixStr := if s.isPrefix then "(prefix) " else ""
      m!"Projection {prefixStr}{s.name}: {s.expr}"
  let print2 : MessageData :=
    String.join <| (nondefaults.map fun nm : ProjectionData ↦ toString nm.1).intersperse ", "
  let toPrint :=
    toPrint ++
      if nondefaults.isEmpty then [] else
      [("No lemmas are generated for the projections: " : MessageData) ++ print2 ++ "."]
  let toPrint := MessageData.joinSep toPrint ("\n" : MessageData)
  m!"{pref} {str}:\n{toPrint}"

/-- Find the indices of the projections that need to be applied to elaborate `$e.$projName`.
Example: If `e : α ≃+ β` and ``projName = `invFun`` then this returns `[0, 1]`, because the first
projection of `MulEquiv` is `toEquiv` and the second projection of `Equiv` is `invFun`. -/
def findProjectionIndices (strName projName : Name) : MetaM (List Nat) := do
  let env ← getEnv
  let .some baseStr := findField? env strName projName |
    throwError "{strName} has no field {projName} in parent structure"
  let .some fullProjName := getProjFnForField? env baseStr projName |
    throwError "no such field {projName}"
  let .some pathToField := getPathToBaseStructure? env baseStr strName |
    throwError "no such field {projName}"
  let allProjs := pathToField ++ [fullProjName]
  return allProjs.map (env.getProjectionFnInfo? · |>.get!.i)

/-- Auxiliary function of `getCompositeOfProjections`. -/
partial def getCompositeOfProjectionsAux (proj : String) (e : Expr) (pos : Array Nat)
    (args : Array Expr) : MetaM (Expr × Array Nat) := do
  let env ← getEnv
  let .const structName _ := (← whnf (←inferType e)).getAppFn |
    throwError "{e} doesn't have a structure as type"
  let projs := getStructureFieldsFlattened env structName
  let projInfo := projs.toList.map fun p ↦ do
    ((← proj.dropPrefix? (p.getString ++ "_")).toString, p)
  let some (projRest, projName) := projInfo.reduceOption.getLast? |
    throwError "Failed to find constructor {proj.dropRight 1} in structure {structName}."
  let newE ← mkProjection e projName
  let newPos := pos ++ (← findProjectionIndices structName projName)
  -- we do this here instead of in a recursive call in order to not get an unnecessary eta-redex
  if projRest.isEmpty then
    let newE ← mkLambdaFVars args newE
    return (newE, newPos)
  let type ← inferType newE
  forallTelescopeReducing type fun typeArgs _tgt ↦ do
    getCompositeOfProjectionsAux projRest (mkAppN newE typeArgs) newPos (args ++ typeArgs)

/-- Suppose we are given a structure `str` and a projection `proj`, that could be multiple nested
  projections (separated by `_`), where each projection could be a projection of a parent structure.
  This function returns an expression that is the composition of these projections and a
  list of natural numbers, that are the projection numbers of the applied projections.
  Note that this function is similar to elaborating dot notation, but it can do a little more.
  Example: if we do
  ```
  structure gradedFun (A : ℕ → Type*) where
    toFun := ∀ i j, A i →+ A j →+ A (i + j)
  initialize_simps_projections (toFun_toFun_toFun → myMul)
  ```
  we will be able to generate the "projection"
    `λ {A} (f : gradedFun A) (x : A i) (y : A j) ↦ ↑(↑(f.toFun i j) x) y`,
  which projection notation cannot do. -/
def getCompositeOfProjections (structName : Name) (proj : String) : MetaM (Expr × Array Nat) := do
  let strExpr ← mkConstWithLevelParams structName
  let type ← inferType strExpr
  forallTelescopeReducing type fun typeArgs _ ↦
  withLocalDeclD `x (mkAppN strExpr typeArgs) fun e ↦
  getCompositeOfProjectionsAux (proj ++ "_") e #[] <| typeArgs.push e

/-- Get the default `ParsedProjectionData` for structure `str`.
  It first returns the direct fields of the structure in the right order, and then
  all (non-subobject fields) of all parent structures. The subobject fields are precisely the
  non-default fields.-/
def mkParsedProjectionData (structName : Name) : CoreM (Array ParsedProjectionData) := do
  let env ← getEnv
  let projs := getStructureFields env structName
  if projs.size == 0 then
    throwError "Declaration {structName} is not a structure."
  let projData := projs.map fun fieldName ↦ {
    strName := fieldName, newName := fieldName,
    isDefault := isSubobjectField? env structName fieldName |>.isNone }
  let parentProjs := getStructureFieldsFlattened env structName false
  let parentProjs := parentProjs.filter (!projs.contains ·)
  let parentProjData := parentProjs.map fun nm ↦
    {strName := nm, newName := nm}
  return projData ++ parentProjData

/-- Execute the projection renamings (and turning off projections) as specified by `rules`. -/
def applyProjectionRules (projs : Array ParsedProjectionData) (rules : Array ProjectionRule) :
    CoreM (Array ParsedProjectionData) := do
  let projs : Array ParsedProjectionData := rules.foldl (init := projs) fun projs rule ↦
    match rule with
    | .rename strName strStx newName newStx =>
      if (projs.map (·.newName)).contains strName then
        projs.map fun proj ↦ if proj.newName == strName then
          { proj with
            newName,
            newStx,
            strStx := if proj.strStx.isMissing then strStx else proj.strStx } else
          proj else
        projs.push {strName, strStx, newName, newStx}
    | .erase nm stx =>
      if (projs.map (·.newName)).contains nm then
        projs.map fun proj ↦ if proj.newName = nm then
          { proj with
            isDefault := false,
            strStx := if proj.strStx.isMissing then stx else proj.strStx } else
          proj else
        projs.push {strName := nm, newName := nm, strStx := stx, newStx := stx, isDefault := false}
    | .add nm stx =>
      if (projs.map (·.newName)).contains nm then
        projs.map fun proj ↦ if proj.newName = nm then
          { proj with
            isDefault := true,
            strStx := if proj.strStx.isMissing then stx else proj.strStx } else
          proj else
        projs.push {strName := nm, newName := nm, strStx := stx, newStx := stx}
    | .prefix nm stx =>
      if (projs.map (·.newName)).contains nm then
        projs.map fun proj ↦ if proj.newName = nm then
          { proj with
            isPrefix := true,
            strStx := if proj.strStx.isMissing then stx else proj.strStx } else
          proj else
        projs.push {strName := nm, newName := nm, strStx := stx, newStx := stx, isPrefix := true}
  trace[simps.debug] "Projection info after applying the rules: {projs}."
  unless (projs.map (·.newName)).toList.Nodup do throwError
    "Invalid projection names. Two projections have the same name.\n{""
    }This is likely because a custom composition of projections was given the same name as an {""
    }existing projection. Solution: rename the existing projection (before naming the {""
    }custom projection)."
  pure projs

/-- Auxiliary function for `getRawProjections`.
  Generates the default projection, and looks for a custom projection declared by the user,
  and replaces the default projection with the custom one, if it can find it. -/
def findProjection (str : Name) (proj : ParsedProjectionData)
    (rawUnivs : List Level) : CoreM ParsedProjectionData := do
  let env ← getEnv
  let (rawExpr, nrs) ← MetaM.run' <|
    getCompositeOfProjections str proj.strName.getString
  if !proj.strStx.isMissing then
    _ ← MetaM.run' <| TermElabM.run' <| addTermInfo proj.strStx rawExpr
  trace[simps.debug] "Projection {proj.newName} has default projection {rawExpr} and
    uses projection indices {nrs}"
  let customName := str ++ `Simps ++ proj.newName
  match env.find? customName with
  | some d@(.defnInfo _) =>
    let customProj := d.instantiateValueLevelParams! rawUnivs
    trace[simps.verbose] "found custom projection for {proj.newName}:{indentExpr customProj}"
    match (← MetaM.run' <| isDefEq customProj rawExpr) with
    | true =>
      _ ← MetaM.run' <| TermElabM.run' <| addTermInfo proj.newStx <|
        ← mkConstWithLevelParams customName
      pure { proj with expr? := some customProj, projNrs := nrs, isCustom := true }
    | false =>
      -- if the type of the Expression is different, we show a different error message, because
      -- (in Lean 3) just stating that the expressions are different is quite unhelpful
      let customProjType ← MetaM.run' (inferType customProj)
      let rawExprType ← MetaM.run' (inferType rawExpr)
      if (← MetaM.run' (isDefEq customProjType rawExprType)) then
        throwError "Invalid custom projection:{indentExpr customProj}\n{""
          }Expression is not definitionally equal to {indentExpr rawExpr}" else
        throwError "Invalid custom projection:\n  {customProj}\n{""
          }Expression has different type than {str ++ proj.strName}. Given type:{
          indentExpr customProjType}\nExpected type:{indentExpr rawExprType
          }\nNote: make sure order of implicit arguments is exactly the same."
  | _ =>
    _ ← MetaM.run' <| TermElabM.run' <| addTermInfo proj.newStx rawExpr
    pure {proj with expr? := some rawExpr, projNrs := nrs}

/-- Checks if there are declarations in the current file in the namespace `{str}.Simps` that are
  not used. -/
def checkForUnusedCustomProjs (stx : Syntax) (str : Name) (projs : Array ParsedProjectionData) :
    CoreM Unit := do
  let nrCustomProjections := projs.toList.countP (·.isCustom)
  let env ← getEnv
  let customDeclarations := env.constants.map₂.foldl (init := #[]) fun xs nm _ =>
    if (str ++ `Simps).isPrefixOf nm && !nm.isInternal' then xs.push nm else xs
  if nrCustomProjections < customDeclarations.size then
    Linter.logLintIf linter.simpsUnusedCustomDeclarations stx
      m!"Not all of the custom declarations {customDeclarations} are used. Double check the {
        ""}spelling, and use `?` to get more information."

/-- If a structure has a field that corresponds to a coercion to functions or sets, or corresponds
  to notation, find the custom projection that uses this coercion or notation.
  Returns the custom projection and the name of the projection used.

We catch most errors this function causes, so that we don't fail if an unrelated projection has
an applicable name. (e.g. `Iso.inv`)

Implementation note: getting rid of TermElabM is tricky, since `Expr.mkAppOptM` doesn't allow to
keep metavariables around, which are necessary for `OutParam`. -/
def findAutomaticProjectionsAux (str : Name) (proj : ParsedProjectionData) (args : Array Expr) :
    TermElabM <| Option (Expr × Name) := do
  if let some ⟨className, isNotation, findArgs⟩ :=
    notationClassAttr.find? (← getEnv) proj.strName then
    let findArgs ← unsafe evalConst findArgType findArgs
    let classArgs ← try findArgs str className args
    catch ex =>
      trace[simps.debug] "Projection {proj.strName} is likely unrelated to the projection of {
        className}:\n{ex.toMessageData}"
      return none
    let classArgs ← classArgs.mapM fun e => match e with
      | none => mkFreshExprMVar none
      | some e => pure e
    let classArgs := classArgs.map Arg.expr
    let projName := (getStructureFields (← getEnv) className)[0]!
    let projName := className ++ projName
    let eStr := mkAppN (← mkConstWithLevelParams str) args
    let eInstType ←
      try withoutErrToSorry (elabAppArgs (← Term.mkConst className) #[] classArgs none true false)
      catch ex =>
        trace[simps.debug] "Projection doesn't have the right type for the automatic projection:\n{
          ex.toMessageData}"
        return none
    return ← withLocalDeclD `self eStr fun instStr ↦ do
      trace[simps.debug] "found projection {proj.strName}. Trying to synthesize {eInstType}."
      let eInst ← try synthInstance eInstType
      catch ex =>
        trace[simps.debug] "Didn't find instance:\n{ex.toMessageData}"
        return none
      let projExpr ← elabAppArgs (← Term.mkConst projName) #[] (classArgs.push <| .expr eInst)
        none true false
      let projExpr ← mkLambdaFVars (if isNotation then args.push instStr else args) projExpr
      let projExpr ← instantiateMVars projExpr
      return (projExpr, projName)
  return none

/-- Auxiliary function for `getRawProjections`.
Find custom projections, automatically found by simps.
These come from `FunLike` and `SetLike` instances. -/
def findAutomaticProjections (str : Name) (projs : Array ParsedProjectionData) :
    CoreM (Array ParsedProjectionData) := do
  let strDecl ← getConstInfo str
  trace[simps.debug] "debug: {projs}"
  MetaM.run' <| TermElabM.run' (s := {levelNames := strDecl.levelParams}) <|
  forallTelescope strDecl.type fun args _ ↦ do
  let projs ← projs.mapM fun proj => do
    if let some (projExpr, projName) := ← findAutomaticProjectionsAux str proj args then
      unless ← isDefEq projExpr proj.expr?.get! do
        throwError "The projection {proj.newName} is not definitionally equal to an application {
          ""}of {projName}:{indentExpr proj.expr?.get!}\nvs{indentExpr projExpr}"
      if proj.isCustom then
        trace[simps.verbose] "Warning: Projection {proj.newName} is given manually by the user, {
          ""}but it can be generated automatically."
        return proj
      trace[simps.verbose] "Using {indentExpr projExpr}\n for projection {proj.newName}."
      return { proj with expr? := some projExpr }
    return proj
  return projs

/--
Get the projections used by `simps` associated to a given structure `str`.

The returned information is also stored in the environment extension `Simps.structureExt`, which
is given to `str`. If `str` already has this attribute, the information is read from this
extension instead. See the documentation for this extension for the data this tactic returns.

The returned universe levels are the universe levels of the structure. For the projections there
are three cases
* If the declaration `{StructureName}.Simps.{projectionName}` has been declared, then the value
  of this declaration is used (after checking that it is definitionally equal to the actual
  projection. If you rename the projection name, the declaration should have the *new* projection
  name.
* You can also declare a custom projection that is a composite of multiple projections.
* Otherwise, for every class with the `notation_class` attribute, and the structure has an
  instance of that notation class, then the projection of that notation class is used for the
  projection that is definitionally equal to it (if there is such a projection).
  This means in practice that coercions to function types and sorts will be used instead of
  a projection, if this coercion is definitionally equal to a projection. Furthermore, for
  notation classes like `Mul` and `Zero` those projections are used instead of the
  corresponding projection.
  Projections for coercions and notation classes are not automatically generated if they are
  composites of multiple projections (for example when you use `extend` without the
  `oldStructureCmd` (does this exist?)).
* Otherwise, the projection of the structure is chosen.
  For example: ``getRawProjections env `Prod`` gives the default projections.
```
  ([u, v], [(`fst, `(Prod.fst.{u v}), [0], true, false),
     (`snd, `(@Prod.snd.{u v}), [1], true, false)])
```

Optionally, this command accepts three optional arguments:
* If `traceIfExists` the command will always generate a trace message when the structure already
  has an entry in `structureExt`.
* The `rules` argument specifies whether projections should be added, renamed, used as prefix, and
  not used by default.
* if `trc` is true, this tactic will trace information just as if
  `set_option trace.simps.verbose true` was set.
-/
def getRawProjections (stx : Syntax) (str : Name) (traceIfExists : Bool := false)
  (rules : Array ProjectionRule := #[]) (trc := false) :
  CoreM (List Name × Array ProjectionData) := do
  withOptions (· |>.updateBool `trace.simps.verbose (trc || ·)) <| do
  let env ← getEnv
  if let some data := (structureExt.getState env).find? str then
    -- We always print the projections when they already exists and are called by
    -- `initialize_simps_projections`.
    withOptions (· |>.updateBool `trace.simps.verbose (traceIfExists || ·)) <| do
      trace[simps.debug]
        projectionsInfo data.2.toList "Already found projection information for structure" str
    return data
  trace[simps.verbose] "generating projection information for structure {str}."
  trace[simps.debug] "Applying the rules {rules}."
  let strDecl ← getConstInfo str
  let rawLevels := strDecl.levelParams
  let rawUnivs := rawLevels.map Level.param
  let projs ← mkParsedProjectionData str
  let projs ← applyProjectionRules projs rules
  let projs ← projs.mapM fun proj ↦ findProjection str proj rawUnivs
  checkForUnusedCustomProjs stx str projs
  let projs ← findAutomaticProjections str projs
  let projs := projs.map (·.toProjectionData)
  -- make all proofs non-default.
  let projs ← projs.mapM fun proj ↦ do
    match (← MetaM.run' <| isProof proj.expr) with
    | true => pure { proj with isDefault := false }
    | false => pure proj
  trace[simps.verbose] projectionsInfo projs.toList "generated projections for" str
  structureExt.add str (rawLevels, projs)
  trace[simps.debug] "Generated raw projection data:{indentD <| toMessageData (rawLevels, projs)}"
  pure (rawLevels, projs)

library_note "custom simps projection"/--
You can specify custom projections for the `@[simps]` attribute.
To do this for the projection `MyStructure.originalProjection` by adding a declaration
`MyStructure.Simps.myProjection` that is definitionally equal to
`MyStructure.originalProjection` but has the projection in the desired (simp-normal) form.
Then you can call
```
initialize_simps_projections (originalProjection → myProjection, ...)
```
to register this projection. See `elabInitializeSimpsProjections` for more information.

You can also specify custom projections that are definitionally equal to a composite of multiple
projections. This is often desirable when extending structures (without `oldStructureCmd`).

`CoeFun` and notation class (like `Mul`) instances will be automatically used, if they
are definitionally equal to a projection of the structure (but not when they are equal to the
composite of multiple projections).
-/

/-- Parse a rule for `initialize_simps_projections`. It is `<name>→<name>`, `-<name>`, `+<name>`
  or `as_prefix <name>`.-/
def elabSimpsRule : Syntax → CommandElabM ProjectionRule
  | `(simpsRule| $id1 → $id2)   => return .rename id1.getId id1.raw id2.getId id2.raw
  | `(simpsRule| - $id)         => return .erase id.getId id.raw
  | `(simpsRule| + $id)         => return .add id.getId id.raw
  | `(simpsRule| as_prefix $id) => return .prefix id.getId id.raw
  | _                           => Elab.throwUnsupportedSyntax

/-- Function elaborating `initialize_simps_projections`. -/
@[command_elab «initialize_simps_projections»] def elabInitializeSimpsProjections : CommandElab
  | stx@`(initialize_simps_projections $[?%$trc]? $id $[($stxs,*)]?) => do
    let stxs := stxs.getD <| .mk #[]
    let rules ← stxs.getElems.raw.mapM elabSimpsRule
    let nm ← resolveGlobalConstNoOverload id
    _ ← liftTermElabM <| addTermInfo id.raw <| ← mkConstWithLevelParams nm
    _ ← liftCoreM <| getRawProjections stx nm true rules trc.isSome
  | _ => throwUnsupportedSyntax

/-- Configuration options for `@[simps]` -/
structure Config where
  /-- Make generated lemmas simp lemmas -/
  isSimp := true
  /-- Other simp-attributes to apply to generated lemmas.
  Attributes that are currently not simp-attributes are not supported. -/
  attrs : List Name := []
  /-- simplify the right-hand side of generated simp-lemmas using `dsimp, simp`. -/
  simpRhs := false
  /-- TransparencyMode used to reduce the type in order to detect whether it is a structure. -/
  typeMd := TransparencyMode.instances
  /-- TransparencyMode used to reduce the right-hand side in order to detect whether it is a
  constructor. Note: was `none` in Lean 3 -/
  rhsMd := TransparencyMode.reducible
  /-- Generated lemmas that are fully applied, i.e. generates equalities between applied functions.
  Set this to `false` to generate equalities between functions. -/
  fullyApplied := true
  /-- List of types in which we are not recursing to generate simplification lemmas.
  E.g. if we write `@[simps] def e : α × β ≃ β × α := ...` we will generate `e_apply` and not
  `e_apply_fst`. -/
  notRecursive := [`Prod, `PProd, `Opposite, `PreOpposite]
  /-- Output debug messages. Not used much, use `set_option simps.debug true` instead. -/
  debug := false
  deriving Inhabited

/-- Function elaborating `Config` -/
declare_config_elab elabSimpsConfig Config

/-- A common configuration for `@[simps]`: generate equalities between functions instead equalities
  between fully applied Expressions. Use this using `@[simps (config := .asFn)]`. -/
def Config.asFn : Simps.Config where
  fullyApplied := false

/-- A common configuration for `@[simps]`: don't tag the generated lemmas with `@[simp]`.
  Use this using `@[simps (config := .lemmasOnly)]`. -/
def Config.lemmasOnly : Config where
  isSimp := false

/-- `instantiateLambdasOrApps es e` instantiates lambdas in `e` by expressions from `es`.
If the length of `es` is larger than the number of lambdas in `e`,
then the term is applied to the remaining terms.
Also reduces head let-expressions in `e`, including those after instantiating all lambdas.

This is very similar to `expr.substs`, but this also reduces head let-expressions. -/
partial def _root_.Lean.Expr.instantiateLambdasOrApps (es : Array Expr) (e : Expr) : Expr :=
  e.betaRev es.reverse true -- check if this is what I want

/-- Get the projections of a structure used by `@[simps]` applied to the appropriate arguments.
  Returns a list of tuples
  ```
  (corresponding right-hand-side, given projection name, projection Expression,
    future projection numbers, used by default, is prefix)
  ```
  (where all fields except the first are packed in a `ProjectionData` structure)
  one for each projection. The given projection name is the name for the projection used by the user
  used to generate (and parse) projection names. For example, in the structure

  Example 1: ``getProjectionExprs env `(α × β) `(⟨x, y⟩)`` will give the output
  ```
    [(`(x), `fst, `(@Prod.fst.{u v} α β), [], true, false),
     (`(y), `snd, `(@Prod.snd.{u v} α β), [], true, false)]
  ```

  Example 2: ``getProjectionExprs env `(α ≃ α) `(⟨id, id, fun _ ↦ rfl, fun _ ↦ rfl⟩)``
  will give the output
  ```
    [(`(id), `apply, (Equiv.toFun), [], true, false),
     (`(id), `symm_apply, (fun e ↦ e.symm.toFun), [], true, false),
     ...,
     ...]
  ```
-/
def getProjectionExprs (stx : Syntax) (tgt : Expr) (rhs : Expr) (cfg : Config) :
    MetaM <| Array <| Expr × ProjectionData := do
  -- the parameters of the structure
  let params := tgt.getAppArgs
  if cfg.debug && !(← (params.zip rhs.getAppArgs).allM fun ⟨a, b⟩ ↦ isDefEq a b) then
    throwError "unreachable code: parameters are not definitionally equal"
  let str := tgt.getAppFn.constName
  -- the fields of the object
  let rhsArgs := rhs.getAppArgs.toList.drop params.size
  let (rawUnivs, projDeclata) ← getRawProjections stx str
  return projDeclata.map fun proj ↦
    (rhsArgs.getD (a₀ := default) proj.projNrs.head!,
      { proj with
        expr := (proj.expr.instantiateLevelParams rawUnivs
          tgt.getAppFn.constLevels!).instantiateLambdasOrApps params
        projNrs := proj.projNrs })

variable (ref : Syntax) (univs : List Name)

/-- Add a lemma with `nm` stating that `lhs = rhs`. `type` is the type of both `lhs` and `rhs`,
  `args` is the list of local constants occurring, and `univs` is the list of universe variables. -/
def addProjection (declName : Name) (type lhs rhs : Expr) (args : Array Expr)
    (cfg : Config) : MetaM Unit := do
  trace[simps.debug] "Planning to add the equality{indentD m!"{lhs} = ({rhs} : {type})"}"
  let env ← getEnv
  if (env.find? declName).isSome then -- diverging behavior from Lean 3
    throwError "simps tried to add lemma {declName} to the environment, but it already exists."
  -- simplify `rhs` if `cfg.simpRhs` is true
  let lvl ← getLevel type
  let mut (rhs, prf) := (rhs, mkAppN (mkConst `Eq.refl [lvl]) #[type, lhs])
  if cfg.simpRhs then
    let ctx ← mkSimpContext
    let (rhs2, _) ← dsimp rhs ctx
    if rhs != rhs2 then
      trace[simps.debug] "`dsimp` simplified rhs to{indentExpr rhs2}"
    else
      trace[simps.debug] "`dsimp` failed to simplify rhs"
    let (result, _) ← simp rhs2 ctx
    if rhs2 != result.expr then
      trace[simps.debug] "`simp` simplified rhs to{indentExpr result.expr}"
    else
      trace[simps.debug] "`simp` failed to simplify rhs"
    rhs := result.expr
    prf := result.proof?.getD prf
  let eqAp := mkApp3 (mkConst `Eq [lvl]) type lhs rhs
  let declType ← mkForallFVars args eqAp
  let declValue ← mkLambdaFVars args prf
  trace[simps.verbose] "adding projection {declName}:{indentExpr declType}"
  try
    addDecl <| .thmDecl {
      name := declName
      levelParams := univs
      type := declType
      value := declValue }
  catch ex =>
    throwError "Failed to add projection lemma {declName}. Nested error:\n{ex.toMessageData}"
  addDeclarationRanges declName {
    range := ← getDeclarationRange (← getRef)
    selectionRange := ← getDeclarationRange ref }
  _ ← MetaM.run' <| TermElabM.run' <| addTermInfo (isBinder := true) ref <|
    ← mkConstWithLevelParams declName
  if cfg.isSimp then
    addSimpTheorem simpExtension declName true false .global <| eval_prio default
  _ ← cfg.attrs.mapM fun simpAttr ↦ do
    let .some simpDecl ← getSimpExtension? simpAttr |
      throwError "{simpAttr} is not a simp-attribute."
    addSimpTheorem simpDecl declName true false .global <| eval_prio default

/--
Perform head-structure-eta-reduction on expression `e`. That is, if `e` is of the form
`⟨f.1, f.2, ..., f.n⟩` with `f` definitionally equal to `e`, then
`headStructureEtaReduce e = headStructureEtaReduce f` and `headStructureEtaReduce e = e` otherwise.
-/
partial def headStructureEtaReduce (e : Expr) : MetaM Expr := do
  let env ← getEnv
  let (ctor, args) := e.getAppFnArgs
  let some (.ctorInfo { induct := struct, numParams, ..}) := env.find? ctor | pure e
  let some { fieldNames, .. } := getStructureInfo? env struct | pure e
  let (params, fields) := args.toList.splitAt numParams -- fix if `Array.take` / `Array.drop` exist
  trace[simps.debug]
    "rhs is constructor application with params{indentD params}\nand fields {indentD fields}"
  let field0 :: fieldsTail := fields | return e
  let fieldName0 :: fieldNamesTail := fieldNames.toList | return e
  let (fn0, fieldArgs0) := field0.getAppFnArgs
  unless fn0 == struct ++ fieldName0 do
    trace[simps.debug] "{fn0} ≠ {struct ++ fieldName0}"
    return e
  let (params', reduct :: _) := fieldArgs0.toList.splitAt numParams | unreachable!
  unless params' == params do
    trace[simps.debug] "{params'} ≠ {params}"
    return e
  trace[simps.debug] "Potential structure-eta-reduct:{indentExpr e}\nto{indentExpr reduct}"
  let allArgs := params.toArray.push reduct
  let isEta ← (fieldsTail.zip fieldNamesTail).allM fun (field, fieldName) ↦
    if field.getAppFnArgs == (struct ++ fieldName, allArgs) then pure true else isProof field
  unless isEta do return e
  trace[simps.debug] "Structure-eta-reduce:{indentExpr e}\nto{indentExpr reduct}"
  headStructureEtaReduce reduct

/-- Derive lemmas specifying the projections of the declaration.
  `nm`: name of the lemma
  If `todo` is non-empty, it will generate exactly the names in `todo`.
  `toApply` is non-empty after a custom projection that is a composition of multiple projections
  was just used. In that case we need to apply these projections before we continue changing `lhs`.
  `simpLemmas`: names of the simp lemmas added so far.(simpLemmas : Array Name)
  `tempLhs` is an expression that represents the left-hand side in the middle of applying a custom
  projection that is the composition of multiple projections. In that case, the custom projection
  has already been applied in the expression `lhs`, but we also need to keep track of the `lhs`
  where only some of the projections have been applied to it.
  Its value is unused outside this situation.
  -/
<<<<<<< HEAD
partial def addProjections (nm : Name) (type lhs tempLhs rhs : Expr)
    (args : Array Expr) (mustBeStr : Bool) (cfg : Config)
    (todo : List (String × Syntax)) (toApply : List ℕ) :
    MetaM (Array Name) := do
=======
partial def addProjections (nm : Name) (type lhs rhs : Expr)
  (args : Array Expr) (mustBeStr : Bool) (cfg : Config)
  (todo : List (String × Syntax)) (toApply : List Nat) : MetaM (Array Name) := do
>>>>>>> 97065271
  -- we don't want to unfold non-reducible definitions (like `set`) to apply more arguments
  trace[simps.debug] "Type of the Expression before normalizing: {type}"
  withTransparency cfg.typeMd <| forallTelescopeReducing type fun typeArgs tgt ↦ withDefault do
  trace[simps.debug] "Type after removing pi's: {tgt}"
  let tgt ← whnfD tgt
  trace[simps.debug] "Type after reduction: {tgt}"
  let newArgs := args ++ typeArgs
  let lhsAp := lhs.instantiateLambdasOrApps typeArgs
  let rhsAp := rhs.instantiateLambdasOrApps typeArgs
  let str := tgt.getAppFn.constName
  trace[simps.debug] "todo: {todo}, toApply: {toApply}"
  -- We want to generate the current projection if it is in `todo`
  let todoNext := todo.filter (·.1 ≠ "")
  let env ← getEnv
  let stx? := todo.find? (·.1 == "") |>.map (·.2)
  /- The syntax object associated to the projection we're making now (if any).
  Note that we use `ref[0]` so that with `simps (config := ...)` we associate it to the word `simps`
  instead of the application of the attribute to arguments. -/
  let stxProj := stx?.getD ref[0]
  let strInfo? := getStructureInfo? env str
  /- Don't recursively continue if `str` is not a structure or if the structure is in
  `notRecursive`. -/
  if strInfo?.isNone ||
    (todo.isEmpty && str ∈ cfg.notRecursive && !mustBeStr && toApply.isEmpty) then
    if mustBeStr then
      throwError "Invalid `simps` attribute. Target {str} is not a structure"
    if !todoNext.isEmpty && str ∉ cfg.notRecursive then
      let firstTodo := todoNext.head!.1
      throwError "Invalid simp lemma {nm.appendAfter firstTodo}.\nProjection {
        (firstTodo.splitOn "_")[1]!} doesn't exist, because target {str} is not a structure."
    if cfg.fullyApplied then
      addProjection stxProj univs nm tgt lhsAp rhsAp newArgs cfg
    else
      addProjection stxProj univs nm type lhs rhs args cfg
    return #[nm]
  -- if the type is a structure
  let some (.inductInfo { isRec := false, ctors := [ctor], .. }) := env.find? str | unreachable!
  trace[simps.debug] "{str} is a structure with constructor {ctor}."
  let rhsEta ← headStructureEtaReduce rhsAp
  -- did the user ask to add this projection?
  let addThisProjection := stx?.isSome && toApply.isEmpty
  if addThisProjection then
    -- we pass the precise argument of simps as syntax argument to `addProjection`
    if cfg.fullyApplied then
      addProjection stxProj univs nm tgt lhsAp rhsEta newArgs cfg
    else
      addProjection stxProj univs nm type lhs rhs args cfg
  let rhsWhnf ← withTransparency cfg.rhsMd <| whnf rhsEta
  trace[simps.debug] "The right-hand-side {indentExpr rhsAp}\n reduces to {indentExpr rhsWhnf}"
  if !rhsWhnf.getAppFn.isConstOf ctor then
    -- if I'm about to run into an error, try to set the transparency for `rhsMd` higher.
    if cfg.rhsMd == .reducible && (mustBeStr || !todoNext.isEmpty || !toApply.isEmpty) then
      trace[simps.debug] "Using relaxed reducibility."
      Linter.logLintIf linter.simpsNoConstructor ref
        m!"The definition {nm} is not a constructor application. Please use `@[simps!]` instead.{
        ""}\n\nExplanation: `@[simps]` uses the definition to find what the simp lemmas should {
        ""}be. If the definition is a constructor, then this is easy, since the values of the {
        ""}projections are just the arguments to the constructor. If the definition is not a {
        ""}constructor, then `@[simps]` will unfold the right-hand side until it has found a {
        ""}constructor application, and uses those values.\n\n{
        ""}This might not always result in the simp-lemmas you want, so you are advised to use {
        ""}`@[simps?]` to double-check whether `@[simps]` generated satisfactory lemmas.\n{
        ""}Note 1: `@[simps!]` also calls the `simp` tactic, and this can be expensive in certain {
        ""}cases.\n{
        ""}Note 2: `@[simps!]` is equivalent to `@[simps (config := \{rhsMd := .default, {
        ""}simpRhs := true})]`. You can also try `@[simps (config := \{rhsMd := .default})]` {
        ""}to still unfold the definitions, but avoid calling `simp` on the resulting statement.\n{
        ""}Note 3: You need `simps!` if not all fields are given explicitly in this definition, {
        ""}even if the definition is a constructor application. For example, if you give a {
        ""}`MulEquiv` by giving the corresponding `Equiv` and the proof that it respects {
        ""}multiplication, then you need to mark it as `@[simps!]`, since the attribute needs to {
        ""}unfold the corresponding `Equiv` to get to the `toFun` field."
      let nms ← addProjections nm type lhs tempLhs rhs args mustBeStr
        { cfg with rhsMd := .default, simpRhs := true } todo toApply
      return if addThisProjection then nms.push nm else nms
    if !toApply.isEmpty then
      throwError "Invalid simp lemma {nm}.\nThe given definition is not a constructor {""
        }application:{indentExpr rhsWhnf}"
    if mustBeStr then
      throwError "Invalid `simps` attribute. The body is not a constructor application:{
        indentExpr rhsWhnf}"
    if !todoNext.isEmpty then
      throwError "Invalid simp lemma {nm.appendAfter todoNext.head!.1}.\n{""
        }The given definition is not a constructor application:{indentExpr rhsWhnf}"
    if !addThisProjection then
      if cfg.fullyApplied then
        addProjection stxProj univs nm tgt lhsAp rhsEta newArgs cfg
      else
        addProjection stxProj univs nm type lhs rhs args cfg
    return #[nm]
  -- if the value is a constructor application
  trace[simps.debug] "Generating raw projection information..."
  let projInfo ← getProjectionExprs ref tgt rhsWhnf cfg
  trace[simps.debug] "Raw projection information:{indentD m!"{projInfo}"}"
  -- If we are in the middle of a composite projection.
  if let idx :: rest := toApply then
    let some ⟨newRhs, { expr := projExpr, .. }⟩ := projInfo[idx]?
      | throwError "unreachable: index of composite projection is out of bounds."
    -- we determine the new type by looking what the type is if we applied one of the standard
    -- projections to this expression
    let newTempLhs := projExpr.app <| tempLhs.instantiateLambdasOrApps typeArgs
    let newType ← inferType newTempLhs
    trace[simps.debug] "Applying a custom composite projection. Todo: {toApply}. lhs with the {
      ""} custom projection already applied:{indentExpr lhsAp}\n{
      ""}lhs used to determine the intermediate type: {indentExpr newTempLhs}\n{
      ""}which has type {indentExpr newType}"
    return ← addProjections nm newType lhsAp newTempLhs newRhs newArgs false cfg todo rest
  trace[simps.debug] "Not in the middle of applying a custom composite projection"
  /- We stop if no further projection is specified or if we just reduced an eta-expansion and we
  automatically choose projections -/
  if todo.length == 1 && todo.head!.1 == "" then return #[nm]
  let projs : Array Name := projInfo.map fun x ↦ x.2.name
  let todo := todoNext
  trace[simps.debug] "Next todo: {todoNext}"
  -- check whether all elements in `todo` have a projection as prefix
  if let some (x, _) := todo.find? fun (x, _) ↦ projs.all
    fun proj ↦ !(proj.getString ++ "_").isPrefixOf x then
    let simpLemma := nm.appendAfter x
    let neededProj := (x.splitOn "_")[0]!
    throwError "Invalid simp lemma {simpLemma}. Structure {str} does not have projection {""
      }{neededProj}.\nThe known projections are:\n  {projs}\nYou can also see this information {""
      }by running\n  `initialize_simps_projections? {str}`.\nNote: these projection names might {""
      }be customly defined for `simps`, and could differ from the projection names of the {""
      }structure."
  let nms ← projInfo.concatMapM fun ⟨newRhs, proj, projExpr, projNrs, isDefault, isPrefix⟩ ↦ do
    let newTodo := todo.filterMap
      fun (x, stx) ↦ (x.dropPrefix? (proj.getString ++ "_")).map (·.toString, stx)
    -- we only continue with this field if it is default or mentioned in todo
    if !(isDefault && todo.isEmpty) && newTodo.isEmpty then return #[]
    let newLhs := projExpr.instantiateLambdasOrApps #[lhsAp]
    -- we determine the new type by looking what the type is if we applied one of the standard
    -- projections to this expression
    let newTempLhs := projInfo[projNrs.head!]!.2.expr.app lhsAp
    let newType ← inferType newTempLhs
    let newName := updateName nm proj.getString isPrefix
    trace[simps.debug] "Recursively add projections for:{indentExpr newLhs}"
    addProjections newName newType newLhs newTempLhs newRhs newArgs false cfg newTodo projNrs.tail
  return if addThisProjection then nms.push nm else nms

end Simps
open Simps

/-- `simpsTac` derives `simp` lemmas for all (nested) non-Prop projections of the declaration.
  If `todo` is non-empty, it will generate exactly the names in `todo`.
  If `shortNm` is true, the generated names will only use the last projection name.
  If `trc` is true, trace as if `trace.simps.verbose` is true. -/
def simpsTac (ref : Syntax) (nm : Name) (cfg : Config := {})
    (todo : List (String × Syntax) := []) (trc := false) : AttrM (Array Name) :=
  withOptions (· |>.updateBool `trace.simps.verbose (trc || ·)) <| do
  let env ← getEnv
  let some d := env.find? nm | throwError "Declaration {nm} doesn't exist."
  let lhs : Expr := mkConst d.name <| d.levelParams.map Level.param
  let todo := todo.pwFilter (·.1 ≠ ·.1) |>.map fun (proj, stx) ↦ (proj ++ "_", stx)
  let mut cfg := cfg
  MetaM.run' <| addProjections ref d.levelParams
    nm d.type lhs lhs (d.value?.getD default) #[] (mustBeStr := true) cfg todo []

/-- elaborate the syntax and run `simpsTac`. -/
def simpsTacFromSyntax (nm : Name) (stx : Syntax) : AttrM (Array Name) :=
  match stx with
  | `(attr| simps $[!%$bang]? $[?%$trc]? $[(config := $c)]? $[$ids]*) => do
    let cfg ← MetaM.run' <| TermElabM.run' <| withSaveInfoContext <| elabSimpsConfig stx[3][0]
    let cfg := if bang.isNone then cfg else { cfg with rhsMd := .default, simpRhs := true }
    let ids := ids.map fun x => (x.getId.eraseMacroScopes.getString, x.raw)
    simpsTac stx nm cfg ids.toList trc.isSome
  | _ => throwUnsupportedSyntax

/-- The `simps` attribute. -/
initialize simpsAttr : ParametricAttribute (Array Name) ←
  registerParametricAttribute {
    name := `simps
    descr := "Automatically derive lemmas specifying the projections of this declaration.",
    getParam := simpsTacFromSyntax }<|MERGE_RESOLUTION|>--- conflicted
+++ resolved
@@ -993,16 +993,10 @@
   where only some of the projections have been applied to it.
   Its value is unused outside this situation.
   -/
-<<<<<<< HEAD
 partial def addProjections (nm : Name) (type lhs tempLhs rhs : Expr)
     (args : Array Expr) (mustBeStr : Bool) (cfg : Config)
-    (todo : List (String × Syntax)) (toApply : List ℕ) :
+    (todo : List (String × Syntax)) (toApply : List Nat) :
     MetaM (Array Name) := do
-=======
-partial def addProjections (nm : Name) (type lhs rhs : Expr)
-  (args : Array Expr) (mustBeStr : Bool) (cfg : Config)
-  (todo : List (String × Syntax)) (toApply : List Nat) : MetaM (Array Name) := do
->>>>>>> 97065271
   -- we don't want to unfold non-reducible definitions (like `set`) to apply more arguments
   trace[simps.debug] "Type of the Expression before normalizing: {type}"
   withTransparency cfg.typeMd <| forallTelescopeReducing type fun typeArgs tgt ↦ withDefault do
