/-
Copyright (c) 2022 Mario Carneiro, Heather Macbeth. All rights reserved.
Released under Apache 2.0 license as described in the file LICENSE.
Authors: Mario Carneiro, Heather Macbeth, Yaël Dillies
-/
import Std.Lean.Parser
import Mathlib.Data.Int.CharZero
import Mathlib.Data.Int.Order.Basic
import Mathlib.Data.Nat.Factorial.Basic
import Mathlib.Data.Rat.Order
import Mathlib.Tactic.Positivity.Core
import Mathlib.Tactic.HaveI
import Qq

/-!
## `positivity` core extensions

This file sets up the basic `positivity` extensions tagged with the `@[positivity]` attribute.
-/

set_option autoImplicit true

namespace Mathlib.Meta.Positivity
open Lean Meta Qq Function

section ite
variable [Zero α] (p : Prop) [Decidable p] {a b : α}

private lemma ite_pos [LT α] (ha : 0 < a) (hb : 0 < b) : 0 < ite p a b := by
  by_cases p <;> simp [*]

private lemma ite_nonneg [LE α] (ha : 0 ≤ a) (hb : 0 ≤ b) : 0 ≤ ite p a b := by
  by_cases p <;> simp [*]

private lemma ite_nonneg_of_pos_of_nonneg [Preorder α] (ha : 0 < a) (hb : 0 ≤ b) : 0 ≤ ite p a b :=
  ite_nonneg _ ha.le hb

private lemma ite_nonneg_of_nonneg_of_pos [Preorder α] (ha : 0 ≤ a) (hb : 0 < b) : 0 ≤ ite p a b :=
  ite_nonneg _ ha hb.le

private lemma ite_ne_zero (ha : a ≠ 0) (hb : b ≠ 0) : ite p a b ≠ 0 := by by_cases p <;> simp [*]

private lemma ite_ne_zero_of_pos_of_ne_zero [Preorder α] (ha : 0 < a) (hb : b ≠ 0) :
    ite p a b ≠ 0 :=
  ite_ne_zero _ ha.ne' hb

private lemma ite_ne_zero_of_ne_zero_of_pos [Preorder α] (ha : a ≠ 0) (hb : 0 < b) :
    ite p a b ≠ 0 :=
  ite_ne_zero _ ha hb.ne'

end ite

/-- The `positivity` extension which identifies expressions of the form `ite p a b`,
such that `positivity` successfully recognises both `a` and `b`. -/
@[positivity ite _ _ _] def evalIte : PositivityExt where eval {u α} zα pα e := do
  let .app (.app (.app (.app f (p : Q(Prop))) (_ : Q(Decidable $p))) (a : Q($α))) (b : Q($α))
    ← withReducible (whnf e) | throwError "not ite"
  haveI' : $e =Q ite $p $a $b := ⟨⟩
  let ra ← core zα pα a; let rb ← core zα pα b
  guard <|← withDefault <| withNewMCtxDepth <| isDefEq f q(ite (α := $α))
  match ra, rb with
  | .positive pa, .positive pb =>
    pure (.positive q(ite_pos $p $pa $pb))
  | .positive pa, .nonnegative pb =>
    let _b ← synthInstanceQ q(Preorder $α)
    assumeInstancesCommute
    pure (.nonnegative q(ite_nonneg_of_pos_of_nonneg $p $pa $pb))
  | .nonnegative pa, .positive pb =>
    let _b ← synthInstanceQ q(Preorder $α)
    assumeInstancesCommute
    pure (.nonnegative q(ite_nonneg_of_nonneg_of_pos $p $pa $pb))
  | .nonnegative pa, .nonnegative pb =>
    pure (.nonnegative q(ite_nonneg $p $pa $pb))
  | .positive pa, .nonzero pb =>
    let _b ← synthInstanceQ q(Preorder $α)
    assumeInstancesCommute
    pure (.nonzero q(ite_ne_zero_of_pos_of_ne_zero $p $pa $pb))
  | .nonzero pa, .positive pb =>
    let _b ← synthInstanceQ q(Preorder $α)
    assumeInstancesCommute
    pure (.nonzero q(ite_ne_zero_of_ne_zero_of_pos $p $pa $pb))
  | .nonzero pa, .nonzero pb =>
    pure (.nonzero q(ite_ne_zero $p $pa $pb))
  | _, _ => pure .none

section LinearOrder
variable [LinearOrder R] {a b c : R}

private lemma le_min_of_lt_of_le (ha : a < b) (hb : a ≤ c) : a ≤ min b c := le_min ha.le hb
private lemma le_min_of_le_of_lt (ha : a ≤ b) (hb : a < c) : a ≤ min b c := le_min ha hb.le
private lemma min_ne (ha : a ≠ c) (hb : b ≠ c) : min a b ≠ c := by
  rw [min_def]; split_ifs <;> assumption

private lemma min_ne_of_ne_of_lt (ha : a ≠ c) (hb : c < b) : min a b ≠ c := min_ne ha hb.ne'
private lemma min_ne_of_lt_of_ne (ha : c < a) (hb : b ≠ c) : min a b ≠ c := min_ne ha.ne' hb

private lemma max_ne (ha : a ≠ c) (hb : b ≠ c) : max a b ≠ c := by
  rw [max_def]; split_ifs <;> assumption

end LinearOrder

/-- The `positivity` extension which identifies expressions of the form `min a b`,
such that `positivity` successfully recognises both `a` and `b`. -/
@[positivity min _ _] def evalMin : PositivityExt where eval {u α} zα pα e := do
  let .app (.app (f : Q($α → $α → $α)) (a : Q($α))) (b : Q($α)) ← withReducible (whnf e)
    | throwError "not min"
  let _e_eq : $e =Q $f $a $b := ⟨⟩
  let _a ← synthInstanceQ (q(LinearOrder $α) : Q(Type u))
  assumeInstancesCommute
  let ⟨_f_eq⟩ ← withDefault <| withNewMCtxDepth <| assertDefEqQ (u := u.succ) f q(min)
  match ← core zα pα a, ← core zα pα b with
  | .positive pa, .positive pb => pure (.positive q(lt_min $pa $pb))
  | .positive pa, .nonnegative pb => pure (.nonnegative q(le_min_of_lt_of_le $pa $pb))
  | .nonnegative pa, .positive pb => pure (.nonnegative q(le_min_of_le_of_lt $pa $pb))
  | .nonnegative pa, .nonnegative pb => pure (.nonnegative q(le_min $pa $pb))
  | .positive pa, .nonzero pb => pure (.nonzero q(min_ne_of_lt_of_ne $pa $pb))
  | .nonzero pa, .positive pb => pure (.nonzero q(min_ne_of_ne_of_lt $pa $pb))
  | .nonzero pa, .nonzero pb => pure (.nonzero q(min_ne $pa $pb))
  | _, _ => pure .none

/-- Extension for the `max` operator. The `max` of two numbers is nonnegative if at least one
is nonnegative, strictly positive if at least one is positive, and nonzero if both are nonzero. -/
@[positivity max _ _] def evalMax : PositivityExt where eval {u α} zα pα e := do
  let .app (.app (f : Q($α → $α → $α)) (a : Q($α))) (b : Q($α)) ← withReducible (whnf e)
    | throwError "not max"
  let _e_eq : $e =Q $f $a $b := ⟨⟩
  let _a ← synthInstanceQ (q(LinearOrder $α) : Q(Type u))
  assumeInstancesCommute
  let ⟨_f_eq⟩ ← withDefault <| withNewMCtxDepth <| assertDefEqQ (u := u.succ) f q(max)
  let result : Strictness zα pα e ← catchNone do
    let ra ← core zα pα a
    match ra with
    | .positive pa => pure (.positive q(lt_max_of_lt_left $pa))
    | .nonnegative pa => pure (.nonnegative q(le_max_of_le_left $pa))
    -- If `a ≠ 0`, we might prove `max a b ≠ 0` if `b ≠ 0` but we don't want to evaluate
    -- `b` before having ruled out `0 < a`, for performance. So we do that in the second branch
    -- of the `orElse'`.
    | _ => pure .none
  orElse result do
    let rb ← core zα pα b
    match rb with
    | .positive pb => pure (.positive q(lt_max_of_lt_right $pb))
    | .nonnegative pb => pure (.nonnegative q(le_max_of_le_right $pb))
    | .nonzero pb => do
      match ← core zα pα a with
      | .nonzero pa => pure (.nonzero q(max_ne $pa $pb))
      | _ => pure .none
    | _ => pure .none

/-- The `positivity` extension which identifies expressions of the form `a + b`,
such that `positivity` successfully recognises both `a` and `b`. -/
@[positivity _ + _] def evalAdd : PositivityExt where eval {u α} zα pα e := do
  let .app (.app (f : Q($α → $α → $α)) (a : Q($α))) (b : Q($α)) ← withReducible (whnf e)
    | throwError "not +"
  let _e_eq : $e =Q $f $a $b := ⟨⟩
  let _a ← synthInstanceQ (q(AddZeroClass $α) : Q(Type u))
  assumeInstancesCommute
  let ⟨_f_eq⟩ ← withDefault <| withNewMCtxDepth <| assertDefEqQ (u := u.succ) f q(HAdd.hAdd)
  let ra ← core zα pα a; let rb ← core zα pα b
  match ra, rb with
  | .positive pa, .positive pb =>
    let _a ← synthInstanceQ (q(CovariantClass $α $α (·+·) (·<·)) : Q(Prop))
    pure (.positive q(add_pos $pa $pb))
  | .positive pa, .nonnegative pb =>
    let _a ← synthInstanceQ (q(CovariantClass $α $α (swap (·+·)) (·<·)) : Q(Prop))
    pure (.positive q(lt_add_of_pos_of_le $pa $pb))
  | .nonnegative pa, .positive pb =>
    let _a ← synthInstanceQ (q(CovariantClass $α $α (·+·) (·<·)) : Q(Prop))
    pure (.positive q(lt_add_of_le_of_pos $pa $pb))
  | .nonnegative pa, .nonnegative pb =>
    let _a ← synthInstanceQ (q(CovariantClass $α $α (·+·) (·≤·)) : Q(Prop))
    pure (.nonnegative q(add_nonneg $pa $pb))
  | _, _ => failure

private theorem mul_nonneg_of_pos_of_nonneg [OrderedSemiring α] {a b : α}
    (ha : 0 < a) (hb : 0 ≤ b) : 0 ≤ a * b :=
  mul_nonneg ha.le hb

private theorem mul_nonneg_of_nonneg_of_pos [OrderedSemiring α] {a b : α}
    (ha : 0 ≤ a) (hb : 0 < b) : 0 ≤ a * b :=
  mul_nonneg ha hb.le

private theorem mul_ne_zero_of_ne_zero_of_pos [OrderedSemiring α] [NoZeroDivisors α]
    {a b : α} (ha : a ≠ 0) (hb : 0 < b) : a * b ≠ 0 :=
  mul_ne_zero ha (ne_of_gt hb)

private theorem mul_ne_zero_of_pos_of_ne_zero [OrderedSemiring α] [NoZeroDivisors α]
    {a b : α} (ha : 0 < a) (hb : b ≠ 0) : a * b ≠ 0 :=
  mul_ne_zero (ne_of_gt ha) hb

/-- The `positivity` extension which identifies expressions of the form `a * b`,
such that `positivity` successfully recognises both `a` and `b`. -/
@[positivity _ * _] def evalMul : PositivityExt where eval {u α} zα pα e := do
  let .app (.app (f : Q($α → $α → $α)) (a : Q($α))) (b : Q($α)) ← withReducible (whnf e)
    | throwError "not *"
  let _e_eq : $e =Q $f $a $b := ⟨⟩
  let _a ← synthInstanceQ q(StrictOrderedSemiring $α)
  assumeInstancesCommute
  let ⟨_f_eq⟩ ← withDefault <| withNewMCtxDepth <| assertDefEqQ (u := u.succ) f q(HMul.hMul)
  let ra ← core zα pα a; let rb ← core zα pα b
  match ra, rb with
  | .positive pa, .positive pb => pure (.positive q(mul_pos $pa $pb))
  | .positive pa, .nonnegative pb => pure (.nonnegative q(mul_nonneg_of_pos_of_nonneg $pa $pb))
  | .nonnegative pa, .positive pb => pure (.nonnegative q(mul_nonneg_of_nonneg_of_pos $pa $pb))
  | .nonnegative pa, .nonnegative pb => pure (.nonnegative q(mul_nonneg $pa $pb))
  | .positive pa, .nonzero pb =>
    let _a ← synthInstanceQ (q(NoZeroDivisors $α) : Q(Prop))
    pure (.nonzero q(mul_ne_zero_of_pos_of_ne_zero $pa $pb))
  | .nonzero pa, .positive pb =>
    let _a ← synthInstanceQ (q(NoZeroDivisors $α) : Q(Prop))
    pure (.nonzero q(mul_ne_zero_of_ne_zero_of_pos $pa $pb))
  | .nonzero pa, .nonzero pb =>
    let _a ← synthInstanceQ (q(NoZeroDivisors $α) : Q(Prop))
    pure (.nonzero q(mul_ne_zero $pa $pb))
  | _, _ => pure .none


private lemma int_div_self_pos {a : ℤ} (ha : 0 < a) : 0 < a / a := by
  rw [Int.ediv_self ha.ne']; exact zero_lt_one

private lemma int_div_nonneg_of_pos_of_nonneg {a b : ℤ} (ha : 0 < a) (hb : 0 ≤ b) : 0 ≤ a / b :=
  Int.ediv_nonneg ha.le hb

private lemma int_div_nonneg_of_nonneg_of_pos {a b : ℤ} (ha : 0 ≤ a) (hb : 0 < b) : 0 ≤ a / b :=
  Int.ediv_nonneg ha hb.le

private lemma int_div_nonneg_of_pos_of_pos {a b : ℤ} (ha : 0 < a) (hb : 0 < b) : 0 ≤ a / b :=
  Int.ediv_nonneg ha.le hb.le

/-- The `positivity` extension which identifies expressions of the form `a / b`,
where `a` and `b` are integers. -/
@[positivity (_ : ℤ) / (_ : ℤ)] def evalIntDiv : PositivityExt where eval {u α} _ _ e := do
  match u, α, e with
  | 0, ~q(ℤ), ~q($a / $b) =>
    let ra ← core q(inferInstance) q(inferInstance) a
    let rb ← core q(inferInstance) q(inferInstance) b
    assertInstancesCommute
    match ra, rb with
    | .positive (pa : Q(0 < $a)), .positive (pb : Q(0 < $b)) =>
      -- Only attempts to prove `0 < a / a`, otherwise falls back to `0 ≤ a / b`
      match ← isDefEqQ a b with
      | .defEq _ => pure (.positive q(int_div_self_pos $pa))
      | .notDefEq => pure (.nonnegative q(int_div_nonneg_of_pos_of_pos $pa $pb))
    | .positive (pa : Q(0 < $a)), .nonnegative (pb : Q(0 ≤ $b)) =>
      pure (.nonnegative q(int_div_nonneg_of_pos_of_nonneg $pa $pb))
    | .nonnegative (pa : Q(0 ≤ $a)), .positive (pb : Q(0 < $b)) =>
      pure (.nonnegative q(int_div_nonneg_of_nonneg_of_pos $pa $pb))
    | .nonnegative (pa : Q(0 ≤ $a)), .nonnegative (pb : Q(0 ≤ $b)) =>
      pure (.nonnegative q(Int.ediv_nonneg $pa $pb))
    | _, _ => pure .none
  | _, _, _ => throwError "not /"

private theorem pow_zero_pos [OrderedSemiring α] [Nontrivial α] (a : α) : 0 < a ^ 0 :=
  zero_lt_one.trans_le (pow_zero a).ge

/-- The `positivity` extension which identifies expressions of the form `a ^ (0:ℕ)`.
This extension is run in addition to the general `a ^ b` extension (they are overlapping). -/
@[positivity (_ : α) ^ (0:ℕ)]
def evalPowZeroNat : PositivityExt where eval {u α} _zα _pα e := do
  let .app (.app _ (a : Q($α))) _ ← withReducible (whnf e) | throwError "not ^"
  _ ← synthInstanceQ (q(OrderedSemiring $α) : Q(Type u))
  _ ← synthInstanceQ (q(Nontrivial $α) : Q(Prop))
  pure (.positive (q(pow_zero_pos $a) : Expr))

set_option linter.deprecated false in
/-- The `positivity` extension which identifies expressions of the form `a ^ (b : ℕ)`,
such that `positivity` successfully recognises both `a` and `b`. -/
@[positivity (_ : α) ^ (_ : ℕ)]
def evalPow : PositivityExt where eval {u α} zα pα e := do
  let .app (.app _ (a : Q($α))) (b : Q(ℕ)) ← withReducible (whnf e) | throwError "not ^"
  let result ← catchNone do
    let .true := b.isAppOfArity ``OfNat.ofNat 3 | throwError "not a ^ n where n is a literal"
    let some n := (b.getRevArg! 1).natLit? | throwError "not a ^ n where n is a literal"
    guard (n % 2 = 0)
    have m : Q(ℕ) := mkRawNatLit (n / 2)
    haveI' : $b =Q bit0 $m := ⟨⟩
    let _a ← synthInstanceQ q(LinearOrderedRing $α)
    haveI' : $e =Q $a ^ $b := ⟨⟩
    assumeInstancesCommute
    pure (.nonnegative q(pow_bit0_nonneg $a $m))
  orElse result do
    let ra ← core zα pα a
    let ofNonneg (pa : Q(0 ≤ $a)) (_oα : Q(OrderedSemiring $α)) : MetaM (Strictness zα pα e) := do
      haveI' : $e =Q $a ^ $b := ⟨⟩
      assumeInstancesCommute
      pure (.nonnegative q(pow_nonneg $pa $b))
    let ofNonzero (pa : Q($a ≠ 0)) (_oα : Q(OrderedSemiring $α)) : MetaM (Strictness zα pα e) := do
      haveI' : $e =Q $a ^ $b := ⟨⟩
      assumeInstancesCommute
      let _a ← synthInstanceQ q(NoZeroDivisors $α)
      pure (.nonzero q(pow_ne_zero $b $pa))
    match ra with
    | .positive pa =>
      try
        let _a ← synthInstanceQ (q(StrictOrderedSemiring $α) : Q(Type u))
        haveI' : $e =Q $a ^ $b := ⟨⟩
        assumeInstancesCommute
        pure (.positive q(pow_pos $pa $b))
      catch e : Exception =>
        trace[Tactic.positivity.failure] "{e.toMessageData}"
        let oα ← synthInstanceQ q(OrderedSemiring $α)
        orElse (← catchNone (ofNonneg q(le_of_lt $pa) oα)) (ofNonzero q(ne_of_gt $pa) oα)
    | .nonnegative pa => ofNonneg pa (← synthInstanceQ (_ : Q(Type u)))
    | .nonzero pa => ofNonzero pa (← synthInstanceQ (_ : Q(Type u)))
    | .none => pure .none

private theorem abs_pos_of_ne_zero {α : Type*} [AddGroup α] [LinearOrder α]
    [CovariantClass α α (·+·) (·≤·)] {a : α} : a ≠ 0 → 0 < |a| := abs_pos.mpr

/-- The `positivity` extension which identifies expressions of the form `|a|`. -/
@[positivity |(_ : α)|]
def evalAbs : PositivityExt where eval {u} (α : Q(Type u)) zα pα (e : Q($α)) := do
  let ~q(@abs _ (_) (_) $a) := e | throwError "not |·|"
  try
    match ← core zα pα a with
    | .positive pa =>
      let pa' ← mkAppM ``abs_pos_of_pos #[pa]
      pure (.positive pa')
    | .nonzero pa =>
      let pa' ← mkAppM ``abs_pos_of_ne_zero #[pa]
      pure (.positive pa')
    | _ => pure .none
  catch _ => do
    let pa' ← mkAppM ``abs_nonneg #[a]
    pure (.nonnegative pa')

private theorem int_natAbs_pos {n : ℤ} (hn : 0 < n) : 0 < n.natAbs :=
  Int.natAbs_pos.mpr hn.ne'

/-- Extension for the `positivity` tactic: `Int.natAbs` is positive when its input is.
Since the output type of `Int.natAbs` is `ℕ`, the nonnegative case is handled by the default
`positivity` tactic.
-/
@[positivity Int.natAbs _]
def evalNatAbs : PositivityExt where eval {u α} _zα _pα e := do
  match u, α, e with
  | 0, ~q(ℕ), ~q(Int.natAbs $a) =>
    let zα' : Q(Zero Int) := q(inferInstance)
    let pα' : Q(PartialOrder Int) := q(inferInstance)
    let ra ← core zα' pα' a
    match ra with
    | .positive pa =>
      assertInstancesCommute
      pure (.positive q(int_natAbs_pos $pa))
    | .nonzero pa =>
      assertInstancesCommute
      pure (.positive q(Int.natAbs_pos.mpr $pa))
    | .nonnegative _pa =>
      pure .none
    | .none =>
      pure .none
  | _, _, _ => throwError "not Int.natAbs"

@[positivity Nat.cast _]
def evalNatCast : PositivityExt where eval {u α} _zα _pα e := do
  let ~q(@Nat.cast _ (_) ($a : ℕ)) := e | throwError "not Nat.cast"
  let zα' : Q(Zero Nat) := q(inferInstance)
  let pα' : Q(PartialOrder Nat) := q(inferInstance)
  let (_oα : Q(OrderedSemiring $α)) ← synthInstanceQ q(OrderedSemiring $α)
  assumeInstancesCommute
  match ← core zα' pα' a with
  | .positive pa =>
    let _nt ← synthInstanceQ q(Nontrivial $α)
    pure (.positive q(Nat.cast_pos.mpr $pa))
  | _ =>
    pure (.nonnegative q(Nat.cast_nonneg _))

@[positivity Int.cast _]
def evalIntCast : PositivityExt where eval {u α} _zα _pα e := do
  let ~q(@Int.cast _ (_) ($a : ℤ)) := e | throwError "not Int.cast"
  let zα' : Q(Zero Int) := q(inferInstance)
  let pα' : Q(PartialOrder Int) := q(inferInstance)
  let ra ← core zα' pα' a
  match ra with
  | .positive pa =>
    let _oα ← synthInstanceQ (q(OrderedRing $α) : Q(Type u))
    let _nt ← synthInstanceQ q(Nontrivial $α)
    assumeInstancesCommute
    pure (.positive q(Int.cast_pos.mpr $pa))
  | .nonnegative pa =>
    let _oα ← synthInstanceQ q(OrderedRing $α)
    let _nt ← synthInstanceQ q(Nontrivial $α)
    assumeInstancesCommute
    pure (.nonnegative q(Int.cast_nonneg.mpr $pa))
  | .nonzero pa =>
    let _oα ← synthInstanceQ (q(AddGroupWithOne $α) : Q(Type $u))
    let _nt ← synthInstanceQ (q(CharZero $α) : Q(Prop))
    assumeInstancesCommute
    pure (.nonzero q(Int.cast_ne_zero.mpr $pa))
  | .none =>
    pure .none

/-- Extension for Nat.succ. -/
@[positivity Nat.succ _]
def evalNatSucc : PositivityExt where eval {u α} _zα _pα e := do
  match u, α, e with
  | 0, ~q(ℕ), ~q(Nat.succ $a) =>
    assertInstancesCommute
    pure (.positive q(Nat.succ_pos $a))
  | _, _, _ => throwError "not Nat.succ"

/-- Extension for Nat.factorial. -/
@[positivity Nat.factorial _]
def evalFactorial : PositivityExt where eval {u α} _ _ e := do
  match u, α, e with
  | 0, ~q(ℕ), ~q(Nat.factorial $a) =>
    assertInstancesCommute
    pure (.positive q(Nat.factorial_pos $a))
  | _, _, _ => throwError "failed to match Nat.factorial"

/-- Extension for Nat.ascFactorial. -/
@[positivity Nat.ascFactorial _ _]
<<<<<<< HEAD
def evalAscFactorial : PositivityExt where eval {_ _} _ _ (e : Q(ℕ)) := do
  let ~q(Nat.ascFactorial ($n + 1) $k) := e | throwError "failed to match Nat.ascFactorial"
  pure (.positive (q(Nat.ascFactorial_pos $n $k) : Expr))

open Rat

private alias ⟨_, num_pos_of_pos⟩ := num_pos
private alias ⟨_, num_nonneg_of_nonneg⟩ := num_nonneg
private alias ⟨_, num_ne_zero_of_ne_zero⟩ := num_ne_zero

/-- The `positivity` extension which identifies expressions of the form `Rat.num a`,
such that `positivity` successfully recognises `a`. -/
@[positivity Rat.num _]
def evalRatNum : PositivityExt where eval {u α} _ _ e := do
  match u, α, e with
  | 0, ~q(ℤ), ~q(Rat.num $a) =>
    let zα : Q(Zero ℚ) := q(inferInstance)
    let pα : Q(PartialOrder ℚ) := q(inferInstance)
    assumeInstancesCommute
    match ← core zα pα a with
    | .positive pa => pure $ .positive q(num_pos_of_pos $pa)
    | .nonnegative pa => pure $ .nonnegative q(num_nonneg_of_nonneg $pa)
    | .nonzero pa => pure $ .nonzero q(num_ne_zero_of_ne_zero $pa)
    | .none => pure .none
  | _, _ => throwError "not Rat.num"

/-- The `positivity` extension which identifies expressions of the form `Rat.den a`. -/
@[positivity Rat.den _]
def evalRatDen : PositivityExt where eval {u α} _ _ e := do
  match u, α, e with
  | 0, ~q(ℕ), ~q(Rat.den $a) =>
    assumeInstancesCommute
    pure $ .positive q(den_pos $a)
  | _, _ => throwError "not Rat.num"
=======
def evalAscFactorial : PositivityExt where eval {u α} _ _ e := do
  match u, α, e with
  | 0, ~q(ℕ), ~q(Nat.ascFactorial ($n + 1) $k) =>
    assertInstancesCommute
    pure (.positive q(Nat.ascFactorial_pos $n $k))
  | _, _, _ => throwError "failed to match Nat.ascFactorial"
>>>>>>> 7fa9bfd0
<|MERGE_RESOLUTION|>--- conflicted
+++ resolved
@@ -410,10 +410,12 @@
 
 /-- Extension for Nat.ascFactorial. -/
 @[positivity Nat.ascFactorial _ _]
-<<<<<<< HEAD
-def evalAscFactorial : PositivityExt where eval {_ _} _ _ (e : Q(ℕ)) := do
-  let ~q(Nat.ascFactorial ($n + 1) $k) := e | throwError "failed to match Nat.ascFactorial"
-  pure (.positive (q(Nat.ascFactorial_pos $n $k) : Expr))
+def evalAscFactorial : PositivityExt where eval {u α} _ _ e := do
+  match u, α, e with
+  | 0, ~q(ℕ), ~q(Nat.ascFactorial ($n + 1) $k) =>
+    assertInstancesCommute
+    pure (.positive q(Nat.ascFactorial_pos $n $k))
+  | _, _, _ => throwError "failed to match Nat.ascFactorial"
 
 open Rat
 
@@ -444,12 +446,4 @@
   | 0, ~q(ℕ), ~q(Rat.den $a) =>
     assumeInstancesCommute
     pure $ .positive q(den_pos $a)
-  | _, _ => throwError "not Rat.num"
-=======
-def evalAscFactorial : PositivityExt where eval {u α} _ _ e := do
-  match u, α, e with
-  | 0, ~q(ℕ), ~q(Nat.ascFactorial ($n + 1) $k) =>
-    assertInstancesCommute
-    pure (.positive q(Nat.ascFactorial_pos $n $k))
-  | _, _, _ => throwError "failed to match Nat.ascFactorial"
->>>>>>> 7fa9bfd0
+  | _, _ => throwError "not Rat.num"