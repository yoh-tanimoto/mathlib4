/-
Copyright (c) 2015 Microsoft Corporation. All rights reserved.
Released under Apache 2.0 license as described in the file LICENSE.
Authors: Leonardo de Moura
-/
import Mathlib.Data.Stream.Defs

#align_import data.stream.init from "leanprover-community/mathlib"@"207cfac9fcd06138865b5d04f7091e46d9320432"

/-!
# Streams a.k.a. infinite lists a.k.a. infinite sequences

Porting note:
This file used to be in the core library. It was moved to `mathlib` and renamed to `init` to avoid
name clashes.  -/

set_option autoImplicit true

open Nat Function Option PFunctor

namespace Stream'

variable {α : Type u} {β : Type v} {δ : Type w}

instance [Inhabited α] : Inhabited (Stream' α) :=
  ⟨Stream'.const default⟩

protected theorem eta (s : Stream' α) : head s ::ₛ tail s = s :=
  M.mk_dest s
#align stream.eta Stream'.eta

@[simp]
theorem head_cons (a : α) (s : Stream' α) : head (a ::ₛ s) = a := by
  rw [head, cons, M.dest_mk, Equiv.apply_symm_apply]
#align stream.head_cons Stream'.head_cons

@[simp]
theorem get_zero_cons (a : α) (s : Stream' α) : get (a ::ₛ s) 0 = a :=
  head_cons a s
#align stream.nth_zero_cons Stream'.get_zero_cons

@[simp]
theorem tail_cons (a : α) (s : Stream' α) : tail (a ::ₛ s) = s := by
  rw [tail, cons, M.dest_mk, Equiv.apply_symm_apply]
#align stream.tail_cons Stream'.tail_cons

@[simp]
theorem get_drop (n m : Nat) (s : Stream' α) : get (drop m s) n = get s (n + m) := by
  induction m using Nat.recAux generalizing s with
  | zero => rfl
  | succ m hm =>
    rw [drop, hm, ← Nat.add_assoc, get]
#align stream.nth_drop Stream'.get_drop

theorem tail_eq_drop (s : Stream' α) : tail s = drop 1 s :=
  rfl
#align stream.tail_eq_drop Stream'.tail_eq_drop

@[simp]
theorem drop_drop (n m : Nat) (s : Stream' α) : drop n (drop m s) = drop (n + m) s := by
  induction m using Nat.recAux generalizing s with
  | zero => rfl
  | succ m hm =>
    rw [drop, hm, ← Nat.add_assoc, drop]
#align stream.drop_drop Stream'.drop_drop

@[simp] theorem get_tail {s : Stream' α} : s.tail.get n = s.get (n + 1) := rfl

@[simp] theorem tail_drop' {s : Stream' α} : tail (drop i s) = s.drop (i + 1) := by
  rw [tail_eq_drop, drop_drop, Nat.add_comm 1 i]

@[simp] theorem drop_tail' {s : Stream' α} : drop i (tail s) = s.drop (i + 1) := rfl

theorem tail_drop (n : Nat) (s : Stream' α) : tail (drop n s) = drop n (tail s) := by simp
#align stream.tail_drop Stream'.tail_drop

theorem get_succ (n : Nat) (s : Stream' α) : get s (succ n) = get (tail s) n :=
  rfl
#align stream.nth_succ Stream'.get_succ

@[simp]
theorem get_succ_cons (n : Nat) (s : Stream' α) (x : α) : get (x ::ₛ s) n.succ = get s n :=
  rfl
#align stream.nth_succ_cons Stream'.get_succ_cons

@[simp] theorem drop_zero {s : Stream' α} : s.drop 0 = s := rfl

theorem drop_succ (n : Nat) (s : Stream' α) : drop (succ n) s = drop n (tail s) :=
  rfl
#align stream.drop_succ Stream'.drop_succ

@[simp]
theorem head_drop (a : Stream' α) (n : ℕ) : (a.drop n).head = a.get n := by
  change get (a.drop n) 0 = get a n
  rw [get_drop, Nat.zero_add]
#align stream.head_drop Stream'.head_drop

theorem cons_injective2 : Function.Injective2 (cons : α → Stream' α → Stream' α) := fun x y s t h =>
  ⟨by rw [← head_cons x s, h, head_cons], by rw [← tail_cons x s, h, tail_cons]⟩
#align stream.cons_injective2 Stream'.cons_injective2

theorem cons_injective_left (s : Stream' α) : Function.Injective (· ::ₛ s) :=
  cons_injective2.left _
#align stream.cons_injective_left Stream'.cons_injective_left

theorem cons_injective_right (x : α) : Function.Injective (cons x) :=
  cons_injective2.right _
#align stream.cons_injective_right Stream'.cons_injective_right

@[simp]
theorem all_iff (p : α → Prop) (s : Stream' α) : All p s ↔ ∀ n, p (get s n) := by
  constructor
  case mp =>
    rintro ⟨q, hs, hq⟩ n
    suffices hn : p (get s n) ∧ q (drop (n + 1) s) from hn.1
    induction n using Nat.recAux with
    | zero =>
      exact hq s hs
    | succ n hn =>
      specialize hq _ hn.2
      rwa [head_drop, tail_drop'] at hq
  case mpr =>
    intro h
    use fun s' => ∀ n, p (get s' n), h
    intro s' hs'
    exact ⟨hs' 0, fun n => hs' n.succ⟩
#align stream.all_def Stream'.all_iff

@[simp]
theorem any_iff (p : α → Prop) (s : Stream' α) : Any p s ↔ ∃ n, p (get s n) := by
  constructor
  case mp =>
    intro hs
    induction hs with
    | head s hs => exact ⟨0, hs⟩
    | tail s _ hs =>
      rcases hs with ⟨n, hs⟩
      exact ⟨n + 1, hs⟩
  case mpr =>
    rintro ⟨n, hs⟩
    induction n using Nat.recAux generalizing s with
    | zero => exact Any.head s hs
    | succ n hn => exact Any.tail s <| hn (tail s) hs
#align stream.any_def Stream'.any_iff

@[simp]
theorem mem_cons (a : α) (s : Stream' α) : a ∈ a ::ₛ s :=
  Any.head (a ::ₛ s) (head_cons a s).symm
#align stream.mem_cons Stream'.mem_cons

theorem mem_cons_of_mem {a : α} {s : Stream' α} (b : α) (hs : a ∈ s) : a ∈ b ::ₛ s :=
  Any.tail (b ::ₛ s) (by rwa [tail_cons])
#align stream.mem_cons_of_mem Stream'.mem_cons_of_mem

theorem eq_or_mem_of_mem_cons {a b : α} {s : Stream' α} (h : a ∈ b ::ₛ s) : a = b ∨ a ∈ s := by
  cases h with
  | head _ ha => left; rwa [head_cons] at ha
  | tail _ hs => right; rwa [tail_cons] at hs
#align stream.eq_or_mem_of_mem_cons Stream'.eq_or_mem_of_mem_cons

theorem mem_of_get_eq {n : Nat} {s : Stream' α} {a : α} (h : a = get s n) : a ∈ s := by
  rw [mem_def, any_iff]
  exists n
#align stream.mem_of_nth_eq Stream'.mem_of_get_eq

section Bisim

variable (R : Stream' α → Stream' α → Prop)

/-- Streams `s₁` and `s₂` are defined to be bisimulations if
their heads are equal and tails are bisimulations. -/
def IsBisimulation :=
  ∀ ⦃s₁ s₂⦄, R s₁ s₂ → head s₁ = head s₂ ∧ R (tail s₁) (tail s₂)
#align stream.is_bisimulation Stream'.IsBisimulation

/-- If two streams are bisimilar, then they are equal. -/
theorem eq_of_bisim (bisim : IsBisimulation R) {s₁ s₂} (hs : R s₁ s₂) : s₁ = s₂ := by
  refine M.bisim R ?_ _ _ hs; clear s₁ s₂ hs
  intro s₁ s₂ hs
  specialize bisim hs; rcases bisim with ⟨hhs, hts⟩
  refine ⟨head s₁, fun _ => tail s₁, fun _ => tail s₂, rfl, ?_, ?_⟩
  · exact Sigma.ext_iff.mpr ⟨hhs.symm, HEq.refl _⟩
  · exact fun _ => hts
#align stream.eq_of_bisim Stream'.eq_of_bisim

theorem get_of_bisim (bisim : IsBisimulation R) :
    ∀ {s₁ s₂} (n), R s₁ s₂ → get s₁ n = get s₂ n ∧ R (drop (n + 1) s₁) (drop (n + 1) s₂)
  | _, _, 0, h => bisim h
  | _, _, n + 1, h =>
    match bisim h with
    | ⟨_, trel⟩ => get_of_bisim bisim n trel
#align stream.nth_of_bisim Stream'.get_of_bisim

end Bisim

theorem bisim_simple (s₁ s₂ : Stream' α) :
    head s₁ = head s₂ → s₁ = tail s₁ → s₂ = tail s₂ → s₁ = s₂ := fun hh ht₁ ht₂ =>
  eq_of_bisim (fun s₁ s₂ => head s₁ = head s₂ ∧ s₁ = tail s₁ ∧ s₂ = tail s₂)
    (fun s₁ s₂ ⟨h₁, h₂, h₃⟩ => by
      constructor; exact h₁; rw [← h₂, ← h₃]
      (repeat' constructor) <;> assumption)
    (And.intro hh (And.intro ht₁ ht₂))
#align stream.bisim_simple Stream'.bisim_simple

theorem coinduction {s₁ s₂ : Stream' α} :
    head s₁ = head s₂ →
      (∀ (β : Type u) (fr : Stream' α → β),
        fr s₁ = fr s₂ → fr (tail s₁) = fr (tail s₂)) → s₁ = s₂ :=
  fun hh ht =>
  eq_of_bisim
    (fun s₁ s₂ =>
      head s₁ = head s₂ ∧
        ∀ (β : Type u) (fr : Stream' α → β), fr s₁ = fr s₂ → fr (tail s₁) = fr (tail s₂))
    (fun s₁ s₂ h =>
      have h₁ : head s₁ = head s₂ := And.left h
      have h₂ : head (tail s₁) = head (tail s₂) := And.right h α (@head α) h₁
      have h₃ :
        ∀ (β : Type u) (fr : Stream' α → β),
          fr (tail s₁) = fr (tail s₂) → fr (tail (tail s₁)) = fr (tail (tail s₂)) :=
        fun β fr => And.right h β fun s => fr (tail s)
      And.intro h₁ (And.intro h₂ h₃))
    (And.intro hh ht)
#align stream.coinduction Stream'.coinduction

section Corec'

theorem corec'_eq (f : α → β × α) (a : α) : corec' f a = (f a).1 ::ₛ corec' f (f a).2 :=
  M.corec_def _ _
#align stream.corec'_eq Stream'.corec'_eq

@[simp]
theorem head_corec' (f : α → β × α) (a : α) : head (corec' f a) = (f a).1 := by
  rw [corec'_eq, head_cons]

@[simp]
theorem tail_corec' (f : α → β × α) (a : α) : tail (corec' f a) = corec' f (f a).2 := by
  rw [corec'_eq, tail_cons]

end Corec'

section Corec

theorem corec_eq (f : α → β) (g : α → α) (a : α) : corec f g a = f a ::ₛ corec f g (g a) :=
  corec'_eq _ _
#align stream.corec_eq Stream'.corec_eq
#align stream.unfolds_eq Stream'.corec_eq

@[simp]
theorem head_corec (f : α → β) (g : α → α) (a : α) : head (corec f g a) = f a :=
  head_corec' _ _

@[simp]
theorem tail_corec (f : α → β) (g : α → α) (a : α) : tail (corec f g a) = corec f g (g a) :=
  tail_corec' _ _

theorem corec_head_eq (s : Stream' α) : corec head tail s = s :=
  eq_of_bisim (fun s₁ s₂ => corec head tail s₂ = s₁)
    (by rintro _ s rfl; simp)
    rfl
#align stream.unfolds_head_eq Stream'.corec_head_eq

theorem get_corec_head_tail (n : Nat) (s : Stream' α) :
    get (corec head tail s) n = get s n := by
  rw [corec_head_eq]
#align stream.nth_unfolds_head_tail Stream'.get_corec_head_tail

end Corec

section Map

variable (f : α → β)

@[simp]
theorem head_map (s : Stream' α) : head (map f s) = f (head s) :=
  head_corec _ _ _
#align stream.head_map Stream'.head_map

@[simp]
theorem tail_map (s : Stream' α) : tail (map f s) = map f (tail s) :=
  tail_corec _ _ _
#align stream.tail_map Stream'.tail_map

theorem drop_map (n : Nat) (s : Stream' α) : drop n (map f s) = map f (drop n s) := by
  induction n using Nat.recAux generalizing s <;> simp [drop, *]
#align stream.drop_map Stream'.drop_map

@[simp]
theorem get_map (n : Nat) (s : Stream' α) : get (map f s) n = f (get s n) := by
  induction n using Nat.recAux generalizing s <;> simp [get, *]
#align stream.nth_map Stream'.get_map

theorem map_eq (s : Stream' α) : map f s = f (head s) ::ₛ map f (tail s) := by
  rw [← Stream'.eta (map f s), tail_map, head_map]
#align stream.map_eq Stream'.map_eq

theorem map_cons (a : α) (s : Stream' α) : map f (a ::ₛ s) = f a ::ₛ map f s := by
  rw [← Stream'.eta (map f (a ::ₛ s)), map_eq, Stream'.eta, head_cons, tail_cons]
#align stream.map_cons Stream'.map_cons

@[simp]
theorem map_id (s : Stream' α) : map id s = s :=
  eq_of_bisim (fun s₁ s₂ => map id s₂ = s₁) (by rintro _ s rfl; simp) rfl
#align stream.map_id Stream'.map_id

@[simp]
theorem map_map (g : β → δ) (f : α → β) (s : Stream' α) : map g (map f s) = map (g ∘ f) s :=
  eq_of_bisim (fun s₁ s₂ => ∃ s₃, map g (map f s₃) = s₁ ∧ map (g ∘ f) s₃ = s₂)
    (by rintro _ _ ⟨s, rfl, rfl⟩; simp; exists tail s)
    ⟨s, rfl, rfl⟩
#align stream.map_map Stream'.map_map

@[simp]
theorem map_tail (s : Stream' α) : map f (tail s) = tail (map f s) :=
  eq_of_bisim (fun s₁ s₂ => ∃ s₃, map f (tail s₃) = s₁ ∧ tail (map f s₃) = s₂)
    (by rintro _ _ ⟨s, rfl, rfl⟩; simp)
    ⟨s, rfl, rfl⟩
#align stream.map_tail Stream'.map_tail

theorem mem_map {a : α} {s : Stream' α} (h : a ∈ s) : f a ∈ map f s := by
  simp [mem_def] at h ⊢
  rcases h with ⟨n, rfl⟩
  exists n
#align stream.mem_map Stream'.mem_map

theorem exists_of_mem_map {f} {b : β} {s : Stream' α} (h : b ∈ map f s) : ∃ a, a ∈ s ∧ f a = b := by
  simp [mem_def] at h ⊢
  rcases h with ⟨n, rfl⟩
  exact ⟨get s n, ⟨n, rfl⟩, rfl⟩
#align stream.exists_of_mem_map Stream'.exists_of_mem_map

end Map

@[simp]
theorem head_iterate (f : α → α) (a : α) : head (iterate f a) = a :=
  head_corec _ _ _
#align stream.head_iterate Stream'.head_iterate

@[simp]
theorem tail_iterate (f : α → α) (a : α) : tail (iterate f a) = iterate f (f a) :=
  tail_corec _ _ _
#align stream.tail_iterate Stream'.tail_iterate

theorem get_succ_iterate' (n : Nat) (f : α → α) (a : α) :
    get (iterate f a) (succ n) = f (get (iterate f a) n) := by
  rw [get_succ, tail_iterate]
  induction n using Nat.recAux generalizing a <;> simp [get, *]

theorem corec_eq_map_iterate (f : α → β) (g : α → α) (a : α) : corec f g a = map f (iterate g a) :=
  eq_of_bisim (fun s₁ s₂ => ∃ a, corec f g a = s₁ ∧ map f (iterate g a) = s₂)
    (by rintro _ _ ⟨a, rfl, rfl⟩; simp; exists g a)
    ⟨a, rfl, rfl⟩
#align stream.corec_def Stream'.corec_eq_map_iterate

theorem corec_id_f_eq_iterate (f : α → α) (a : α) : corec id f a = iterate f a :=
  rfl
#align stream.corec_id_f_eq_iterate Stream'.corec_id_f_eq_iterate

theorem iterate_eq (f : α → α) (a : α) : iterate f a = a ::ₛ iterate f (f a) := by
  rw [← Stream'.eta (iterate f a), head_iterate, tail_iterate]
#align stream.iterate_eq Stream'.iterate_eq

@[simp]
theorem get_zero_iterate (f : α → α) (a : α) : get (iterate f a) 0 = a :=
  head_iterate f a
#align stream.nth_zero_iterate Stream'.get_zero_iterate

theorem get_succ_iterate (n : Nat) (f : α → α) (a : α) :
    get (iterate f a) (succ n) = get (iterate f (f a)) n := by rw [get_succ, tail_iterate]
#align stream.nth_succ_iterate Stream'.get_succ_iterate

theorem map_iterate (f : α → α) (a : α) : iterate f (f a) = map f (iterate f a) :=
  eq_of_bisim (fun s₁ s₂ => ∃ a, iterate f (f a) = s₁ ∧ map f (iterate f a) = s₂)
    (by rintro _ _ ⟨a, rfl, rfl⟩; simp; exists f a)
    ⟨a, rfl, rfl⟩
#align stream.map_iterate Stream'.map_iterate

@[simp]
theorem head_natsFrom (n : ℕ) : head (natsFrom n) = n :=
  head_iterate _ _

@[simp]
theorem tail_natsFrom (n : ℕ) : tail (natsFrom n) = natsFrom (n + 1) :=
  tail_iterate _ _

theorem get_natsFrom (m n : ℕ) : get (natsFrom m) n = m + n := by
  induction n using Nat.recAux generalizing m <;> simp [get, Nat.add_assoc, Nat.add_comm 1, *]

theorem get_nats (n : ℕ) : get nats n = n := by
  rw [get_natsFrom, Nat.zero_add]
#align stream.nth_nats Stream'.get_nats

theorem natsFrom_eq (n : ℕ) : natsFrom n = n ::ₛ natsFrom (n + 1) := by
  rw [← Stream'.eta (natsFrom n), head_natsFrom, tail_natsFrom]

theorem nats_eq : nats = 0 ::ₛ natsFrom 1 :=
  natsFrom_eq 0
#align stream.nats_eq Stream'.nats_eq

section OfFn

@[simp]
theorem get_ofFn (f : ℕ → α) (n : ℕ) : get (ofFn f) n = f n := by
  rw [ofFn, get_map, get_nats]

@[simp]
theorem ofFn_get (s : Stream' α) : ofFn (get s) = s :=
  eq_of_bisim (fun s₁ s₂ => ∃ s₃ n, map (get s₃) (natsFrom n) = s₁ ∧ drop n s₃ = s₂)
    (by
      rintro _ _ ⟨s, n, rfl, rfl⟩
      simp
      exists s, n + 1)
    ⟨s, 0, rfl, rfl⟩

@[ext]
protected theorem ext {s₁ s₂ : Stream' α} (h : ∀ n, get s₁ n = get s₂ n) : s₁ = s₂ := by
  rw [← ofFn_get s₁, funext (f := get s₁) (g := get s₂) h, ofFn_get s₂]
#align stream.ext Stream'.ext

/-- The natural equivalence between streams and functions from naturals. -/
@[simps]
def _root_.Equiv.streamEquivNat (α : Type u) : Stream' α ≃ (ℕ → α) where
  toFun := Stream'.get
  invFun := Stream'.ofFn
  left_inv s := ofFn_get s
  right_inv f := funext (get_ofFn f)

end OfFn

section Zip

variable (f : α → β → δ)

@[simp]
theorem head_zipWith (s₁ : Stream' α) (s₂ : Stream' β) :
    head (zipWith f s₁ s₂) = f (head s₁) (head s₂) :=
  head_corec _ _ _
#align stream.head_zip Stream'.head_zipWith

@[simp]
theorem head_zip (s₁ : Stream' α) (s₂ : Stream' β) :
    head (zip s₁ s₂) = (head s₁, head s₂) :=
  head_zipWith _ _ _

@[simp]
theorem tail_zipWith (s₁ : Stream' α) (s₂ : Stream' β) :
    tail (zipWith f s₁ s₂) = zipWith f (tail s₁) (tail s₂) :=
  tail_corec _ _ _
#align stream.tail_zip Stream'.tail_zipWith

theorem tail_zip (s₁ : Stream' α) (s₂ : Stream' β) :
    tail (zip s₁ s₂) = zip (tail s₁) (tail s₂) :=
  tail_zipWith _ _ _

@[simp]
theorem get_zipWith (n : Nat) (s₁ : Stream' α) (s₂ : Stream' β) :
    get (zipWith f s₁ s₂) n = f (get s₁ n) (get s₂ n) := by
  induction n using Nat.recAux generalizing s₁ s₂ <;> simp [get, *]
#align stream.nth_zip Stream'.get_zipWith

@[simp]
theorem get_zip (n : Nat) (s₁ : Stream' α) (s₂ : Stream' β) :
    get (zip s₁ s₂) n = (get s₁ n, get s₂ n) :=
  get_zipWith _ _ _ _

theorem drop_zipWith (n : Nat) (s₁ : Stream' α) (s₂ : Stream' β) :
    drop n (zipWith f s₁ s₂) = zipWith f (drop n s₁) (drop n s₂) := by
  ext n; simp
#align stream.drop_zip Stream'.drop_zipWith

theorem drop_zip (n : Nat) (s₁ : Stream' α) (s₂ : Stream' β) :
    drop n (zip s₁ s₂) = zip (drop n s₁) (drop n s₂) :=
  drop_zipWith _ _ _ _

theorem zipWith_eq (s₁ : Stream' α) (s₂ : Stream' β) :
    zipWith f s₁ s₂ = f (head s₁) (head s₂) ::ₛ zipWith f (tail s₁) (tail s₂) := by
  rw [← Stream'.eta (zipWith f s₁ s₂), head_zipWith, tail_zipWith]
#align stream.zip_eq Stream'.zipWith_eq

theorem zip_eq (s₁ : Stream' α) (s₂ : Stream' β) :
    zip s₁ s₂ = (head s₁, head s₂) ::ₛ zip (tail s₁) (tail s₂) :=
  zipWith_eq _ _ _

@[simp]
theorem get_enum (s : Stream' α) (n : ℕ) : get (enum s) n = (n, s.get n) := by
  rw [enum, get_zip, get_nats]
#align stream.nth_enum Stream'.get_enum

#align stream.enum_eq_zip Stream'.enum

end Zip

@[simp]
theorem head_const (a : α) : head (const a) = a :=
  head_corec _ _ _

@[simp]
theorem tail_const (a : α) : tail (const a) = const a :=
  tail_corec _ _ _
#align stream.tail_const Stream'.tail_const

theorem const_eq (a : α) : const a = a ::ₛ const a := by
  conv_lhs => rw [← Stream'.eta (const a), head_const, tail_const]
#align stream.const_eq Stream'.const_eq

@[simp]
theorem mem_const (a : α) : a ∈ const a :=
  (const_eq a).symm ▸ mem_cons a (const a)
#align stream.mem_const Stream'.mem_const

@[simp]
theorem get_const (n : Nat) (a : α) : get (const a) n = a := by
  induction n using Nat.recAux <;> simp [get, *]
#align stream.nth_const Stream'.get_const

@[simp]
theorem iterate_id (a : α) : iterate id a = const a :=
  eq_of_bisim (fun s₁ s₂ => ∃ a, iterate id a = s₁ ∧ const a = s₂)
    (by rintro _ _ ⟨a, rfl, rfl⟩; simp; exists a)
    ⟨a, rfl, rfl⟩
#align stream.iterate_id Stream'.iterate_id

theorem corec_id_id_eq_const (a : α) : corec id id a = const a := by
  rw [corec_eq_map_iterate, map_id, iterate_id]
#align stream.corec_id_id_eq_const Stream'.corec_id_id_eq_const

@[simp]
theorem map_const (f : α → β) (a : α) : map f (const a) = const (f a) := by
  ext n; simp
#align stream.map_const Stream'.map_const

@[simp]
theorem drop_const (n : Nat) (a : α) : drop n (const a) = const a := by
  ext n; simp
#align stream.drop_const Stream'.drop_const

@[simp]
theorem head_interleave (s₁ s₂ : Stream' α) : head (s₁ ⋈ s₂) = head s₁ :=
  head_corec _ _ _

@[simp]
theorem tail_interleave (s₁ s₂ : Stream' α) : tail (s₁ ⋈ s₂) = s₂ ⋈ tail s₁ :=
  tail_corec _ _ _
#align stream.tail_interleave Stream'.tail_interleave

theorem interleave_tail_tail (s₁ s₂ : Stream' α) : tail s₁ ⋈ tail s₂ = tail (tail (s₁ ⋈ s₂)) := by
  rw [tail_interleave, tail_interleave]
#align stream.interleave_tail_tail Stream'.interleave_tail_tail

theorem interleave_eq (s₁ s₂ : Stream' α) :
    s₁ ⋈ s₂ = head s₁ ::ₛ head s₂ ::ₛ (tail s₁ ⋈ tail s₂) := by
  conv_lhs =>
    rw [← Stream'.eta (s₁ ⋈ s₂), head_interleave, tail_interleave,
      ← Stream'.eta (s₂ ⋈ tail s₁), head_interleave, tail_interleave]
#align stream.interleave_eq Stream'.interleave_eq

theorem get_interleave_left : ∀ (n : Nat) (s₁ s₂ : Stream' α),
    get (s₁ ⋈ s₂) (2 * n) = get s₁ n
  | 0, s₁, s₂ => head_interleave _ _
  | n + 1, s₁, s₂ => by
    change get (s₁ ⋈ s₂) (succ (succ (2 * n))) = get s₁ (succ n)
    rw [get_succ, get_succ, interleave_eq, tail_cons, tail_cons]
    have : n < succ n := Nat.lt_succ_self n
    rw [get_interleave_left n (tail s₁) (tail s₂)]
    rfl
#align stream.nth_interleave_left Stream'.get_interleave_left

theorem get_interleave_right : ∀ (n : Nat) (s₁ s₂ : Stream' α),
    get (s₁ ⋈ s₂) (2 * n + 1) = get s₂ n
  | 0, s₁, s₂ => by simp [get]
  | n + 1, s₁, s₂ => by
    change get (s₁ ⋈ s₂) (succ (succ (2 * n + 1))) = get s₂ (succ n)
    rw [get_succ, get_succ, interleave_eq, tail_cons, tail_cons,
      get_interleave_right n (tail s₁) (tail s₂)]
    rfl
#align stream.nth_interleave_right Stream'.get_interleave_right

theorem mem_interleave_left {a : α} {s₁ : Stream' α} (s₂ : Stream' α) (h : a ∈ s₁) :
    a ∈ s₁ ⋈ s₂ := by
  rw [mem_def, any_iff] at h ⊢
  rcases h with ⟨n, rfl⟩
  use 2 * n; rw [get_interleave_left]
#align stream.mem_interleave_left Stream'.mem_interleave_left

theorem mem_interleave_right {a : α} {s₁ : Stream' α} (s₂ : Stream' α) (h : a ∈ s₂) :
    a ∈ s₁ ⋈ s₂ := by
  rw [mem_def, any_iff] at h ⊢
  rcases h with ⟨n, rfl⟩
  use 2 * n + 1; rw [get_interleave_right]
#align stream.mem_interleave_right Stream'.mem_interleave_right

theorem odd_eq (s : Stream' α) : odd s = even (tail s) :=
  rfl
#align stream.odd_eq Stream'.odd_eq

@[simp]
theorem head_even (s : Stream' α) : head (even s) = head s :=
  head_corec _ _ _
#align stream.head_even Stream'.head_even

@[simp]
theorem tail_even (s : Stream' α) : tail (even s) = even (tail (tail s)) :=
  tail_corec _ _ _
#align stream.tail_even Stream'.tail_even

theorem even_cons_cons (a₁ a₂ : α) (s : Stream' α) : even (a₁ ::ₛ a₂ ::ₛ s) = a₁ ::ₛ even s := by
  unfold even
  rw [corec_eq]; simp
#align stream.even_cons_cons Stream'.even_cons_cons

theorem even_tail (s : Stream' α) : even (tail s) = odd s :=
  rfl
#align stream.even_tail Stream'.even_tail

theorem even_interleave (s₁ s₂ : Stream' α) : even (s₁ ⋈ s₂) = s₁ :=
  eq_of_bisim (fun s₁' s₁ => ∃ s₂, s₁' = even (s₁ ⋈ s₂))
    (fun s₁' s₁ ⟨s₂, h₁⟩ => by
      rw [h₁]
      constructor
      · rw [head_even, head_interleave]
      · exact ⟨tail s₂, by rw [interleave_eq, even_cons_cons, tail_cons]⟩)
    (Exists.intro s₂ rfl)
#align stream.even_interleave Stream'.even_interleave

theorem interleave_even_odd (s₁ : Stream' α) : even s₁ ⋈ odd s₁ = s₁ :=
  eq_of_bisim (fun s' s => s' = even s ⋈ odd s)
    (fun s' s (h : s' = even s ⋈ odd s) => by
      rw [h]; constructor
      · rw [head_interleave, head_even]
      · simp [odd_eq, odd_eq, tail_interleave, tail_even])
    rfl
#align stream.interleave_even_odd Stream'.interleave_even_odd

theorem get_even : ∀ (n : Nat) (s : Stream' α), get (even s) n = get s (2 * n)
  | 0, s => head_even _
  | succ n, s => by
    change get (even s) (succ n) = get s (succ (succ (2 * n)))
    rw [get_succ, get_succ, tail_even, get_even n]; rfl
#align stream.nth_even Stream'.get_even

theorem get_odd : ∀ (n : Nat) (s : Stream' α), get (odd s) n = get s (2 * n + 1) := fun n s => by
  rw [odd_eq, get_even]; rfl
#align stream.nth_odd Stream'.get_odd

theorem mem_of_mem_even (a : α) (s : Stream' α) (h : a ∈ even s) : a ∈ s := by
  rw [mem_def, any_iff] at h ⊢
  rcases h with ⟨n, rfl⟩
  use 2 * n
  rw [get_even]
#align stream.mem_of_mem_even Stream'.mem_of_mem_even

theorem mem_of_mem_odd (a : α) (s : Stream' α) (h : a ∈ odd s) : a ∈ s := by
  rw [mem_def, any_iff] at h ⊢
  rcases h with ⟨n, rfl⟩
  use 2 * n + 1
  rw [get_odd]
#align stream.mem_of_mem_odd Stream'.mem_of_mem_odd

@[simp]
theorem nil_append (s : Stream' α) : ([] : List α) ++ s = s :=
  rfl
#align stream.nil_append_stream Stream'.nil_append

@[simp]
theorem cons_append (a : α) (l : List α) (s : Stream' α) :
    a :: l ++ s = a ::ₛ (l ++ s) :=
  rfl
#align stream.cons_append_stream Stream'.cons_append

theorem append_assoc : ∀ (l₁ l₂ : List α) (s : Stream' α),
    l₁ ++ l₂ ++ s = l₁ ++ (l₂ ++ s)
  | [], l₂, s => rfl
  | a :: l₁, l₂, s => by
    rw [List.cons_append, cons_append, cons_append, append_assoc l₁]
#align stream.append_append_stream Stream'.append_assoc

theorem map_append (f : α → β) :
    ∀ (l : List α) (s : Stream' α), map f (l ++ s) = List.map f l ++ map f s
  | [], s => rfl
  | a :: l, s => by
    rw [cons_append, List.map_cons, map_cons, cons_append, map_append f l]
#align stream.map_append_stream Stream'.map_append

theorem drop_append : ∀ (l : List α) (s : Stream' α), drop l.length (l ++ s) = s
  | [], s => by rfl
  | a :: l, s => by
    rw [List.length_cons, drop_succ, cons_append, tail_cons, drop_append l s]
#align stream.drop_append_stream Stream'.drop_append

theorem append_head_tail (s : Stream' α) : [head s] ++ tail s = s := by
  rw [cons_append, nil_append, Stream'.eta]
#align stream.append_stream_head_tail Stream'.append_head_tail

theorem mem_append_right : ∀ {a : α} (l : List α) {s : Stream' α}, a ∈ s → a ∈ l ++ s
  | _, [], _, h => h
  | a, _ :: l, s, h =>
    have ih : a ∈ l ++ s := mem_append_right l h
    mem_cons_of_mem _ ih
#align stream.mem_append_stream_right Stream'.mem_append_right

theorem mem_append_left : ∀ {a : α} {l : List α} (s : Stream' α), a ∈ l → a ∈ l ++ s
  | _, [], _, h => absurd h (List.not_mem_nil _)
  | a, b :: l, s, h =>
    Or.elim (List.eq_or_mem_of_mem_cons h)
      (fun aeqb : a = b => by rw [cons_append, aeqb]; apply mem_cons)
      (fun ainl : a ∈ l => mem_cons_of_mem b (mem_append_left s ainl))
#align stream.mem_append_stream_left Stream'.mem_append_left

@[simp]
theorem take_zero (s : Stream' α) : take 0 s = [] :=
  rfl
#align stream.take_zero Stream'.take_zero

-- This lemma used to be simp, but we removed it from the simp set because:
-- 1) It duplicates the (often large) `s` term, resulting in large tactic states.
-- 2) It conflicts with the very useful `dropLast_take` lemma below (causing nonconfluence).
theorem take_succ (n : Nat) (s : Stream' α) : take (succ n) s = head s :: take n (tail s) :=
  rfl
#align stream.take_succ Stream'.take_succ

@[simp]
theorem take_succ_cons (n : Nat) (s : Stream' α) :
    take (n + 1) (a ::ₛ s) = a :: take n s := by
  simp [take_succ]

theorem take_succ' {s : Stream' α} : ∀ n, s.take (n + 1) = s.take n ++ [s.get n]
  | 0 => rfl
  | n + 1 => by rw [take_succ, take_succ' n, ← List.cons_append, ← take_succ, get_tail]

@[simp]
theorem length_take (n : ℕ) (s : Stream' α) : (take n s).length = n := by
  induction n generalizing s <;> simp [*, take_succ]
#align stream.length_take Stream'.length_take

@[simp]
theorem take_take {s : Stream' α} : ∀ {m n}, (s.take n).take m = s.take (min n m)
  | 0, n => by rw [min_zero, List.take_zero, take_zero]
  | m, 0 => by rw [zero_min, take_zero, List.take_nil]
<<<<<<< HEAD
  | m + 1, n + 1 => by rw [take_succ, List.take_cons, Nat.min_succ_succ, take_succ, take_take]
=======
  | m+1, n+1 => by rw [take_succ, List.take_cons, Nat.succ_min_succ, take_succ, take_take]
>>>>>>> b005aaff

@[simp] theorem concat_take_get {s : Stream' α} : s.take n ++ [s.get n] = s.take (n+1) :=
  (take_succ' n).symm

theorem get?_take {s : Stream' α} : ∀ {k n}, k < n → (s.take n).get? k = s.get k
  | 0, n + 1, _ => rfl
  | k + 1, n + 1, h => by rw [take_succ, List.get?, get?_take (Nat.lt_of_succ_lt_succ h), get_succ]

theorem get?_take_succ (n : Nat) (s : Stream' α) :
    List.get? (take (succ n) s) n = some (get s n) :=
  get?_take (Nat.lt_succ_self n)
#align stream.nth_take_succ Stream'.get?_take_succ

@[simp] theorem dropLast_take {xs : Stream' α} :
    (Stream'.take n xs).dropLast = Stream'.take (n - 1) xs := by
  cases n; case zero => simp
  case succ n => rw [take_succ', List.dropLast_concat, Nat.succ_sub_one]

@[simp]
theorem append_take_drop (n : Nat) (s : Stream' α) :
    take n s ++ drop n s = s := by
  induction n generalizing s with
  | zero => rfl
  | succ n ih =>
    rw [take_succ, drop_succ, cons_append, ih (tail s), Stream'.eta]
#align stream.append_take_drop Stream'.append_take_drop

-- Take theorem reduces a proof of equality of infinite streams to an
-- induction over all their finite approximations.
theorem take_theorem (s₁ s₂ : Stream' α) : (∀ n : Nat, take n s₁ = take n s₂) → s₁ = s₂ := by
  intro h; apply Stream'.ext; intro n
  induction' n with n _
  · have aux := h 1
    simp [take] at aux
    exact aux
  · have h₁ : some (get s₁ (succ n)) = some (get s₂ (succ n)) := by
      rw [← get?_take_succ, ← get?_take_succ, h (succ (succ n))]
    injection h₁
#align stream.take_theorem Stream'.take_theorem

protected theorem cycle_g_cons (a : α) (a₁ : α) (l₁ : List α) (a₀ : α) (l₀ : List α) :
    Stream'.cycleG (a, a₁ :: l₁, a₀, l₀) = (a₁, l₁, a₀, l₀) :=
  rfl
#align stream.cycle_g_cons Stream'.cycle_g_cons

theorem cycle_eq : ∀ (l : List α) (h : l ≠ []), cycle l h = l ++ cycle l h
  | [], h => absurd rfl h
  | a :: l, _ =>
    have gen : ∀ l' a', corec Stream'.cycleF Stream'.cycleG (a', l', a, l) =
        a' :: l' ++ corec Stream'.cycleF Stream'.cycleG (a, l, a, l) := by
      intro l'
      induction' l' with a₁ l₁ ih
      · intros
        rw [corec_eq]
        rfl
      · intros
        rw [corec_eq, Stream'.cycle_g_cons, ih a₁]
        rfl
    gen l a
#align stream.cycle_eq Stream'.cycle_eq

theorem mem_cycle {a : α} {l : List α} : ∀ h : l ≠ [], a ∈ l → a ∈ cycle l h := fun h ainl => by
  rw [cycle_eq]; exact mem_append_left _ ainl
#align stream.mem_cycle Stream'.mem_cycle

@[simp]
theorem cycle_singleton (a : α) : cycle [a] (by simp) = const a :=
  coinduction (by simp [cycle, Stream'.cycleF])
    (fun β fr ch => by rw [cycle_eq, const_eq]; simpa using ch)
#align stream.cycle_singleton Stream'.cycle_singleton

theorem tails_eq (s : Stream' α) : tails s = s ::ₛ tails (tail s) :=
  iterate_eq _ _
#align stream.tails_eq Stream'.tails_eq

@[simp]
theorem get_tails (n : Nat) (s : Stream' α) : get (tails s) n = drop n s := by
  induction n using Nat.recAux generalizing s with
  | zero => simp [get, tails]
  | succ n ih =>
    rw [get_succ, drop_succ, tails_eq, tail_cons, ih]
#align stream.nth_tails Stream'.get_tails

theorem tails_eq_iterate (s : Stream' α) : tails s = iterate tail s :=
  rfl
#align stream.tails_eq_iterate Stream'.tails_eq_iterate

@[simp]
theorem head_initsCore (l : List α) (s : Stream' α) : head (initsCore l s) = l :=
  head_corec _ _ _

@[simp]
theorem tail_initsCore (l : List α) (s : Stream' α) :
    tail (initsCore l s) = initsCore (l.concat (head s)) (tail s) :=
  tail_corec _ _ _

theorem initsCore_eq (l : List α) (s : Stream' α) :
    initsCore l s = l ::ₛ initsCore (l.concat (head s)) (tail s) :=
  corec_eq _ _ _
#align stream.inits_core_eq Stream'.initsCore_eq

@[simp]
theorem head_inits (s : Stream' α) : head (inits s) = [] :=
  head_corec _ _ _

@[simp]
theorem tail_inits (s : Stream' α) :
    tail (inits s) = initsCore [head s] (tail s) :=
  tail_corec _ _ _
#align stream.tail_inits Stream'.tail_inits

theorem inits_tail (s : Stream' α) :
    inits (tail s) = initsCore [] (tail s) :=
  rfl
#align stream.inits_tail Stream'.inits_tail

theorem cons_get_initsCore (a : α) (n : Nat) (l : List α) (s : Stream' α) :
    a :: get (initsCore l s) n = get (initsCore (a :: l) s) n := by
  induction n using Nat.recAux generalizing l s with
  | zero => simp [get]
  | succ n ih => simp [get, ih]
#align stream.cons_nth_inits_core Stream'.cons_get_initsCore

@[simp]
theorem get_inits (n : Nat) (s : Stream' α) : get (inits s) n = take n s := by
  induction n using Nat.recAux generalizing s with
  | zero => simp [get]
  | succ n ih =>
    rw [get_succ, take_succ, ← ih, tail_inits, inits_tail, cons_get_initsCore]
#align stream.nth_inits Stream'.get_inits

theorem inits_eq (s : Stream' α) :
    inits s = [] ::ₛ map (List.cons (head s)) (inits (tail s)) := by
  ext1 (_ | n)
  · simp [get]
  · rw [get_inits, get_succ, tail_cons, get_map, get_inits, take]
#align stream.inits_eq Stream'.inits_eq

theorem zipWith_inits_tails (s : Stream' α) : zipWith (· ++ ·) (inits s) (tails s) = const s := by
  ext1 n
  rw [get_zipWith, get_inits, get_tails, get_const, append_take_drop]
#align stream.zip_inits_tails Stream'.zipWith_inits_tails

theorem identity (s : Stream' α) : const id ⊛ s = s := by
  ext n; simp [apply]
#align stream.identity Stream'.identity

theorem composition (g : Stream' (β → δ)) (f : Stream' (α → β)) (s : Stream' α) :
    const comp ⊛ g ⊛ f ⊛ s = g ⊛ (f ⊛ s) := by
  ext n; simp [apply]
#align stream.composition Stream'.composition

theorem homomorphism (f : α → β) (a : α) : const f ⊛ const a = const (f a) := by
  ext n; simp [apply]
#align stream.homomorphism Stream'.homomorphism

theorem interchange (fs : Stream' (α → β)) (a : α) :
    fs ⊛ const a = const (eval a) ⊛ fs := by
  ext n; simp [apply]
#align stream.interchange Stream'.interchange

theorem map_eq_apply (f : α → β) (s : Stream' α) : map f s = const f ⊛ s := by
  ext n; simp [apply]
#align stream.map_eq_apply Stream'.map_eq_apply

end Stream'<|MERGE_RESOLUTION|>--- conflicted
+++ resolved
@@ -735,11 +735,7 @@
 theorem take_take {s : Stream' α} : ∀ {m n}, (s.take n).take m = s.take (min n m)
   | 0, n => by rw [min_zero, List.take_zero, take_zero]
   | m, 0 => by rw [zero_min, take_zero, List.take_nil]
-<<<<<<< HEAD
-  | m + 1, n + 1 => by rw [take_succ, List.take_cons, Nat.min_succ_succ, take_succ, take_take]
-=======
-  | m+1, n+1 => by rw [take_succ, List.take_cons, Nat.succ_min_succ, take_succ, take_take]
->>>>>>> b005aaff
+  | m + 1, n + 1 => by rw [take_succ, List.take_cons, Nat.succ_min_succ, take_succ, take_take]
 
 @[simp] theorem concat_take_get {s : Stream' α} : s.take n ++ [s.get n] = s.take (n+1) :=
   (take_succ' n).symm
