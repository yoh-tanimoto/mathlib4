--- conflicted
+++ resolved
@@ -290,7 +290,6 @@
             c2 = corec parallel.aux1 (l.map (map f), WSeq.toSeqO (S.map (map f))))
       _ ⟨[], S, rfl, rfl⟩
   intro c1 c2 h
-<<<<<<< HEAD
   rcases h with ⟨l, S, rfl, rfl⟩
   have : parallel.aux2 (l.map (map f))
       = lmap f (rmap (List.map (map f)) (parallel.aux2 l)) := by
@@ -307,27 +306,6 @@
   rw [this]
   cases' parallel.aux2 l with a l' <;> simp
   induction' S using WSeq.recOn with c S S <;> simp <;> exact ⟨_, _, rfl, rfl⟩
-=======
-  exact
-    match c1, c2, h with
-    | _, _, ⟨l, S, rfl, rfl⟩ => by
-      have : parallel.aux2 (l.map (map f))
-          = lmap f (rmap (List.map (map f)) (parallel.aux2 l)) := by
-        simp only [parallel.aux2, rmap, lmap]
-        induction' l with c l IH <;> simp
-        rw [IH]
-        cases List.foldr (fun c o =>
-            match o with
-            | Sum.inl a => Sum.inl a
-            | Sum.inr ls => rmap (fun c' => c' :: ls) (destruct c)) (Sum.inr List.nil) l <;>
-          simp [parallel.aux2]
-        cases destruct c <;> simp
-      simp only [BisimO, destruct_map, lmap, rmap, corec_eq, parallel.aux1._eq_1]
-      rw [this]
-      cases' parallel.aux2 l with a l' <;> simp
-      induction' S using WSeq.recOn with c S S <;> simp <;>
-        exact ⟨_, _, rfl, rfl⟩
->>>>>>> 0a4a67eb
 #align computation.map_parallel Computation.map_parallel
 
 theorem parallel_empty (S : WSeq (Computation α)) (h : S.head ~> none) : parallel S = ∅ :=
