--- conflicted
+++ resolved
@@ -255,18 +255,8 @@
       reverse_ι, neg_e0_mul_v, map_neg]
   | h_mul x y hx hy => simp only [map_mul, Subalgebra.coe_mul, reverse.map_mul, hx, hy]
   | h_add x y hx hy =>
-<<<<<<< HEAD
     repeat (rw [map_add])
     simp only [map_add, Subalgebra.coe_add, hx, hy]
-=======
-    -- TODO: The `()` around `map_add` are a regression from leanprover/lean4#2478
-    rw [map_add, map_add]
-    erw [RingHom.map_add, RingHom.map_add]
-    dsimp
-    -- The line below used to be sufficient but we need to use `RingHom.map_add` to avoid a timeout
-    -- and it only unifies at `default` transparency #8386
-    simp only [(map_add), Subalgebra.coe_add, hx, hy]
->>>>>>> e7089f63
 #align clifford_algebra.coe_to_even_reverse_involute CliffordAlgebra.coe_toEven_reverse_involute
 
 /-! ### Constructions needed for `CliffordAlgebra.evenEquivEvenNeg` -/
