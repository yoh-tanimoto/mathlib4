/-
Copyright (c) 2020 Frédéric Dupuis. All rights reserved.
Released under Apache 2.0 license as described in the file LICENSE.
Authors: Frédéric Dupuis, Eric Wieser
-/
import Mathlib.GroupTheory.Congruence
import Mathlib.LinearAlgebra.Multilinear.TensorProduct
import Mathlib.Tactic.LibrarySearch

#align_import linear_algebra.pi_tensor_product from "leanprover-community/mathlib"@"ce11c3c2a285bbe6937e26d9792fda4e51f3fe1a"

/-!
# Tensor product of an indexed family of modules over commutative semirings

We define the tensor product of an indexed family `s : ι → Type*` of modules over commutative
semirings. We denote this space by `⨂[R] i, s i` and define it as `FreeAddMonoid (R × Π i, s i)`
quotiented by the appropriate equivalence relation. The treatment follows very closely that of the
binary tensor product in `LinearAlgebra/TensorProduct.lean`.

## Main definitions

* `PiTensorProduct R s` with `R` a commutative semiring and `s : ι → Type*` is the tensor product
  of all the `s i`'s. This is denoted by `⨂[R] i, s i`.
* `tprod R f` with `f : Π i, s i` is the tensor product of the vectors `f i` over all `i : ι`.
  This is bundled as a multilinear map from `Π i, s i` to `⨂[R] i, s i`.
* `liftAddHom` constructs an `AddMonoidHom` from `(⨂[R] i, s i)` to some space `F` from a
  function `φ : (R × Π i, s i) → F` with the appropriate properties.
* `lift φ` with `φ : MultilinearMap R s E` is the corresponding linear map
  `(⨂[R] i, s i) →ₗ[R] E`. This is bundled as a linear equivalence.
* `PiTensorProduct.reindex e` re-indexes the components of `⨂[R] i : ι, M` along `e : ι ≃ ι₂`.
* `PiTensorProduct.tmulEquiv` equivalence between a `TensorProduct` of `PiTensorProduct`s and
  a single `PiTensorProduct`.

## Notations

* `⨂[R] i, s i` is defined as localized notation in locale `TensorProduct`.
* `⨂ₜ[R] i, f i` with `f : ∀ i, f i` is defined globally as the tensor product of all the `f i`'s.

## Implementation notes

* We define it via `FreeAddMonoid (R × Π i, s i)` with the `R` representing a "hidden" tensor
  factor, rather than `FreeAddMonoid (Π i, s i)` to ensure that, if `ι` is an empty type,
  the space is isomorphic to the base ring `R`.
* We have not restricted the index type `ι` to be a `Fintype`, as nothing we do here strictly
  requires it. However, problems may arise in the case where `ι` is infinite; use at your own
  caution.
* Instead of requiring `DecidableEq ι` as an argument to `PiTensorProduct` itself, we include it
  as an argument in the constructors of the relation. A decidability instance still has to come
  from somewhere due to the use of `Function.update`, but this hides it from the downstream user.
  See the implementation notes for `MultilinearMap` for an extended discussion of this choice.

## TODO

* Define tensor powers, symmetric subspace, etc.
* API for the various ways `ι` can be split into subsets; connect this with the binary
  tensor product.
* Include connection with holors.
* Port more of the API from the binary tensor product over to this case.

## Tags

multilinear, tensor, tensor product
-/

suppress_compilation

open Function

section Semiring

variable {ι ι₂ ι₃ : Type*}

variable {R : Type*} [CommSemiring R]

variable {R₁ R₂ : Type*}

variable {s : ι → Type*} [∀ i, AddCommMonoid (s i)] [∀ i, Module R (s i)]

variable {M : Type*} [AddCommMonoid M] [Module R M]

variable {E : Type*} [AddCommMonoid E] [Module R E]

variable {F : Type*} [AddCommMonoid F]

namespace PiTensorProduct

variable (R) (s)

/-- The relation on `FreeAddMonoid (R × Π i, s i)` that generates a congruence whose quotient is
the tensor product. -/
inductive Eqv : FreeAddMonoid (R × Π i, s i) → FreeAddMonoid (R × Π i, s i) → Prop
  | of_zero : ∀ (r : R) (f : Π i, s i) (i : ι) (_ : f i = 0), Eqv (FreeAddMonoid.of (r, f)) 0
  | of_zero_scalar : ∀ f : Π i, s i, Eqv (FreeAddMonoid.of (0, f)) 0
  | of_add : ∀ (_ : DecidableEq ι) (r : R) (f : Π i, s i) (i : ι) (m₁ m₂ : s i),
      Eqv (FreeAddMonoid.of (r, update f i m₁) + FreeAddMonoid.of (r, update f i m₂))
        (FreeAddMonoid.of (r, update f i (m₁ + m₂)))
  | of_add_scalar : ∀ (r r' : R) (f : Π i, s i),
      Eqv (FreeAddMonoid.of (r, f) + FreeAddMonoid.of (r', f)) (FreeAddMonoid.of (r + r', f))
  | of_smul : ∀ (_ : DecidableEq ι) (r : R) (f : Π i, s i) (i : ι) (r' : R),
      Eqv (FreeAddMonoid.of (r, update f i (r' • f i))) (FreeAddMonoid.of (r' * r, f))
  | add_comm : ∀ x y, Eqv (x + y) (y + x)
#align pi_tensor_product.eqv PiTensorProduct.Eqv

end PiTensorProduct

variable (R) (s)

/-- `PiTensorProduct R s` with `R` a commutative semiring and `s : ι → Type*` is the tensor
  product of all the `s i`'s. This is denoted by `⨂[R] i, s i`. -/
def PiTensorProduct : Type _ :=
  (addConGen (PiTensorProduct.Eqv R s)).Quotient
#align pi_tensor_product PiTensorProduct

variable {R}

unsuppress_compilation in
/-- This enables the notation `⨂[R] i : ι, s i` for the pi tensor product `PiTensorProduct`,
given an indexed family of types `s : ι → Type*`. -/
scoped[TensorProduct] notation3:100"⨂["R"] "(...)", "r:(scoped f => PiTensorProduct R f) => r

open TensorProduct

namespace PiTensorProduct

section Module

instance : AddCommMonoid (⨂[R] i, s i) :=
  { (addConGen (PiTensorProduct.Eqv R s)).addMonoid with
    add_comm := fun x y ↦
      AddCon.induction_on₂ x y fun _ _ ↦
        Quotient.sound' <| AddConGen.Rel.of _ _ <| Eqv.add_comm _ _ }

instance : Inhabited (⨂[R] i, s i) := ⟨0⟩

variable (R) {s}

/-- `tprodCoeff R r f` with `r : R` and `f : Π i, s i` is the tensor product of the vectors `f i`
over all `i : ι`, multiplied by the coefficient `r`. Note that this is meant as an auxiliary
definition for this file alone, and that one should use `tprod` defined below for most purposes. -/
def tprodCoeff (r : R) (f : Π i, s i) : ⨂[R] i, s i :=
  AddCon.mk' _ <| FreeAddMonoid.of (r, f)
#align pi_tensor_product.tprod_coeff PiTensorProduct.tprodCoeff

variable {R}

theorem zero_tprodCoeff (f : Π i, s i) : tprodCoeff R 0 f = 0 :=
  Quotient.sound' <| AddConGen.Rel.of _ _ <| Eqv.of_zero_scalar _
#align pi_tensor_product.zero_tprod_coeff PiTensorProduct.zero_tprodCoeff

theorem zero_tprodCoeff' (z : R) (f : Π i, s i) (i : ι) (hf : f i = 0) : tprodCoeff R z f = 0 :=
  Quotient.sound' <| AddConGen.Rel.of _ _ <| Eqv.of_zero _ _ i hf
#align pi_tensor_product.zero_tprod_coeff' PiTensorProduct.zero_tprodCoeff'

theorem add_tprodCoeff [DecidableEq ι] (z : R) (f : Π i, s i) (i : ι) (m₁ m₂ : s i) :
    tprodCoeff R z (update f i m₁) + tprodCoeff R z (update f i m₂) =
      tprodCoeff R z (update f i (m₁ + m₂)) :=
  Quotient.sound' <| AddConGen.Rel.of _ _ (Eqv.of_add _ z f i m₁ m₂)
#align pi_tensor_product.add_tprod_coeff PiTensorProduct.add_tprodCoeff

theorem add_tprodCoeff' (z₁ z₂ : R) (f : Π i, s i) :
    tprodCoeff R z₁ f + tprodCoeff R z₂ f = tprodCoeff R (z₁ + z₂) f :=
  Quotient.sound' <| AddConGen.Rel.of _ _ (Eqv.of_add_scalar z₁ z₂ f)
#align pi_tensor_product.add_tprod_coeff' PiTensorProduct.add_tprodCoeff'

theorem smul_tprodCoeff_aux [DecidableEq ι] (z : R) (f : Π i, s i) (i : ι) (r : R) :
    tprodCoeff R z (update f i (r • f i)) = tprodCoeff R (r * z) f :=
  Quotient.sound' <| AddConGen.Rel.of _ _ <| Eqv.of_smul _ _ _ _ _
#align pi_tensor_product.smul_tprod_coeff_aux PiTensorProduct.smul_tprodCoeff_aux

theorem smul_tprodCoeff [DecidableEq ι] (z : R) (f : Π i, s i) (i : ι) (r : R₁) [SMul R₁ R]
    [IsScalarTower R₁ R R] [SMul R₁ (s i)] [IsScalarTower R₁ R (s i)] :
    tprodCoeff R z (update f i (r • f i)) = tprodCoeff R (r • z) f := by
  have h₁ : r • z = r • (1 : R) * z := by rw [smul_mul_assoc, one_mul]
  have h₂ : r • f i = (r • (1 : R)) • f i := (smul_one_smul _ _ _).symm
  rw [h₁, h₂]
  exact smul_tprodCoeff_aux z f i _
#align pi_tensor_product.smul_tprod_coeff PiTensorProduct.smul_tprodCoeff

/-- Construct an `AddMonoidHom` from `(⨂[R] i, s i)` to some space `F` from a function
`φ : (R × Π i, s i) → F` with the appropriate properties. -/
def liftAddHom (φ : (R × Π i, s i) → F)
    (C0 : ∀ (r : R) (f : Π i, s i) (i : ι) (_ : f i = 0), φ (r, f) = 0)
    (C0' : ∀ f : Π i, s i, φ (0, f) = 0)
    (C_add : ∀ [DecidableEq ι] (r : R) (f : Π i, s i) (i : ι) (m₁ m₂ : s i),
      φ (r, update f i m₁) + φ (r, update f i m₂) = φ (r, update f i (m₁ + m₂)))
    (C_add_scalar : ∀ (r r' : R) (f : Π i, s i), φ (r, f) + φ (r', f) = φ (r + r', f))
    (C_smul : ∀ [DecidableEq ι] (r : R) (f : Π i, s i) (i : ι) (r' : R),
      φ (r, update f i (r' • f i)) = φ (r' * r, f)) :
    (⨂[R] i, s i) →+ F :=
  (addConGen (PiTensorProduct.Eqv R s)).lift (FreeAddMonoid.lift φ) <|
    AddCon.addConGen_le fun x y hxy ↦
      match hxy with
      | Eqv.of_zero r' f i hf =>
        (AddCon.ker_rel _).2 <| by simp [FreeAddMonoid.lift_eval_of, C0 r' f i hf]
      | Eqv.of_zero_scalar f =>
        (AddCon.ker_rel _).2 <| by simp [FreeAddMonoid.lift_eval_of, C0']
      | Eqv.of_add inst z f i m₁ m₂ =>
        (AddCon.ker_rel _).2 <| by simp [FreeAddMonoid.lift_eval_of, @C_add inst]
      | Eqv.of_add_scalar z₁ z₂ f =>
        (AddCon.ker_rel _).2 <| by simp [FreeAddMonoid.lift_eval_of, C_add_scalar]
      | Eqv.of_smul inst z f i r' =>
        (AddCon.ker_rel _).2 <| by simp [FreeAddMonoid.lift_eval_of, @C_smul inst]
      | Eqv.add_comm x y =>
        (AddCon.ker_rel _).2 <| by simp_rw [AddMonoidHom.map_add, add_comm]
#align pi_tensor_product.lift_add_hom PiTensorProduct.liftAddHom

@[elab_as_elim]
protected theorem induction_on' {C : (⨂[R] i, s i) → Prop} (z : ⨂[R] i, s i)
    (C1 : ∀ {r : R} {f : Π i, s i}, C (tprodCoeff R r f)) (Cp : ∀ {x y}, C x → C y → C (x + y)) :
    C z := by
  have C0 : C 0 := by
    have h₁ := @C1 0 0
    rwa [zero_tprodCoeff] at h₁
  refine' AddCon.induction_on z fun x ↦ FreeAddMonoid.recOn x C0 _
  simp_rw [AddCon.coe_add]
  refine' fun f y ih ↦ Cp _ ih
  convert@C1 f.1 f.2
#align pi_tensor_product.induction_on' PiTensorProduct.induction_on'

section DistribMulAction

variable [Monoid R₁] [DistribMulAction R₁ R] [SMulCommClass R₁ R R]

variable [Monoid R₂] [DistribMulAction R₂ R] [SMulCommClass R₂ R R]

-- Most of the time we want the instance below this one, which is easier for typeclass resolution
-- to find.
instance hasSMul' : SMul R₁ (⨂[R] i, s i) :=
  ⟨fun r ↦
    liftAddHom (fun f : R × Π i, s i ↦ tprodCoeff R (r • f.1) f.2)
      (fun r' f i hf ↦ by simp_rw [zero_tprodCoeff' _ f i hf])
      (fun f ↦ by simp [zero_tprodCoeff]) (fun r' f i m₁ m₂ ↦ by simp [add_tprodCoeff])
      (fun r' r'' f ↦ by simp [add_tprodCoeff', mul_add]) fun z f i r' ↦ by
      simp [smul_tprodCoeff, mul_smul_comm]⟩
#align pi_tensor_product.has_smul' PiTensorProduct.hasSMul'

instance : SMul R (⨂[R] i, s i) :=
  PiTensorProduct.hasSMul'

theorem smul_tprodCoeff' (r : R₁) (z : R) (f : Π i, s i) :
    r • tprodCoeff R z f = tprodCoeff R (r • z) f := rfl
#align pi_tensor_product.smul_tprod_coeff' PiTensorProduct.smul_tprodCoeff'

protected theorem smul_add (r : R₁) (x y : ⨂[R] i, s i) : r • (x + y) = r • x + r • y :=
  AddMonoidHom.map_add _ _ _
#align pi_tensor_product.smul_add PiTensorProduct.smul_add

instance distribMulAction' : DistribMulAction R₁ (⨂[R] i, s i) where
  smul := (· • ·)
  smul_add r x y := AddMonoidHom.map_add _ _ _
  mul_smul r r' x :=
    PiTensorProduct.induction_on' x (fun {r'' f} ↦ by simp [smul_tprodCoeff', smul_smul])
      fun {x y} ihx ihy ↦ by simp_rw [PiTensorProduct.smul_add, ihx, ihy]
  one_smul x :=
    PiTensorProduct.induction_on' x (fun {r f} ↦ by rw [smul_tprodCoeff', one_smul])
      fun {z y} ihz ihy ↦ by simp_rw [PiTensorProduct.smul_add, ihz, ihy]
  smul_zero r := AddMonoidHom.map_zero _
#align pi_tensor_product.distrib_mul_action' PiTensorProduct.distribMulAction'

instance smulCommClass' [SMulCommClass R₁ R₂ R] : SMulCommClass R₁ R₂ (⨂[R] i, s i) :=
  ⟨fun {r' r''} x ↦
    PiTensorProduct.induction_on' x (fun {xr xf} ↦ by simp only [smul_tprodCoeff', smul_comm])
      fun {z y} ihz ihy ↦ by simp_rw [PiTensorProduct.smul_add, ihz, ihy]⟩
#align pi_tensor_product.smul_comm_class' PiTensorProduct.smulCommClass'

instance isScalarTower' [SMul R₁ R₂] [IsScalarTower R₁ R₂ R] :
    IsScalarTower R₁ R₂ (⨂[R] i, s i) :=
  ⟨fun {r' r''} x ↦
    PiTensorProduct.induction_on' x (fun {xr xf} ↦ by simp only [smul_tprodCoeff', smul_assoc])
      fun {z y} ihz ihy ↦ by simp_rw [PiTensorProduct.smul_add, ihz, ihy]⟩
#align pi_tensor_product.is_scalar_tower' PiTensorProduct.isScalarTower'

end DistribMulAction

-- Most of the time we want the instance below this one, which is easier for typeclass resolution
-- to find.
instance module' [Semiring R₁] [Module R₁ R] [SMulCommClass R₁ R R] : Module R₁ (⨂[R] i, s i) :=
  { PiTensorProduct.distribMulAction' with
    add_smul := fun r r' x ↦
      PiTensorProduct.induction_on' x
        (fun {r f} ↦ by simp_rw [smul_tprodCoeff', add_smul, add_tprodCoeff'])
        fun {x y} ihx ihy ↦ by simp_rw [PiTensorProduct.smul_add, ihx, ihy, add_add_add_comm]
    zero_smul := fun x ↦
      PiTensorProduct.induction_on' x
        (fun {r f} ↦ by simp_rw [smul_tprodCoeff', zero_smul, zero_tprodCoeff])
        fun {x y} ihx ihy ↦ by simp_rw [PiTensorProduct.smul_add, ihx, ihy, add_zero] }
#align pi_tensor_product.module' PiTensorProduct.module'

-- shortcut instances
instance : Module R (⨂[R] i, s i) :=
  PiTensorProduct.module'

instance : SMulCommClass R R (⨂[R] i, s i) :=
  PiTensorProduct.smulCommClass'

instance : IsScalarTower R R (⨂[R] i, s i) :=
  PiTensorProduct.isScalarTower'

variable (R)

/-- The canonical `MultilinearMap R s (⨂[R] i, s i)`. -/
def tprod : MultilinearMap R s (⨂[R] i, s i) where
  toFun := tprodCoeff R 1
  map_add' {_ f} i x y := (add_tprodCoeff (1 : R) f i x y).symm
  map_smul' {_ f} i r x := by
    rw [smul_tprodCoeff', ← smul_tprodCoeff (1 : R) _ i, update_idem, update_same]
#align pi_tensor_product.tprod PiTensorProduct.tprod

variable {R}

unsuppress_compilation in
/-- pure tensor in tensor product over some index type -/
-- TODO(kmill) The generated delaborator never applies; figure out why this doesn't pretty print.
notation3:100 "⨂ₜ["R"] "(...)", "r:(scoped f => tprod R f) => r

--Porting note: new theorem
theorem tprod_eq_tprodCoeff_one :
    ⇑(tprod R : MultilinearMap R s (⨂[R] i, s i)) = tprodCoeff R 1 := rfl

@[simp]
theorem tprodCoeff_eq_smul_tprod (z : R) (f : Π i, s i) : tprodCoeff R z f = z • tprod R f := by
  have : z = z • (1 : R) := by simp only [mul_one, Algebra.id.smul_eq_mul]
  conv_lhs => rw [this]
#align pi_tensor_product.tprod_coeff_eq_smul_tprod PiTensorProduct.tprodCoeff_eq_smul_tprod

@[elab_as_elim]
protected theorem induction_on {C : (⨂[R] i, s i) → Prop} (z : ⨂[R] i, s i)
    (C1 : ∀ {r : R} {f : Π i, s i}, C (r • tprod R f)) (Cp : ∀ {x y}, C x → C y → C (x + y)) :
    C z := by
  simp_rw [← tprodCoeff_eq_smul_tprod] at C1
  exact PiTensorProduct.induction_on' z @C1 @Cp
#align pi_tensor_product.induction_on PiTensorProduct.induction_on

@[ext]
theorem ext {φ₁ φ₂ : (⨂[R] i, s i) →ₗ[R] E}
    (H : φ₁.compMultilinearMap (tprod R) = φ₂.compMultilinearMap (tprod R)) : φ₁ = φ₂ := by
  refine' LinearMap.ext _
  refine' fun z ↦
    PiTensorProduct.induction_on' z _ fun {x y} hx hy ↦ by rw [φ₁.map_add, φ₂.map_add, hx, hy]
  · intro r f
    rw [tprodCoeff_eq_smul_tprod, φ₁.map_smul, φ₂.map_smul]
    apply _root_.congr_arg
    exact MultilinearMap.congr_fun H f
#align pi_tensor_product.ext PiTensorProduct.ext

end Module

section Multilinear

open MultilinearMap

variable {s}

/-- Auxiliary function to constructing a linear map `(⨂[R] i, s i) → E` given a
`MultilinearMap R s E` with the property that its composition with the canonical
`MultilinearMap R s (⨂[R] i, s i)` is the given multilinear map. -/
def liftAux (φ : MultilinearMap R s E) : (⨂[R] i, s i) →+ E :=
  liftAddHom (fun p : R × Π i, s i ↦ p.1 • φ p.2)
    (fun z f i hf ↦ by simp_rw [map_coord_zero φ i hf, smul_zero])
    (fun f ↦ by simp_rw [zero_smul])
    (fun z f i m₁ m₂ ↦ by simp_rw [← smul_add, φ.map_add])
    (fun z₁ z₂ f ↦ by rw [← add_smul])
    fun z f i r ↦ by simp [φ.map_smul, smul_smul, mul_comm]
#align pi_tensor_product.lift_aux PiTensorProduct.liftAux

theorem liftAux_tprod (φ : MultilinearMap R s E) (f : Π i, s i) : liftAux φ (tprod R f) = φ f := by
  simp only [liftAux, liftAddHom, tprod_eq_tprodCoeff_one, tprodCoeff, AddCon.coe_mk']
  -- The end of this proof was very different before leanprover/lean4#2644:
  -- rw [FreeAddMonoid.of, FreeAddMonoid.ofList, Equiv.refl_apply, AddCon.lift_coe]
  -- dsimp [FreeAddMonoid.lift, FreeAddMonoid.sumAux]
  -- show _ • _ = _
  -- rw [one_smul]
  erw [AddCon.lift_coe]
  erw [FreeAddMonoid.of]
  dsimp [FreeAddMonoid.ofList]
  rw [← one_smul R (φ f)]
  erw [Equiv.refl_apply]
  convert one_smul R (φ f)
  simp

#align pi_tensor_product.lift_aux_tprod PiTensorProduct.liftAux_tprod

theorem liftAux_tprodCoeff (φ : MultilinearMap R s E) (z : R) (f : Π i, s i) :
    liftAux φ (tprodCoeff R z f) = z • φ f := rfl
#align pi_tensor_product.lift_aux_tprod_coeff PiTensorProduct.liftAux_tprodCoeff

theorem liftAux.smul {φ : MultilinearMap R s E} (r : R) (x : ⨂[R] i, s i) :
    liftAux φ (r • x) = r • liftAux φ x := by
  refine' PiTensorProduct.induction_on' x _ _
  · intro z f
    rw [smul_tprodCoeff' r z f, liftAux_tprodCoeff, liftAux_tprodCoeff, smul_assoc]
  · intro z y ihz ihy
    rw [smul_add, (liftAux φ).map_add, ihz, ihy, (liftAux φ).map_add, smul_add]
#align pi_tensor_product.lift_aux.smul PiTensorProduct.liftAux.smul

/-- Constructing a linear map `(⨂[R] i, s i) → E` given a `MultilinearMap R s E` with the
property that its composition with the canonical `MultilinearMap R s E` is
the given multilinear map `φ`. -/
def lift : MultilinearMap R s E ≃ₗ[R] (⨂[R] i, s i) →ₗ[R] E where
  toFun φ := { liftAux φ with map_smul' := liftAux.smul }
  invFun φ' := φ'.compMultilinearMap (tprod R)
  left_inv φ := by
    ext
    simp [liftAux_tprod, LinearMap.compMultilinearMap]
  right_inv φ := by
    ext
    simp [liftAux_tprod]
  map_add' φ₁ φ₂ := by
    ext
    simp [liftAux_tprod]
  map_smul' r φ₂ := by
    ext
    simp [liftAux_tprod]
#align pi_tensor_product.lift PiTensorProduct.lift

variable {φ : MultilinearMap R s E}

@[simp]
theorem lift.tprod (f : Π i, s i) : lift φ (tprod R f) = φ f :=
  liftAux_tprod φ f
#align pi_tensor_product.lift.tprod PiTensorProduct.lift.tprod

theorem lift.unique' {φ' : (⨂[R] i, s i) →ₗ[R] E}
    (H : φ'.compMultilinearMap (PiTensorProduct.tprod R) = φ) :
    φ' = lift φ :=
  ext <| H.symm ▸ (lift.symm_apply_apply φ).symm
#align pi_tensor_product.lift.unique' PiTensorProduct.lift.unique'

theorem lift.unique {φ' : (⨂[R] i, s i) →ₗ[R] E} (H : ∀ f, φ' (PiTensorProduct.tprod R f) = φ f) :
    φ' = lift φ :=
  lift.unique' (MultilinearMap.ext H)
#align pi_tensor_product.lift.unique PiTensorProduct.lift.unique

@[simp]
theorem lift_symm (φ' : (⨂[R] i, s i) →ₗ[R] E) :
    lift.symm φ' = φ'.compMultilinearMap (tprod R) :=
  rfl
#align pi_tensor_product.lift_symm PiTensorProduct.lift_symm

@[simp]
theorem lift_tprod : lift (tprod R : MultilinearMap R s _) = LinearMap.id :=
  Eq.symm <| lift.unique' rfl
#align pi_tensor_product.lift_tprod PiTensorProduct.lift_tprod

section

variable (R M)

<<<<<<< HEAD
/-- Re-index the components of the tensor power by `e`.

For simplicity, this is defined only for homogeneously- (rather than dependently-) typed components.
-/
def reindex (e : ι ≃ ι₂) : (⨂[R] _ : ι, M) ≃ₗ[R] ⨂[R] _ : ι₂, M :=
  LinearEquiv.ofLinear (lift
    (domDomCongr e.symm (tprod R : MultilinearMap R _ (⨂[R] _ : ι₂, M))))
    (lift (domDomCongr e (tprod R : MultilinearMap R _ (⨂[R] _ : ι, M))))
    (by
      ext
      simp only [LinearMap.comp_apply, LinearMap.id_apply, lift_tprod,
        LinearMap.compMultilinearMap_apply, lift.tprod, domDomCongr_apply]
      congr
      ext
      rw [e.apply_symm_apply])
    (by
      ext
      simp only [LinearMap.comp_apply, LinearMap.id_apply, lift_tprod,
        LinearMap.compMultilinearMap_apply, lift.tprod, domDomCongr_apply]
      congr
      ext
      rw [e.symm_apply_apply])
=======
variable (s) in
/-- Re-index the components of the tensor power by `e`.-/
def reindex (e : ι ≃ ι₂) : (⨂[R] i : ι, s i) ≃ₗ[R] ⨂[R] i : ι₂, s (e.symm i) :=
  let f := domDomCongrLinearEquiv' R R s (⨂[R] (i : ι₂), s (e.symm i)) e
  let g := domDomCongrLinearEquiv' R R s (⨂[R] (i : ι), s i) e
  LinearEquiv.ofLinear (lift <| f.symm <| tprod R) (lift <| g <| tprod R) (by aesop) (by aesop)
>>>>>>> 709f51da
#align pi_tensor_product.reindex PiTensorProduct.reindex

end

@[simp]
theorem reindex_tprod (e : ι ≃ ι₂) (f : Π i, s i) :
    reindex R s e (tprod R f) = tprod R fun i ↦ f (e.symm i) := by
  dsimp [reindex]
  exact liftAux_tprod _ f
#align pi_tensor_product.reindex_tprod PiTensorProduct.reindex_tprod

@[simp]
theorem reindex_comp_tprod (e : ι ≃ ι₂) :
    (reindex R s e).compMultilinearMap (tprod R) =
    (domDomCongrLinearEquiv' R R s _ e).symm (tprod R) :=
  MultilinearMap.ext <| reindex_tprod e
#align pi_tensor_product.reindex_comp_tprod PiTensorProduct.reindex_comp_tprod

<<<<<<< HEAD
@[simp]
theorem lift_comp_reindex (e : ι ≃ ι₂) (φ : MultilinearMap R (fun _ : ι₂ ↦ M) E) :
    lift φ ∘ₗ (reindex R M e) =
      lift (φ.domDomCongr e.symm) := by
  ext
  simp
=======
theorem lift_comp_reindex (e : ι ≃ ι₂) (φ : MultilinearMap R (fun i ↦ s (e.symm i)) E) :
    lift φ ∘ₗ (reindex R s e) = lift ((domDomCongrLinearEquiv' R R s _ e).symm φ) := by
  ext; simp [reindex]
>>>>>>> 709f51da
#align pi_tensor_product.lift_comp_reindex PiTensorProduct.lift_comp_reindex

@[simp]
theorem lift_comp_reindex_symm (e : ι ≃ ι₂) (φ : MultilinearMap R s E) :
    lift φ ∘ₗ (reindex R s e).symm = lift (domDomCongrLinearEquiv' R R s _ e φ) := by
  ext; simp [reindex]

theorem lift_reindex
    (e : ι ≃ ι₂) (φ : MultilinearMap R (fun i ↦ s (e.symm i)) E) (x : ⨂[R] i, s i) :
    lift φ (reindex R s e x) = lift ((domDomCongrLinearEquiv' R R s _ e).symm φ) x :=
  LinearMap.congr_fun (lift_comp_reindex e φ) x
#align pi_tensor_product.lift_reindex PiTensorProduct.lift_reindex

@[simp]
theorem lift_reindex_symm
    (e : ι ≃ ι₂) (φ : MultilinearMap R s E) (x : ⨂[R] i, s (e.symm i)) :
    lift φ (reindex R s e |>.symm x) = lift (domDomCongrLinearEquiv' R R s _ e φ) x :=
  LinearMap.congr_fun (lift_comp_reindex_symm e φ) x

@[simp]
theorem reindex_trans (e : ι ≃ ι₂) (e' : ι₂ ≃ ι₃) :
    (reindex R s e).trans (reindex R _ e') = reindex R s (e.trans e') := by
  apply LinearEquiv.toLinearMap_injective
  ext f
  simp only [LinearEquiv.trans_apply, LinearEquiv.coe_coe, reindex_tprod,
    LinearMap.coe_compMultilinearMap, Function.comp_apply, MultilinearMap.domDomCongr_apply,
    reindex_comp_tprod]
  congr
#align pi_tensor_product.reindex_trans PiTensorProduct.reindex_trans

theorem reindex_reindex (e : ι ≃ ι₂) (e' : ι₂ ≃ ι₃) (x : ⨂[R] i, s i) :
    reindex R _ e' (reindex R s e x) = reindex R s (e.trans e') x :=
  LinearEquiv.congr_fun (reindex_trans e e' : _ = reindex R s (e.trans e')) x
#align pi_tensor_product.reindex_reindex PiTensorProduct.reindex_reindex

/-- This lemma is impractical to state in the dependent case. -/
@[simp]
theorem reindex_symm (e : ι ≃ ι₂) :
    (reindex R (fun _ ↦ M) e).symm = reindex R (fun _ ↦ M) e.symm := by
  ext x
  simp only [reindex, domDomCongrLinearEquiv', LinearEquiv.coe_symm_mk, LinearEquiv.coe_mk,
    LinearEquiv.ofLinear_symm_apply, Equiv.symm_symm_apply, LinearEquiv.ofLinear_apply,
    Equiv.piCongrLeft'_symm]
#align pi_tensor_product.reindex_symm PiTensorProduct.reindex_symm

@[simp]
theorem reindex_refl : reindex R s (Equiv.refl ι) = LinearEquiv.refl R _ := by
  apply LinearEquiv.toLinearMap_injective
  ext
  simp only [Equiv.refl_symm, Equiv.refl_apply, reindex, domDomCongrLinearEquiv',
    LinearEquiv.coe_symm_mk, LinearMap.compMultilinearMap_apply, LinearEquiv.coe_coe,
    LinearEquiv.refl_toLinearMap, LinearMap.id_coe, id_eq]
  erw [lift.tprod]
  congr
#align pi_tensor_product.reindex_refl PiTensorProduct.reindex_refl

variable (ι)

attribute [local simp] eq_iff_true_of_subsingleton in
/-- The tensor product over an empty index type `ι` is isomorphic to the base ring. -/
@[simps symm_apply]
def isEmptyEquiv [IsEmpty ι] : (⨂[R] i : ι, s i) ≃ₗ[R] R where
  toFun := lift (constOfIsEmpty R _ 1)
  invFun r := r • tprod R (@isEmptyElim _ _ _)
  left_inv x := by
    refine x.induction_on ?_ ?_
    · intro x y
      simp
      congr
      simp only [Unique.uniq _]
    · simp only
      intro x y hx hy
      rw [map_add, add_smul, hx, hy]
  right_inv t := by simp
  map_add' := LinearMap.map_add _
  map_smul' := fun r x => by
    simp only
    exact LinearMap.map_smul _ r x
#align pi_tensor_product.is_empty_equiv PiTensorProduct.isEmptyEquiv

@[simp]
theorem isEmptyEquiv_apply_tprod [IsEmpty ι] (f : (i : ι) → s i) :
    isEmptyEquiv ι (tprod R f) = 1 :=
  lift.tprod _
#align pi_tensor_product.is_empty_equiv_apply_tprod PiTensorProduct.isEmptyEquiv_apply_tprod

variable {ι}

/--
Tensor product of `M` over a singleton set is equivalent to `M`
-/
@[simps symm_apply]
def subsingletonEquiv [Subsingleton ι] (i₀ : ι) : (⨂[R] _ : ι, M) ≃ₗ[R] M where
  toFun := lift (MultilinearMap.ofSubsingleton R M M i₀ .id)
  invFun m := tprod R fun _ ↦ m
  left_inv x := by
    dsimp only
    have : ∀ (f : ι → M) (z : M), (fun _ : ι ↦ z) = update f i₀ z := fun f z ↦ by
      ext i
      rw [Subsingleton.elim i i₀, Function.update_same]
    refine x.induction_on ?_ ?_
    · intro r f
      simp only [LinearMap.map_smul, LinearMap.id_apply, lift.tprod, ofSubsingleton_apply_apply,
        this f, MultilinearMap.map_smul, update_eq_self]
    · intro x y hx hy
      rw [LinearMap.map_add, this 0 (_ + _), MultilinearMap.map_add, ← this 0 (lift _ _), hx,
        ← this 0 (lift _ _), hy]
  right_inv t := by
    simp only [lift.tprod, ofSubsingleton_apply_apply, LinearMap.id_coe, id_eq]
  map_add' := LinearMap.map_add _
  map_smul' := fun r x => by
    simp only
    exact LinearMap.map_smul _ r x
#align pi_tensor_product.subsingleton_equiv PiTensorProduct.subsingletonEquiv

@[simp]
theorem subsingletonEquiv_apply_tprod [Subsingleton ι] (i : ι) (f : ι → M) :
    subsingletonEquiv i (tprod R f) = f i :=
  lift.tprod _
#align pi_tensor_product.subsingleton_equiv_apply_tprod PiTensorProduct.subsingletonEquiv_apply_tprod

section Tmul

/-- Collapse a `TensorProduct` of `PiTensorProduct`s. -/
private def tmul : ((⨂[R] _ : ι, M) ⊗[R] ⨂[R] _ : ι₂, M) →ₗ[R] ⨂[R] _ : Sum ι ι₂, M :=
  TensorProduct.lift
    { toFun := fun a ↦
        PiTensorProduct.lift <|
          PiTensorProduct.lift (MultilinearMap.currySumEquiv R _ _ M _ (tprod R)) a
      map_add' := fun a b ↦ by simp only [LinearEquiv.map_add, LinearMap.map_add]
      map_smul' := fun r a ↦ by
        simp only [LinearEquiv.map_smul, LinearMap.map_smul, RingHom.id_apply] }

private theorem tmul_apply (a : ι → M) (b : ι₂ → M) :
    tmul ((⨂ₜ[R] i, a i) ⊗ₜ[R] ⨂ₜ[R] i, b i) = ⨂ₜ[R] i, Sum.elim a b i := by
  erw [TensorProduct.lift.tmul, PiTensorProduct.lift.tprod, PiTensorProduct.lift.tprod]
  rfl

/-- Expand `PiTensorProduct` into a `TensorProduct` of two factors. -/
private def tmulSymm : (⨂[R] _ : Sum ι ι₂, M) →ₗ[R] (⨂[R] _ : ι, M) ⊗[R] ⨂[R] _ : ι₂, M :=
  -- by using tactic mode, we avoid the need for a lot of `@`s and `_`s
  PiTensorProduct.lift <| MultilinearMap.domCoprod (tprod R) (tprod R)

private theorem tmulSymm_apply (a : Sum ι ι₂ → M) :
    tmulSymm (⨂ₜ[R] i, a i) = (⨂ₜ[R] i, a (Sum.inl i)) ⊗ₜ[R] ⨂ₜ[R] i, a (Sum.inr i) :=
  PiTensorProduct.lift.tprod _

variable (R M)

attribute [local ext] TensorProduct.ext

/-- Equivalence between a `TensorProduct` of `PiTensorProduct`s and a single
`PiTensorProduct` indexed by a `Sum` type.

For simplicity, this is defined only for homogeneously- (rather than dependently-) typed components.
-/
def tmulEquiv : ((⨂[R] _ : ι, M) ⊗[R] ⨂[R] _ : ι₂, M) ≃ₗ[R] ⨂[R] _ : Sum ι ι₂, M :=
  LinearEquiv.ofLinear tmul tmulSymm
    (by
      ext x
      show tmul (tmulSymm (tprod R x)) = tprod R x -- Speed up the call to `simp`.
      simp only [tmulSymm_apply, tmul_apply]
      -- Porting note (https://github.com/leanprover-community/mathlib4/issues/5026):
      -- was part of `simp only` above
      erw [Sum.elim_comp_inl_inr])
    (by
      ext x y
      show tmulSymm (tmul (tprod R x ⊗ₜ[R] tprod R y)) = tprod R x ⊗ₜ[R] tprod R y
      simp only [tmul_apply, tmulSymm_apply, Sum.elim_inl, Sum.elim_inr])
#align pi_tensor_product.tmul_equiv PiTensorProduct.tmulEquiv

@[simp]
theorem tmulEquiv_apply (a : ι → M) (b : ι₂ → M) :
    tmulEquiv (ι := ι) (ι₂ := ι₂) R M ((⨂ₜ[R] i, a i) ⊗ₜ[R] ⨂ₜ[R] i, b i) =
    ⨂ₜ[R] i, Sum.elim a b i :=
  tmul_apply a b
#align pi_tensor_product.tmul_equiv_apply PiTensorProduct.tmulEquiv_apply

@[simp]
theorem tmulEquiv_symm_apply (a : Sum ι ι₂ → M) :
    (tmulEquiv (ι := ι) (ι₂ := ι₂) R M).symm (⨂ₜ[R] i, a i) =
    (⨂ₜ[R] i, a (Sum.inl i)) ⊗ₜ[R] ⨂ₜ[R] i, a (Sum.inr i) :=
  tmulSymm_apply a
#align pi_tensor_product.tmul_equiv_symm_apply PiTensorProduct.tmulEquiv_symm_apply

end Tmul

end Multilinear

end PiTensorProduct

end Semiring

section Ring

namespace PiTensorProduct

open PiTensorProduct

open TensorProduct

variable {ι : Type*} {R : Type*} [CommRing R]

variable {s : ι → Type*} [∀ i, AddCommGroup (s i)] [∀ i, Module R (s i)]

/- Unlike for the binary tensor product, we require `R` to be a `CommRing` here, otherwise
this is false in the case where `ι` is empty. -/
instance : AddCommGroup (⨂[R] i, s i) :=
  Module.addCommMonoidToAddCommGroup R

end PiTensorProduct

end Ring<|MERGE_RESOLUTION|>--- conflicted
+++ resolved
@@ -446,37 +446,12 @@
 
 variable (R M)
 
-<<<<<<< HEAD
-/-- Re-index the components of the tensor power by `e`.
-
-For simplicity, this is defined only for homogeneously- (rather than dependently-) typed components.
--/
-def reindex (e : ι ≃ ι₂) : (⨂[R] _ : ι, M) ≃ₗ[R] ⨂[R] _ : ι₂, M :=
-  LinearEquiv.ofLinear (lift
-    (domDomCongr e.symm (tprod R : MultilinearMap R _ (⨂[R] _ : ι₂, M))))
-    (lift (domDomCongr e (tprod R : MultilinearMap R _ (⨂[R] _ : ι, M))))
-    (by
-      ext
-      simp only [LinearMap.comp_apply, LinearMap.id_apply, lift_tprod,
-        LinearMap.compMultilinearMap_apply, lift.tprod, domDomCongr_apply]
-      congr
-      ext
-      rw [e.apply_symm_apply])
-    (by
-      ext
-      simp only [LinearMap.comp_apply, LinearMap.id_apply, lift_tprod,
-        LinearMap.compMultilinearMap_apply, lift.tprod, domDomCongr_apply]
-      congr
-      ext
-      rw [e.symm_apply_apply])
-=======
 variable (s) in
 /-- Re-index the components of the tensor power by `e`.-/
 def reindex (e : ι ≃ ι₂) : (⨂[R] i : ι, s i) ≃ₗ[R] ⨂[R] i : ι₂, s (e.symm i) :=
   let f := domDomCongrLinearEquiv' R R s (⨂[R] (i : ι₂), s (e.symm i)) e
   let g := domDomCongrLinearEquiv' R R s (⨂[R] (i : ι), s i) e
   LinearEquiv.ofLinear (lift <| f.symm <| tprod R) (lift <| g <| tprod R) (by aesop) (by aesop)
->>>>>>> 709f51da
 #align pi_tensor_product.reindex PiTensorProduct.reindex
 
 end
@@ -495,18 +470,9 @@
   MultilinearMap.ext <| reindex_tprod e
 #align pi_tensor_product.reindex_comp_tprod PiTensorProduct.reindex_comp_tprod
 
-<<<<<<< HEAD
-@[simp]
-theorem lift_comp_reindex (e : ι ≃ ι₂) (φ : MultilinearMap R (fun _ : ι₂ ↦ M) E) :
-    lift φ ∘ₗ (reindex R M e) =
-      lift (φ.domDomCongr e.symm) := by
-  ext
-  simp
-=======
 theorem lift_comp_reindex (e : ι ≃ ι₂) (φ : MultilinearMap R (fun i ↦ s (e.symm i)) E) :
     lift φ ∘ₗ (reindex R s e) = lift ((domDomCongrLinearEquiv' R R s _ e).symm φ) := by
   ext; simp [reindex]
->>>>>>> 709f51da
 #align pi_tensor_product.lift_comp_reindex PiTensorProduct.lift_comp_reindex
 
 @[simp]
