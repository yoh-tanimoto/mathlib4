--- conflicted
+++ resolved
@@ -63,11 +63,7 @@
 
 attribute [to_additive] SMulMemClass
 
-<<<<<<< HEAD
-attribute [set_like 10] SMulMemClass.smul_mem VAddMemClass.vadd_mem
-=======
 attribute [aesop safe 10 apply (rule_sets [SetLike])] SMulMemClass.smul_mem VAddMemClass.vadd_mem
->>>>>>> 0ca6e029
 
 /-- Not registered as an instance because `R` is an `outParam` in `SMulMemClass S R M`. -/
 lemma AddSubmonoidClass.nsmulMemClass {S M : Type*} [AddMonoid M] [SetLike S M]
