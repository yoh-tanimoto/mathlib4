/-
Copyright (c) 2021 Microsoft Corporation. All rights reserved.
Released under Apache 2.0 license as described in the file LICENSE.
Authors: Mario Carneiro
-/
import Lean.Elab.Command
import Lean.Elab.Quotation
import Std.Tactic.Ext
import Std.Tactic.RCases
import Mathlib.Logic.Equiv.LocalEquiv
import Mathlib.Tactic.Abel
import Mathlib.Tactic.AddTacticDoc
import Mathlib.Tactic.Alias
import Mathlib.Tactic.ApplyFun
import Mathlib.Tactic.ApplyRules
import Mathlib.Tactic.ApplyWith
import Mathlib.Tactic.ByContra
import Mathlib.Tactic.Cases
import Mathlib.Tactic.CasesM
import Mathlib.Tactic.Choose
import Mathlib.Tactic.Classical
import Mathlib.Tactic.Clear_
import Mathlib.Tactic.Clear!
import Mathlib.Tactic.ClearExcept
import Mathlib.Tactic.Congr
import Mathlib.Tactic.Constructor
import Mathlib.Tactic.Contrapose
import Mathlib.Tactic.Conv
import Mathlib.Tactic.Convert
import Mathlib.Tactic.Core
import Mathlib.Tactic.DocCommands
import Mathlib.Tactic.Existsi
import Mathlib.Tactic.FinCases
import Mathlib.Tactic.Find
import Mathlib.Tactic.GeneralizeProofs
import Mathlib.Tactic.GuardHypNums
import Mathlib.Tactic.InferParam
import Mathlib.Tactic.Inhabit
import Mathlib.Tactic.IrreducibleDef
import Mathlib.Tactic.LeftRight
import Mathlib.Tactic.LibrarySearch
import Mathlib.Tactic.LinearCombination
import Mathlib.Tactic.MkIffOfInductiveProp
import Mathlib.Tactic.NormCast
import Mathlib.Tactic.NormNum
import Mathlib.Tactic.PermuteGoals
import Mathlib.Tactic.Positivity
import Mathlib.Tactic.PushNeg
import Mathlib.Tactic.Recover
import Mathlib.Tactic.Relation.Rfl
import Mathlib.Tactic.Relation.Symm
import Mathlib.Tactic.Relation.Trans
import Mathlib.Tactic.Rename
import Mathlib.Tactic.RenameBVar
import Mathlib.Tactic.Replace
import Mathlib.Tactic.RestateAxiom
import Mathlib.Tactic.Ring
import Mathlib.Tactic.RunCmd
import Mathlib.Tactic.ScopedNS
import Mathlib.Tactic.SeqFocus
import Mathlib.Tactic.Set
import Mathlib.Tactic.SimpIntro
import Mathlib.Tactic.SimpRw
import Mathlib.Tactic.Simps.Basic
import Mathlib.Tactic.SimpTrace
import Mathlib.Tactic.SolveByElim
import Mathlib.Tactic.SplitIfs
import Mathlib.Tactic.Substs
import Mathlib.Tactic.SwapVar
import Mathlib.Tactic.Trace
import Mathlib.Tactic.TypeCheck
import Mathlib.Tactic.Use
import Mathlib.Tactic.Zify
import Mathlib.Util.Syntax
import Mathlib.Util.WithWeakNamespace

-- To fix upstream:
-- * bracketedExplicitBinders doesn't support optional types

/-!
This file defines all the tactics that are required by mathport. Most of the `syntax` declarations
in this file (as opposed to the imported files) are not defined anywhere and effectively form the
TODO list before we can port mathlib to lean 4 for real.

For tactic writers: I (Mario) have put a comment before each syntax declaration to represent the
estimated difficulty of writing the tactic. The key is as follows:

* `E`: Easy. It's a simple macro in terms of existing things,
  or an elab tactic for which we have many similar examples. Example: `left`
* `M`: Medium. An elab tactic, not too hard, perhaps a 100-200 lines file. Example: `have`
* `N`: Possibly requires new mechanisms in lean 4, some investigation required
* `B`: Hard, because it is a big and complicated tactic
* `S`: Possibly easy, because we can just stub it out or replace with something else
* `?`: uncategorized
-/

namespace Lean

namespace Parser.Command
open Std.ExtendedBinder

/- N -/ elab (name := include) "include " ident+ : command => pure ()
/- N -/ elab (name := omit) "omit " ident+ : command => pure ()
/- N -/ syntax (name := parameter) "parameter " bracketedBinder+ : command

/--
Expands binders into nested combinators.
For example, the familiar exists is given by:
`expandBinders% (p => Exists p) x y : Nat, x < y`
which expands to the same expression as
`∃ x y : Nat, x < y`
-/
syntax "expandBinders% " "(" ident " => " term ")" extBinders ", " term : term

macro_rules
  | `(expandBinders% ($x => $term) $y:extBinder, $res) =>
    `(expandBinders% ($x => $term) ($y:extBinder), $res)
  | `(expandBinders% ($_ => $_), $res) => pure res
macro_rules
  | `(expandBinders% ($x => $term) ($y:ident $[: $ty]?) $binders*, $res) => do
    let ty := ty.getD (← `(_))
    term.replaceM fun x' => do
      unless x == x' do return none
      `(fun $y:ident : $ty => expandBinders% ($x => $term) $[$binders]*, $res)
  | `(expandBinders% ($x => $term) ($y:ident $pred:binderPred) $binders*, $res) =>
    term.replaceM fun x' => do
      unless x == x' do return none
      `(fun $y:ident => expandBinders% ($x => $term) (h : satisfiesBinderPred% $y $pred)
        $[$binders]*, $res)

macro (name := expandFoldl) "expandFoldl% "
  "(" x:ident y:ident " => " term:term ")" init:term:max "[" args:term,* "]" : term =>
  args.getElems.foldlM (init := init) fun res arg => do
    term.replaceM fun e =>
      return if e == x then some res else if e == y then some arg else none
macro (name := expandFoldr) "expandFoldr% "
  "(" x:ident y:ident " => " term:term ")" init:term:max "[" args:term,* "]" : term =>
  args.getElems.foldrM (init := init) fun arg res => do
    term.replaceM fun e =>
      return if e == x then some arg else if e == y then some res else none

/-- Keywording indicating whether to use a left- or right-fold. -/
syntax foldKind := &"foldl" <|> &"foldr"
/-- `notation3` argument matching `extBinders`. -/
syntax bindersItem := atomic("(" "..." ")")
/-- `notation3` argument simulating a Lean 3 fold notation. -/
syntax foldAction := "(" ident strLit "*" " => " foldKind " (" ident ident " => " term ") " term ")"
/-- `notation3` argument binding a name. -/
syntax identOptScoped := ident (":" "(" "scoped " ident " => " term ")")?
/-- `notation3` argument. -/
syntax notation3Item := strLit <|> bindersItem <|> identOptScoped <|> foldAction
/--
`notation3` declares notation using Lean 3-style syntax.
Only to be used for mathport.
-/
macro ak:Term.attrKind "notation3"
    prec:(precedence)? name:(namedName)? prio:(namedPrio)?
    lits:(notation3Item)+ " => " val:term : command => do
  let mut boundNames : Lean.HashMap Name Syntax := {}
  let mut macroArgs := #[]
  for lit in lits do
    match (lit : TSyntax ``notation3Item) with
    | `(notation3Item| $lit:str) =>
      macroArgs := macroArgs.push (← `(macroArg| $lit:str))
    | `(notation3Item| $_:bindersItem) =>
      macroArgs := macroArgs.push (← `(macroArg| binders:extBinders))
    | `(notation3Item| ($id:ident $sep:str* => $kind ($x $y => $scopedTerm) $init)) =>
      macroArgs := macroArgs.push (← `(macroArg| $id:ident:sepBy(term, $sep:str)))
      let scopedTerm ← scopedTerm.replaceM fun
        | Syntax.ident _ _ id .. => pure $ boundNames.find? id
        | _ => pure none
      let init ← init.replaceM fun
        | Syntax.ident _ _ id .. => pure $ boundNames.find? id
        | _ => pure none
      let args := mkNullNode #[.mkAntiquotSuffixSpliceNode `sepBy
        (.mkAntiquotNode `term (← `(Syntax.TSepArray.ofElems ($id:ident).getElems))) ",*"]
      let args := #[
        Lean.mkAtom "(", x, y, Lean.mkAtom "=>", scopedTerm, Lean.mkAtom ")", init,
        Lean.mkAtom "[", args, Lean.mkAtom "]"]
      let stx ← show MacroM Syntax.Term from match kind with
        | `(foldKind| foldl) => pure ⟨mkNode ``expandFoldl (#[Lean.mkAtom "expandFoldl%"] ++ args)⟩
        | `(foldKind| foldr) => pure ⟨mkNode ``expandFoldr (#[Lean.mkAtom "expandFoldr%"] ++ args)⟩
        | _ => Macro.throwUnsupported
      boundNames := boundNames.insert id.getId stx
    | `(notation3Item| $lit:ident : (scoped $scopedId:ident => $scopedTerm)) =>
      let id := lit.getId
      macroArgs := macroArgs.push (← `(macroArg| $lit:ident:term))
      let scopedTerm ← scopedTerm.replaceM fun
        | Syntax.ident _ _ id .. => pure $ boundNames.find? id
        | _ => pure none
      boundNames := boundNames.insert id <|
        ← `(expandBinders% ($scopedId => $scopedTerm) $$binders:extBinders,
          $(⟨lit.1.mkAntiquotNode `term⟩):term)
    | `(notation3Item| $lit:ident) =>
      macroArgs := macroArgs.push (← `(macroArg| $lit:ident:term))
      boundNames := boundNames.insert lit.getId <| lit.1.mkAntiquotNode `term
    | stx => Macro.throwUnsupported
  let val ← val.replaceM fun
    | Syntax.ident _ _ id .. => pure $ boundNames.find? id
    | _ => pure none
  `($ak:attrKind macro $[$prec]? $[$name]? $[$prio]? $[$macroArgs]* : term => do
    `($val:term))

end Parser.Command

namespace Parser
namespace Tactic

/- S -/ syntax (name := propagateTags) "propagate_tags " tacticSeq : tactic
/- S -/ syntax (name := mapply) "mapply " term : tactic
/- S -/ syntax (name := withCases) "with_cases " tacticSeq : tactic
/- S -/ syntax "destruct " term : tactic
/- N -/ syntax (name := abstract) "abstract" (ppSpace ident)? ppSpace tacticSeq : tactic

/- B -/ syntax (name := cc) "cc" : tactic

/- M -/ syntax (name := unfoldProjs) "unfold_projs" (config)? (ppSpace location)? : tactic

/- S -/ syntax (name := rsimp) "rsimp" : tactic
/- S -/ syntax (name := compVal) "comp_val" : tactic
/- S -/ syntax (name := async) "async " tacticSeq : tactic

/- E -/ syntax (name := apply') "apply' " term : tactic
/- E -/ syntax (name := fapply') "fapply' " term : tactic
/- E -/ syntax (name := eapply') "eapply' " term : tactic
/- E -/ syntax (name := applyWith') "apply_with' " (config)? term : tactic
/- E -/ syntax (name := mapply') "mapply' " term : tactic
/- E -/ syntax (name := rfl') "rfl'" : tactic
/- E -/ syntax (name := symm') "symm'" (ppSpace location)? : tactic
/- E -/ syntax (name := trans') "trans'" (ppSpace term)? : tactic

/- M -/ syntax (name := injectionsAndClear) "injections_and_clear" : tactic

/- E -/ syntax (name := tryFor) "try_for " term:max tacticSeq : tactic
/- E -/ syntax (name := unfoldCoes) "unfold_coes" (ppSpace location)? : tactic
/- E -/ syntax (name := unfoldWf) "unfold_wf" : tactic
/- M -/ syntax (name := unfoldAux) "unfold_aux" : tactic
/- S -/ syntax (name := «continue») "continue " tacticSeq : tactic
/- M -/ syntax (name := clean) "clean " term : tactic
/- B -/ syntax (name := refineStruct) "refine_struct " term : tactic
/- M -/ syntax (name := matchHyp) "match_hyp " ("(" &"m" " := " term ") ")? ident " : " term :
  tactic
/- S -/ syntax (name := guardTags) "guard_tags" (ppSpace ident)* : tactic
/- S -/ syntax (name := guardProofTerm) "guard_proof_term " tactic:51 " => " term : tactic
/- S -/ syntax (name := failIfSuccess?) "fail_if_success? " str ppSpace tacticSeq : tactic
/- N -/ syntax (name := field) "field " ident " => " tacticSeq : tactic
/- S -/ syntax (name := haveField) "have_field" : tactic
/- S -/ syntax (name := applyField) "apply_field" : tactic
/- S -/ syntax (name := hGeneralize) "h_generalize " atomic(binderIdent " : ")? term:51 " = " ident
  (" with " binderIdent)? : tactic
/- S -/ syntax (name := hGeneralize!) "h_generalize! " atomic(binderIdent " : ")?
  term:51 " = " ident (" with " binderIdent)? : tactic
/- S -/ syntax (name := extractGoal) "extract_goal" (ppSpace ident)?
  (" with" (ppSpace (colGt ident))*)? : tactic
/- S -/ syntax (name := extractGoal!) "extract_goal!" (ppSpace ident)?
  (" with" (ppSpace (colGt ident))*)? : tactic
/- S -/ syntax (name := revertDeps) "revert_deps" (ppSpace colGt ident)* : tactic
/- S -/ syntax (name := revertAfter) "revert_after " ident : tactic
/- S -/ syntax (name := revertTargetDeps) "revert_target_deps" : tactic
/- E -/ syntax (name := clearValue) "clear_value" (ppSpace colGt ident)* : tactic

/- M -/ syntax (name := applyAssumption) "apply_assumption" : tactic

/- S -/ syntax (name := hint) "hint" : tactic

/- M -/ syntax (name := congrM) "congrm " term : tactic
/- E -/ syntax (name := acChange) "ac_change " term (" using " num)? : tactic

/- S -/ syntax (name := rcases?) "rcases?" casesTarget,* (" : " num)? : tactic
/- S -/ syntax (name := rintro?) "rintro?" (" : " num)? : tactic
/- E -/ syntax (name := rsuffices) "rsuffices"
    (ppSpace Std.Tactic.RCases.rcasesPatMed)? (" : " term)? (" := " term,+)? : tactic

/- M -/ syntax (name := decide!) "decide!" : tactic

/- M -/ syntax (name := deltaInstance) "delta_instance" (ppSpace ident)* : tactic

/- S -/ syntax (name := elide) "elide " num (ppSpace location)? : tactic
/- S -/ syntax (name := unelide) "unelide" (ppSpace location)? : tactic

/- S -/ syntax (name := clarify) "clarify" (config)?
  (Parser.Tactic.simpArgs)? (" using " term,+)? : tactic
/- S -/ syntax (name := safe) "safe" (config)?
  (Parser.Tactic.simpArgs)? (" using " term,+)? : tactic
/- S -/ syntax (name := finish) "finish" (config)?
  (Parser.Tactic.simpArgs)? (" using " term,+)? : tactic

syntax generalizesArg := (ident " : ")? term:51 " = " ident
/- M -/ syntax (name := generalizes) "generalizes " "[" generalizesArg,* "]" : tactic

syntax withPattern := "-" <|> "_" <|> ident
/- S -/ syntax (name := cases'') "cases''" casesTarget (" with " (colGt withPattern)+)? : tactic
syntax fixingClause := " fixing" (" *" <|> (ppSpace ident)+)
syntax generalizingClause := " generalizing" (ppSpace ident)+
/- S -/ syntax (name := induction'') "induction''" casesTarget
  (fixingClause <|> generalizingClause)? (" with " (colGt withPattern)+)? : tactic

syntax termList := " [" term,* "]"
/- B -/ syntax (name := itauto) "itauto" (" *" <|> termList)? : tactic
/- B -/ syntax (name := itauto!) "itauto!" (" *" <|> termList)? : tactic

/- B -/ syntax (name := lift) "lift " term " to " term
  (" using " term)? (" with " binderIdent+)? : tactic

/- B -/ syntax (name := obviously) "obviously" : tactic

/- S -/ syntax (name := prettyCases) "pretty_cases" : tactic

/- M -/ syntax (name := assocRw) "assoc_rw " rwRuleSeq (ppSpace location)? : tactic

/- N -/ syntax (name := dsimpResult) "dsimp_result "
  (&"only ")? (dsimpArgs)? " => " tacticSeq : tactic
/- N -/ syntax (name := simpResult) "simp_result "
  (&"only ")? (simpArgs)? " => " tacticSeq : tactic

/- S -/ syntax (name := suggest) "suggest" (config)? (ppSpace num)?
  (simpArgs)? (" using " (colGt binderIdent)+)? : tactic

/- B -/ syntax (name := tauto) "tauto" (config)? : tactic
/- B -/ syntax (name := tauto!) "tauto!" (config)? : tactic

/- M -/ syntax (name := truncCases) "trunc_cases " term (" with " (colGt binderIdent)+)? : tactic

/- E -/ syntax (name := applyNormed) "apply_normed " term : tactic

/- B -/ syntax (name := abel) "abel" (ppSpace (&"raw" <|> &"term"))? (ppSpace location)? : tactic
/- B -/ syntax (name := abel!) "abel!" (ppSpace (&"raw" <|> &"term"))? (ppSpace location)? : tactic

/- E -/ syntax (name := noncommRing) "noncomm_ring" : tactic

/- B -/ syntax (name := linarith) "linarith" (config)? (&" only")? (" [" term,* "]")? : tactic
/- B -/ syntax (name := linarith!) "linarith!" (config)? (&" only")? (" [" term,* "]")? : tactic
/- M -/ syntax (name := nlinarith) "nlinarith" (config)? (&" only")? (" [" term,* "]")? : tactic
/- M -/ syntax (name := nlinarith!) "nlinarith!" (config)? (&" only")? (" [" term,* "]")? : tactic
/- S -/ syntax (name := polyrith) "polyrith" (&" only")? (" [" term,* "]")? : tactic

/- S -/ syntax (name := omega) "omega" (&" manual")? (&" nat" <|> &" int")? : tactic

/- M -/ syntax (name := tfaeHave) "tfae_have " (ident " : ")? num (" → " <|> " ↔ " <|> " ← ") num :
  tactic
/- M -/ syntax (name := tfaeFinish) "tfae_finish" : tactic

syntax mono.side := &"left" <|> &"right" <|> &"both"
/- B -/ syntax (name := mono) "mono" "*"? (ppSpace mono.side)?
  (" with " (colGt term),+)? (" using " (colGt simpArg),+)? : tactic

/- B -/ syntax (name := acMono) "ac_mono" ("*" <|> ("^" num))?
  (config)? ((" : " term) <|> (" := " term))? : tactic

/- M -/ syntax (name := intervalCases) "interval_cases" (ppSpace (colGt term))?
  (" using " term ", " term)? (" with " ident)? : tactic

/- M -/ syntax (name := reassoc) "reassoc" (ppSpace (colGt ident))* : tactic
/- M -/ syntax (name := reassoc!) "reassoc!" (ppSpace (colGt ident))* : tactic
/- M -/ syntax (name := deriveReassocProof) "derive_reassoc_proof" : tactic

/- M -/ syntax (name := sliceLHS) "slice_lhs " num num " => " Conv.convSeq : tactic
/- M -/ syntax (name := sliceRHS) "slice_rhs " num num " => " Conv.convSeq : tactic

/- S -/ syntax (name := subtypeInstance) "subtype_instance" : tactic

/- M -/ syntax (name := group) "group" (ppSpace location)? : tactic

/- M -/ syntax (name := cancelDenoms) "cancel_denoms" (ppSpace location)? : tactic

/- S -/ syntax (name := transport) "transport" (ppSpace term)? " using " term : tactic

/- M -/ syntax (name := unfoldCases) "unfold_cases " tacticSeq : tactic

/- M -/ syntax (name := fieldSimp) "field_simp" (config)? (discharger)? (&" only")?
  (Tactic.simpArgs)? (ppSpace location)? : tactic

/- B -/ syntax (name := equivRw) "equiv_rw" (config)? (termList <|> term) (ppSpace location)? :
  tactic
/- B -/ syntax (name := equivRwType) "equiv_rw_type" (config)? term : tactic

/- N -/ syntax (name := nthRw) "nth_rw " num rwRuleSeq (ppSpace location)? : tactic
/- E -/ syntax (name := nthRwLHS) "nth_rw_lhs " num rwRuleSeq (ppSpace location)? : tactic
/- E -/ syntax (name := nthRwRHS) "nth_rw_rhs " num rwRuleSeq (ppSpace location)? : tactic

/- S -/ syntax (name := rwSearch) "rw_search " (config)? rwRuleSeq : tactic
/- S -/ syntax (name := rwSearch?) "rw_search? " (config)? rwRuleSeq : tactic

/- M -/ syntax (name := piInstanceDeriveField) "pi_instance_derive_field" : tactic
/- M -/ syntax (name := piInstance) "pi_instance" : tactic

/- B -/ syntax (name := tidy) "tidy" (config)? : tactic
/- B -/ syntax (name := tidy?) "tidy?" (config)? : tactic

/- B -/ syntax (name := wlog) "wlog" (" (" &"discharger" " := " term ")")?
  (ppSpace (colGt ident))? (" : " term)? (" := " term)? (" using " (ident*),+)? : tactic

/- M -/ syntax (name := elementwise) "elementwise" (ppSpace (colGt ident))* : tactic
/- M -/ syntax (name := elementwise!) "elementwise!" (ppSpace (colGt ident))* : tactic
/- M -/ syntax (name := deriveElementwiseProof) "derive_elementwise_proof" : tactic

/- M -/ syntax (name := computeDegreeLE) "compute_degree_le" : tactic

/- E -/ syntax (name := qify) "qify" (simpArgs)? (ppSpace location)? : tactic

/- S -/ syntax (name := mkDecorations) "mk_decorations" : tactic

/- M -/ syntax (name := nontriviality) "nontriviality"
  (ppSpace (colGt term))? (" using " simpArg,+)? : tactic

/- M -/ syntax (name := filterUpwards) "filter_upwards" (termList)?
  (" with" term:max*)? (" using" term)? : tactic

/- E -/ syntax (name := isBounded_default) "isBounded_default" : tactic

/- N -/ syntax (name := opInduction) "op_induction" (ppSpace (colGt term))? : tactic

/- S -/ syntax (name := mvBisim) "mv_bisim" (ppSpace (colGt term))? (" with " binderIdent+)? :
  tactic

/- M -/ syntax (name := continuity) "continuity" (config)? : tactic
/- M -/ syntax (name := continuity!) "continuity!" (config)? : tactic
/- M -/ syntax (name := continuity?) "continuity?" (config)? : tactic
/- M -/ syntax (name := continuity!?) "continuity!?" (config)? : tactic

/- E -/ syntax (name := unitInterval) "unit_interval" : tactic

/- N -/ syntax (name := measurability) "measurability" (config)? : tactic
/- N -/ syntax (name := measurability!) "measurability!" (config)? : tactic
/- N -/ syntax (name := measurability?) "measurability?" (config)? : tactic
/- N -/ syntax (name := measurability!?) "measurability!?" (config)? : tactic
/- M -/ syntax (name := padicIndexSimp) "padic_index_simp" " [" term,* "]" (ppSpace location)? :
  tactic

/- M -/ syntax (name := borelize) "borelize" (ppSpace colGt term:max)* : tactic

/- E -/ syntax (name := uniqueDiffWithinAt_Ici_Iic_univ) "uniqueDiffWithinAt_Ici_Iic_univ" : tactic

/- M -/ syntax (name := ghostFunTac) "ghost_fun_tac " term ", " term : tactic
/- M -/ syntax (name := ghostCalc) "ghost_calc" (ppSpace binderIdent)* : tactic
/- M -/ syntax (name := initRing) "init_ring" (" using " term)? : tactic
/- E -/ syntax (name := ghostSimp) "ghost_simp" (simpArgs)? : tactic
/- E -/ syntax (name := wittTruncateFunTac) "witt_truncate_fun_tac" : tactic

/- M -/ syntax (name := pure_coherence) "pure_coherence" : tactic
/- M -/ syntax (name := coherence) "coherence" : tactic

/- E -/ syntax (name := pgameWFTac) "pgame_wf_tac" : tactic

namespace Conv

-- https://github.com/leanprover-community/mathlib/issues/2882
/- M -/ syntax (name := applyCongr) "apply_congr" (ppSpace (colGt term))? : conv

/- M -/ syntax (name := slice) "slice " num num : conv

end Conv
end Tactic

namespace Attr

/- S -/ syntax (name := intro) "intro" : attr
/- S -/ syntax (name := intro!) "intro!" : attr

/- M -/ syntax (name := higherOrder) "higher_order" (ppSpace ident)? : attr
/- S -/ syntax (name := interactive) "interactive" : attr

/- M -/ syntax (name := expandExists) "expand_exists" (ppSpace ident)+ : attr

-- TODO: this should be handled in mathport
/- S -/ syntax (name := protectProj) "protect_proj" (&" without" (ppSpace ident)+)? : attr

/- M -/ syntax (name := notationClass) "notation_class" "*"? (ppSpace ident)? : attr

/- M -/ syntax (name := mono) "mono" (ppSpace Tactic.mono.side)? : attr

/- M -/ syntax (name := reassoc) "reassoc" (ppSpace ident)? : attr

/- M -/ syntax (name := elementwise) "elementwise" (ppSpace ident)? : attr

end Attr

namespace Command

<<<<<<< HEAD
/- N -/ syntax (name := addDeclDoc) docComment "add_decl_doc " ident : command

/- S -/ syntax (name := setupTacticParser) "setup_tactic_parser" : command
/- N -/ syntax (name := mkSimpAttribute) "mk_simp_attribute " ident
  (" from" (ppSpace ident)+)? (" := " str)? : command
=======
/- N -/ syntax (name := addTacticDoc) (docComment)? "add_tactic_doc " term : command
>>>>>>> 5c39c43d

/- M -/ syntax (name := addHintTactic) "add_hint_tactic " tactic : command

/- S -/ syntax (name := explode) "#explode " ident : command

/- S -/ syntax (name := listUnusedDecls) "#list_unused_decls" : command

/- N -/ syntax (name := defReplacer) "def_replacer " ident Term.optType : command

/- S -/ syntax (name := «where») "#where" : command

/- M -/ syntax (name := reassoc_axiom) "reassoc_axiom " ident : command

/- S -/ syntax (name := sample) "#sample " term : command

end Command<|MERGE_RESOLUTION|>--- conflicted
+++ resolved
@@ -477,16 +477,6 @@
 
 namespace Command
 
-<<<<<<< HEAD
-/- N -/ syntax (name := addDeclDoc) docComment "add_decl_doc " ident : command
-
-/- S -/ syntax (name := setupTacticParser) "setup_tactic_parser" : command
-/- N -/ syntax (name := mkSimpAttribute) "mk_simp_attribute " ident
-  (" from" (ppSpace ident)+)? (" := " str)? : command
-=======
-/- N -/ syntax (name := addTacticDoc) (docComment)? "add_tactic_doc " term : command
->>>>>>> 5c39c43d
-
 /- M -/ syntax (name := addHintTactic) "add_hint_tactic " tactic : command
 
 /- S -/ syntax (name := explode) "#explode " ident : command
