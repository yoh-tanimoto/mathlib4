--- conflicted
+++ resolved
@@ -7,10 +7,7 @@
 import Mathlib.Data.List.Indexes
 import Mathlib.Data.Rel
 import Mathlib.Tactic.Linarith
-<<<<<<< HEAD
-=======
 import Mathlib.Tactic.Ring
->>>>>>> a5441c11
 
 /-!
 # Series of a relation
@@ -118,28 +115,6 @@
 
 -- TODO : build a similar bijection between `RelSeries α` and `Quiver.Path`
 
-/--
-A strict series `a_0 --r-> a_1 --r-> ... --r-> a_n` in `α` gives a strict series in `αᵒᵈ` by
-reversing the series `a_n <-r-- a_{n - 1} <-r-- ... <-r-- a_1 <-r-- a_0`.
--/
-@[simps]
-def reverse (p : RelSeries r) : RelSeries (fun (a b : α) => r b a) where
-  length := p.length
-  toFun := p ∘ Fin.rev
-    -- p ∘ (Sub.sub ⟨p.length, lt_add_one _⟩)
-  step := fun i => by
-    rw [Function.comp_apply, Function.comp_apply]
-    have hi : i.1 + 1 ≤ p.length
-    · linarith [i.2]
-    convert p.step ⟨p.length - (i.1 + 1), _⟩
-    · ext; simp
-    · ext
-      simp only [Fin.val_rev, Fin.coe_castSucc, Nat.succ_sub_succ_eq_sub, Fin.val_succ]
-      rw [Nat.sub_eq_iff_eq_add, add_assoc, add_comm 1 i.1, Nat.sub_add_cancel]
-      · assumption
-      · linarith
-    exact Nat.sub_lt_self (by linarith) hi
-
 end RelSeries
 
 namespace Rel
@@ -187,6 +162,8 @@
 
 theorem mem_def {x : α} {s : RelSeries r} : x ∈ s ↔ x ∈ Set.range s :=
   Iff.rfl
+
+variable {r}
 
 /-- start of a series -/
 def bot (x : RelSeries r) : α := x 0
@@ -324,6 +301,54 @@
         ext
         exact hm.symm
 
+
+/--
+A strict series `a_0 --r-> a_1 --r-> ... --r-> a_n` in `α` gives a strict series in `αᵒᵈ` by
+reversing the series `a_n <-r-- a_{n - 1} <-r-- ... <-r-- a_1 <-r-- a_0`.
+-/
+@[simps]
+def reverse (p : RelSeries r) : RelSeries (fun (a b : α) => r b a) where
+  length := p.length
+  toFun := p ∘ Fin.rev
+    -- p ∘ (Sub.sub ⟨p.length, lt_add_one _⟩)
+  step := fun i => by
+    rw [Function.comp_apply, Function.comp_apply]
+    have hi : i.1 + 1 ≤ p.length
+    · linarith [i.2]
+    convert p.step ⟨p.length - (i.1 + 1), _⟩
+    · ext; simp
+    · ext
+      simp only [Fin.val_rev, Fin.coe_castSucc, Nat.succ_sub_succ_eq_sub, Fin.val_succ]
+      rw [Nat.sub_eq_iff_eq_add, add_assoc, add_comm 1 i.1, Nat.sub_add_cancel]
+      · assumption
+      · linarith
+    exact Nat.sub_lt_self (by linarith) hi
+
+/--
+given a series `a_0 --r-> a_1 --r-> ... --r-> a_n` and an `a` such that `r a_0 a` holds, there is
+a series of length `n+1`: `a --r-> a_0 --r-> a_1 --r-> ... --r-> a_n`.
+-/
+@[simps!]
+def cons (p : RelSeries r) (newBot : α) (rel : r newBot p.bot) : RelSeries r :=
+  (singleton r newBot).append p rel
+
+@[simp]
+lemma bot_cons (p : RelSeries r) (newBot : α) (rel : r newBot p.bot) :
+ (p.cons newBot rel).bot = newBot := rfl
+
+lemma cons_succ (p : RelSeries r) (newBot : α) (rel : r newBot p.bot) (x) :
+    p.cons newBot rel x.succ = p x := by
+  rw [cons_toFun]
+  convert Fin.append_right _ _ _
+  ext
+  simp only [Fin.val_succ, Fin.coe_natAdd]
+  rw [add_comm 1 x.1]
+  change _ % _ = _
+  simp only [cons_length, Nat.mod_succ_eq_iff_lt]
+  linarith [x.2]
+
+
+
 end RelSeries
 
 /-- A type is finite dimensional if its `LTSeries` has bounded length. -/
