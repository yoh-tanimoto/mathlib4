/-
Copyright (c) 2023 Jujian Zhang. All rights reserved.
Released under Apache 2.0 license as described in the file LICENSE.
Authors: Jujian Zhang, Fangming Li
-/
import Mathlib.Logic.Equiv.Fin
import Mathlib.Data.List.Indexes
import Mathlib.Data.Rel
import Mathlib.Tactic.Linarith
<<<<<<< HEAD
import Mathlib.Tactic.Ring
=======
import Mathlib.Tactic.Abel
>>>>>>> fb3fd7cd

/-!
# Series of a relation

If `r` is a relation on `α` then a relation series of length `n` is a series
`a_0, a_1, ..., a_n` such that `r a_i a_{i+1}` for all `i < n`

-/

<<<<<<< HEAD
variable {α : Type _} (r : Rel α α)
variable {β : Type _} (s : Rel β β)
=======
variable {α : Type*} (r : Rel α α)
variable {β : Type*} (s : Rel β β)
>>>>>>> fb3fd7cd

/--
Let `r` be a relation on `α`, a relation series of `r` of length `n` is a series
`a_0, a_1, ..., a_n` such that `r a_i a_{i+1}` for all `i < n`
-/
structure RelSeries where
  /-- The number of inequalities in the series -/
  length : ℕ
  /-- The underlying function of a relation series -/
  toFun : Fin (length + 1) → α
  /-- Adjacent elements are related -/
  step : ∀ (i : Fin length), r (toFun (Fin.castSucc i)) (toFun i.succ)

namespace RelSeries

instance : CoeFun (RelSeries r) (fun x ↦ Fin (x.length + 1) → α) :=
{ coe := RelSeries.toFun }

/--
For any type `α`, each term of `α` gives a relation series with the right most index to be 0.
-/
@[simps!] def singleton (a : α) : RelSeries r where
  length := 0
  toFun _ := a
  step := Fin.elim0

instance [IsEmpty α] : IsEmpty (RelSeries r) where
  false x := IsEmpty.false (x 0)

instance [Inhabited α] : Inhabited (RelSeries r) where
  default := singleton r default

instance [Nonempty α] : Nonempty (RelSeries r) :=
  Nonempty.map (singleton r) inferInstance

variable {r}

@[ext]
lemma ext {x y : RelSeries r} (length_eq : x.length = y.length)
    (toFun_eq : x.toFun = y.toFun ∘ Fin.cast (by rw [length_eq])) : x = y := by
  rcases x with ⟨nx, fx⟩
  dsimp only at length_eq toFun_eq
  subst length_eq toFun_eq
  rfl

lemma rel_of_lt [IsTrans α r] (x : RelSeries r) {i j : Fin (x.length + 1)} (h : i < j) :
    r (x i) (x j) :=
  (Fin.liftFun_iff_succ r).mpr x.step h

lemma rel_or_eq_of_le [IsTrans α r] (x : RelSeries r) {i j : Fin (x.length + 1)} (h : i ≤ j) :
    r (x i) (x j) ∨ x i = x j :=
  h.lt_or_eq.imp (x.rel_of_lt ·) (by rw [·])

/--
Given two relations `r, s` on `α` such that `r ≤ s`, any relation series of `r` induces a relation
series of `s`
-/
@[simps!]
def ofLE (x : RelSeries r) {s : Rel α α} (h : r ≤ s) : RelSeries s where
  length := x.length
  toFun := x
  step _ := h _ _ <| x.step _

lemma coe_ofLE (x : RelSeries r) {s : Rel α α} (h : r ≤ s) :
    (x.ofLE h : _ → _) = x := rfl

/-- Every relation series gives a list -/
abbrev toList (x : RelSeries r) : List α := List.ofFn x

lemma toList_chain' (x : RelSeries r) : x.toList.Chain' r := by
  rw [List.chain'_iff_get]
  intros i h
  convert x.step ⟨i, by simpa using h⟩ <;> apply List.get_ofFn

lemma toList_ne_empty (x : RelSeries r) : x.toList ≠ [] := fun m =>
  List.eq_nil_iff_forall_not_mem.mp m (x 0) <| (List.mem_ofFn _ _).mpr ⟨_, rfl⟩

/-- Every nonempty list satisfying the chain condition gives a relation series-/
@[simps]
def fromListChain' (x : List α) (x_ne_empty : x ≠ []) (hx : x.Chain' r) : RelSeries r where
  length := x.length.pred
  toFun := x.get ∘ Fin.cast (Nat.succ_pred_eq_of_pos <| List.length_pos.mpr x_ne_empty)
  step i := List.chain'_iff_get.mp hx i i.2

/-- Relation series of `r` and nonempty list of `α` satisfying `r`-chain condition bijectively
corresponds to each other.-/
protected def Equiv : RelSeries r ≃ {x : List α | x ≠ [] ∧ x.Chain' r} where
  toFun x := ⟨_, x.toList_ne_empty, x.toList_chain'⟩
  invFun x := fromListChain' _ x.2.1 x.2.2
  left_inv x := ext (by simp) <| by ext; apply List.get_ofFn
  right_inv x := by
    refine Subtype.ext (List.ext_get ?_ <| fun n hn1 _ => List.get_ofFn _ _)
    simp [Nat.succ_pred_eq_of_pos <| List.length_pos.mpr x.2.1]

-- TODO : build a similar bijection between `RelSeries α` and `Quiver.Path`

end RelSeries

namespace Rel

/-- A relation `r` is said to be finite dimensional iff there is a relation series of `r` with the
  maximum length. -/
class FiniteDimensional : Prop where
  /-- A relation `r` is said to be finite dimensional iff there is a relation series of `r` with the
    maximum length. -/
  exists_longest_relSeries : ∃ (x : RelSeries r), ∀ (y : RelSeries r), y.length ≤ x.length

/-- A relation `r` is said to be infinite dimensional iff there exists relation series of arbitrary
  length. -/
class InfiniteDimensional : Prop where
  /-- A relation `r` is said to be infinite dimensional iff there exists relation series of
    arbitrary length. -/
  exists_relSeries_with_length : ∀ (n : ℕ), ∃ (x : RelSeries r), x.length = n

end Rel

namespace RelSeries

/-- The longest relational series when a relation is finite dimensional -/
protected noncomputable def longestOf [r.FiniteDimensional] : RelSeries r :=
  Rel.FiniteDimensional.exists_longest_relSeries.choose

lemma length_le_length_longestOf [r.FiniteDimensional] (x : RelSeries r) :
    x.length ≤ (RelSeries.longestOf r).length :=
  Rel.FiniteDimensional.exists_longest_relSeries.choose_spec _

/-- A relation series with length `n` if the relation is infinite dimensional -/
protected noncomputable def withLength [r.InfiniteDimensional] (n : ℕ) : RelSeries r :=
  (Rel.InfiniteDimensional.exists_relSeries_with_length n).choose

@[simp] lemma length_withLength [r.InfiniteDimensional] (n : ℕ) :
    (RelSeries.withLength r n).length = n :=
  (Rel.InfiniteDimensional.exists_relSeries_with_length n).choose_spec

/-- If a relation on `α` is infinite dimensional, then `α` is nonempty. -/
lemma nonempty_of_infiniteDimensional [r.InfiniteDimensional] : Nonempty α :=
  ⟨RelSeries.withLength r 0 0⟩

instance membership : Membership α (RelSeries r) :=
<<<<<<< HEAD
  ⟨fun x s => x ∈ Set.range s⟩
=======
  ⟨(· ∈ Set.range ·)⟩
>>>>>>> fb3fd7cd

theorem mem_def {x : α} {s : RelSeries r} : x ∈ s ↔ x ∈ Set.range s :=
  Iff.rfl

<<<<<<< HEAD
variable {r}

/-- start of a series -/
def bot (x : RelSeries r) : α := x 0

/-- end of a series -/
def top (x : RelSeries r) : α := x <| Fin.last _

lemma bot_mem (x : RelSeries r) : x.bot ∈ x := ⟨_, rfl⟩

lemma top_mem (x : RelSeries r) : x.top ∈ x := ⟨_, rfl⟩

/--
If `a_0 --r-> a_1 --r-> ... --r-> a_n` and `b_0 --r-> b_1 --r-> ... --r-> b_m` are two strict series
such that `r a_n b_0`, then there is a chain of length `n + m + 1` given by
`a_0 --r-> a_1 --r-> ... --r-> a_n --r-> b_0 --r-> b_1 --r-> ... --r-> b_m`.
-/
@[simps]
def append (p q : RelSeries r) (connect : r p.top q.bot) : RelSeries r where
  length := p.length + q.length + 1
  toFun := Fin.append p q ∘ Fin.cast (by ring)
  step := fun i => by
    obtain (hi|rfl|hi) :=
      lt_trichotomy i (Fin.castLE (by linarith) (Fin.last _ : Fin (p.length + 1)))
    · convert p.step ⟨i.1, hi⟩ <;>
      · convert Fin.append_left p q _
        rfl
    · convert connect
      · convert Fin.append_left p q _
        rfl
      · convert Fin.append_right p q _
        rfl
    · set x := _; set y := _
      change r (Fin.append p q x) (Fin.append p q y)
      have hx : x = Fin.natAdd _ ⟨i - (p.length + 1), Nat.sub_lt_left_of_lt_add hi <|
        i.2.trans <| by linarith⟩
      · ext
        change _ = _ + (_ - _)
        rw [Nat.add_sub_cancel']
        dsimp
        exact hi
      have hy : y = Fin.natAdd _ ⟨i - p.length, by
        apply Nat.sub_lt_left_of_lt_add (le_of_lt hi); exact i.2⟩
      · ext
        change _ = _ + (_ - _)
        conv_rhs => rw [Nat.add_comm p.length 1, add_assoc]
        rw [Nat.add_sub_cancel' <| le_of_lt (show p.length < i.1 from hi)]
        conv_rhs => rw [add_comm]
      rw [hx, Fin.append_right, hy, Fin.append_right]
      convert q.step ⟨i - (p.length + 1), ?_⟩
      pick_goal 2
      · apply Nat.sub_lt_left_of_lt_add hi
        convert i.2 using 1
        simp only [Fin.coe_castLE, Fin.val_last, Nat.succ_eq_add_one]
        ring
      · rw [Fin.succ_mk, Nat.sub_eq_iff_eq_add (le_of_lt hi : p.length ≤ i),
          Nat.add_assoc _ 1, add_comm 1, Nat.sub_add_cancel]
        exact hi

/--
For two sets `α, β` and relation on them `r, s`, if `f : α → β` preserves relation `r`, then an
`r`-series can be pushed out to an `s`-series by
`a₀ --r-> a₁ --r-> ... --r-> aₙ ↦ f a₀ --s-> f a₁ --s-> ... --s-> f aₙ`
-/
@[simps]
def map (p : RelSeries r) (f : α → β) (map : ∀ ⦃x y : α⦄, r x y → s (f x) (f y)) : RelSeries s where
  length := p.length
  toFun := f.comp p
  step := (map <| p.step .)

/--
If `a_0 --r-> a_1 --r-> ... --r-> a_n` is an `r`-series and `a` is such that
`a_i --r-> a --r-> a_{i + 1}`, then
`a_0 --r-> a_1 --r-> ... --r-> a_i --r-> a --r-> a_{i + 1} --r-> ... --r-> a_n`
=======
/-- Start of a series, i.e. for `a₀ -r→ a₁ -r→ ... -r→ aₙ`, its head is `a₀`.

Since a relation series is assumed to be non-empty, this is well defined. -/
def head (x : RelSeries r) : α := x 0

/-- End of a series, i.e. for `a₀ -r→ a₁ -r→ ... -r→ aₙ`, its last element is `aₙ`.

Since a relation series is assumed to be non-empty, this is well defined. -/
def last (x : RelSeries r) : α := x <| Fin.last _

lemma head_mem (x : RelSeries r) : x.head ∈ x := ⟨_, rfl⟩

lemma last_mem (x : RelSeries r) : x.last ∈ x := ⟨_, rfl⟩

/--
If `a₀ -r→ a₁ -r→ ... -r→ aₙ` and `b₀ -r→ b₁ -r→ ... -r→ bₘ` are two strict series
such that `r aₙ b₀`, then there is a chain of length `n + m + 1` given by
`a₀ -r→ a₁ -r→ ... -r→ aₙ -r→ b₀ -r→ b₁ -r→ ... -r→ bₘ`.
-/
@[simps]
def append (p q : RelSeries r) (connect : r p.last q.head) : RelSeries r where
  length := p.length + q.length + 1
  toFun := Fin.append p q ∘ Fin.cast (by abel)
  step i := by
    obtain hi | rfl | hi :=
      lt_trichotomy i (Fin.castLE (by linarith) (Fin.last _ : Fin (p.length + 1)))
    · convert p.step ⟨i.1, hi⟩ <;> convert Fin.append_left p q _ <;> rfl
    · convert connect
      · convert Fin.append_left p q _; rfl
      · convert Fin.append_right p q _; rfl
    · set x := _; set y := _
      change r (Fin.append p q x) (Fin.append p q y)
      have hx : x = Fin.natAdd _ ⟨i - (p.length + 1), Nat.sub_lt_left_of_lt_add hi <|
        i.2.trans <| by linarith!⟩
      · ext; dsimp; rw [Nat.add_sub_cancel']; exact hi
      have hy : y = Fin.natAdd _ ⟨i - p.length, Nat.sub_lt_left_of_lt_add (le_of_lt hi)
        (by exact i.2)⟩
      · ext
        dsimp
        conv_rhs => rw [Nat.add_comm p.length 1, add_assoc,
          Nat.add_sub_cancel' <| le_of_lt (show p.length < i.1 from hi), add_comm]
      rw [hx, Fin.append_right, hy, Fin.append_right]
      convert q.step ⟨i - (p.length + 1), Nat.sub_lt_left_of_lt_add hi <|
        by convert i.2 using 1; abel⟩
      rw [Fin.succ_mk, Nat.sub_eq_iff_eq_add (le_of_lt hi : p.length ≤ i),
        Nat.add_assoc _ 1, add_comm 1, Nat.sub_add_cancel]
      exact hi

/--
For two types `α, β` and relation on them `r, s`, if `f : α → β` preserves relation `r`, then an
`r`-series can be pushed out to an `s`-series by
`a₀ -r→ a₁ -r→ ... -r→ aₙ ↦ f a₀ -s→ f a₁ -s→ ... -s→ f aₙ`
-/
@[simps]
def map (p : RelSeries r)
    (f : α → β) (hf : ∀ ⦃x y : α⦄, r x y → s (f x) (f y)) : RelSeries s where
  length := p.length
  toFun := f.comp p
  step := (hf <| p.step .)

/--
If `a₀ -r→ a₁ -r→ ... -r→ aₙ` is an `r`-series and `a` is such that
`aᵢ -r→ a -r→ a_ᵢ₊₁`, then
`a₀ -r→ a₁ -r→ ... -r→ a_i -r→ a -r→ aᵢ₊₁ -r→ ... -r→ aₙ`
>>>>>>> fb3fd7cd
is another `r`-series
-/
@[simps]
def insertNth (p : RelSeries r) (i : Fin p.length) (a : α)
    (prev_connect : r (p (Fin.castSucc i)) a) (connect_next : r a (p i.succ)) : RelSeries r where
<<<<<<< HEAD
  length := p.length + 1
  toFun :=  (Fin.castSucc i.succ).insertNth a p
  step := fun m => by
    set x := _; set y := _
    change r x y
    obtain (hm|hm|hm) := lt_trichotomy m.1 i.1
    · have hx : x = p m
      · change Fin.insertNth _ _ _ _ = _
        rw [Fin.insertNth_apply_below]
        pick_goal 2; exact hm.trans (lt_add_one _)
        simp only [Fin.castLT_castSucc, eq_rec_constant]
      convert p.step ⟨m, hm.trans i.2⟩
      change Fin.insertNth _ _ _ _ = _
      rw [Fin.insertNth_apply_below]
      simp only [eq_rec_constant]
      congr
      change m.1 + 1 < i.1 + 1
      simpa only [add_lt_add_iff_right]
    · rw [show x = p m by
        change Fin.insertNth _ _ _ _ = _
        rw [Fin.insertNth_apply_below]
        pick_goal 2
        · change m.1 < i.1 + 1
          exact hm ▸ lt_add_one _
        · simp only [Fin.castLT_castSucc, eq_rec_constant]]
=======
  toFun :=  (Fin.castSucc i.succ).insertNth a p
  step m := by
    set x := _; set y := _; change r x y
    obtain hm | hm | hm := lt_trichotomy m.1 i.1
    · convert p.step ⟨m, hm.trans i.2⟩
      · show Fin.insertNth _ _ _ _ = _
        rw [Fin.insertNth_apply_below]
        pick_goal 2; exact hm.trans (lt_add_one _)
        simp
      · show Fin.insertNth _ _ _ _ = _
        rw [Fin.insertNth_apply_below]
        pick_goal 2; change m.1 + 1 < i.1 + 1; rwa [add_lt_add_iff_right]
        simp; rfl
    · rw [show x = p m from show Fin.insertNth _ _ _ _ = _ by
        rw [Fin.insertNth_apply_below]
        pick_goal 2; show m.1 < i.1 + 1; exact hm ▸ lt_add_one _
        simp]
>>>>>>> fb3fd7cd
      convert prev_connect
      · ext; exact hm
      · change Fin.insertNth _ _ _ _ = _
        rw [show m.succ = i.succ.castSucc by ext; change _ + 1 = _ + 1; rw [hm],
          Fin.insertNth_apply_same]
    · rw [Nat.lt_iff_add_one_le, le_iff_lt_or_eq] at hm
<<<<<<< HEAD
      obtain (hm|hm) := hm
      · have hx : x = p ⟨m.1 - 1, (Nat.sub_lt (by linarith) (by linarith)).trans m.2⟩
        · change Fin.insertNth _ _ _ _ = _
          rw [Fin.insertNth_apply_above]
          swap; exact hm
          simp only [eq_rec_constant]
          congr
        rw [show y = p m by
          change Fin.insertNth _ _ _ _ = _
          rw [Fin.insertNth_apply_above]
          swap; exact hm.trans (lt_add_one _)
          simp only [Fin.pred_succ, eq_rec_constant]]
        convert p.step ⟨m.1 - 1, Nat.sub_lt_right_of_lt_add (by linarith) m.2⟩
        exact Fin.ext <| Eq.symm <| Nat.succ_pred_eq_of_pos (lt_trans (Nat.zero_lt_succ _) hm)
      · have hx : x = a
        · change Fin.insertNth _ _ _ _ = _
          have H : m.castSucc = i.succ.castSucc
          · ext; change m.1 = i.1 + 1; rw [hm]
          rw [H, Fin.insertNth_apply_same]
        rw [show y = p m by
          change Fin.insertNth _ _ _ _ = _
          rw [Fin.insertNth_apply_above]
          swap; change i.1 + 1 < m.1 + 1; rw [hm]; exact lt_add_one _
          simp only [Fin.pred_succ, eq_rec_constant]]
        convert connect_next
        ext
        exact hm.symm


/--
A strict series `a_0 --r-> a_1 --r-> ... --r-> a_n` in `α` gives a strict series in `αᵒᵈ` by
reversing the series `a_n <-r-- a_{n - 1} <-r-- ... <-r-- a_1 <-r-- a_0`.
-/
@[simps]
def reverse (p : RelSeries r) : RelSeries (fun (a b : α) => r b a) where
  length := p.length
  toFun := p ∘ Fin.rev
    -- p ∘ (Sub.sub ⟨p.length, lt_add_one _⟩)
  step := fun i => by
    rw [Function.comp_apply, Function.comp_apply]
    have hi : i.1 + 1 ≤ p.length
    · linarith [i.2]
    convert p.step ⟨p.length - (i.1 + 1), _⟩
    · ext; simp
    · ext
      simp only [Fin.val_rev, Fin.coe_castSucc, Nat.succ_sub_succ_eq_sub, Fin.val_succ]
      rw [Nat.sub_eq_iff_eq_add, add_assoc, add_comm 1 i.1, Nat.sub_add_cancel]
      · assumption
      · linarith
    exact Nat.sub_lt_self (by linarith) hi

/--
given a series `a_0 --r-> a_1 --r-> ... --r-> a_n` and an `a` such that `r a_0 a` holds, there is
a series of length `n+1`: `a --r-> a_0 --r-> a_1 --r-> ... --r-> a_n`.
-/
@[simps!]
def cons (p : RelSeries r) (newBot : α) (rel : r newBot p.bot) : RelSeries r :=
  (singleton r newBot).append p rel

/--
If a series `a_0 --r-> a_1 --r-> ...` has positive length, then `a_1 --r-> ...` is another series
-/
@[simps]
def tail (p : RelSeries r) (len_pos : p.length ≠ 0) : RelSeries r where
  length := p.length - 1
  toFun := Fin.tail p ∘ (Fin.cast <| Nat.succ_pred_eq_of_pos <| Nat.pos_of_ne_zero len_pos)
  step := fun i => p.step ⟨i.1 + 1, Nat.lt_pred_iff.mp i.2⟩

/--
If a series `a_0 --r-> a_1 --r-> ... a_n`, then `a_0 --r-> ... a_{n-1}` is
another series -/
@[simps]
def eraseLast (p : RelSeries r) : RelSeries r where
  length := p.length - 1
  toFun i := p ⟨i, lt_of_lt_of_le i.2 (Nat.succ_le_succ tsub_le_self)⟩
  step i := by
    have := p.step ⟨i, lt_of_lt_of_le i.2 tsub_le_self⟩
    cases i
    exact this

/--
Give two series `a₀ --r-> ... --r-> X` and `X --r-> b ---> ...` can be combined together to form
`a₀ --r-> ... --r-> x --r-> b ...`
-/
@[simps]
def combine (p q : RelSeries r) (connect : p.top = q.bot) : RelSeries r where
  length := p.length + q.length
  toFun := fun i =>
    if H : i.1 < p.length
    then p ⟨i.1, H.trans (lt_add_one _)⟩
    else q ⟨i.1 - p.length, by
      apply Nat.sub_lt_left_of_lt_add
      · rwa [not_lt] at H
      · rw [← add_assoc]; exact i.2⟩
  step := fun i => by
    dsimp only []
    by_cases h₂ : i.1 + 1 < p.length
    · have h₁ : i.1 < p.length := lt_trans (lt_add_one _) h₂
      erw [dif_pos h₁, dif_pos h₂]
      convert p.step ⟨i, h₁⟩ using 1
    · erw [dif_neg h₂]
      by_cases h₁ : i.1 < p.length
      · erw [dif_pos h₁]
        have h₃ : p.length = i.1 + 1
        · linarith
        convert p.step ⟨i, h₁⟩ using 1
        convert connect.symm
        · congr
          simp only [Nat.zero_mod, tsub_eq_zero_iff_le]
          simp_rw [h₃]
          rfl
        · congr
          ext
          exact h₃.symm
      · erw [dif_neg h₁]
        convert q.step ⟨i.1 - p.length, _⟩ using 1
        · congr
          change (i.1 + 1) - _ = _
          rw [Nat.sub_add_comm]
          rw [not_lt] at h₁
          exact h₁
        · refine Nat.sub_lt_left_of_lt_add ?_ i.2
          rw [not_lt] at h₁
          exact h₁
=======
      obtain hm | hm := hm
      · convert p.step ⟨m.1 - 1, Nat.sub_lt_right_of_lt_add (by linarith) m.2⟩
        · change Fin.insertNth _ _ _ _ = _
          rw [Fin.insertNth_apply_above (h := hm)]
          aesop
        · change Fin.insertNth _ _ _ _ = _
          rw [Fin.insertNth_apply_above]
          swap; exact hm.trans (lt_add_one _)
          simp only [Fin.val_succ, Nat.zero_eq, Fin.pred_succ, eq_rec_constant, ge_iff_le,
            Fin.succ_mk]
          congr
          exact Fin.ext <| Eq.symm <| Nat.succ_pred_eq_of_pos (lt_trans (Nat.zero_lt_succ _) hm)
      · convert connect_next
        · change Fin.insertNth _ _ _ _ = _
          rw [show m.castSucc = i.succ.castSucc from Fin.ext hm.symm, Fin.insertNth_apply_same]
        · change Fin.insertNth _ _ _ _ = _
          rw [Fin.insertNth_apply_above]
          swap; change i.1 + 1 < m.1 + 1; rw [hm]; exact lt_add_one _
          simp only [Fin.pred_succ, eq_rec_constant]
          congr; ext; exact hm.symm
>>>>>>> fb3fd7cd

end RelSeries

/-- A type is finite dimensional if its `LTSeries` has bounded length. -/
abbrev FiniteDimensionalOrder (γ : Type*) [Preorder γ] :=
  Rel.FiniteDimensional ((. < .) : γ → γ → Prop)

/-- A type is infinite dimensional if it has `LTSeries` of at least arbitrary length -/
abbrev InfiniteDimensionalOrder (γ : Type*) [Preorder γ] :=
  Rel.InfiniteDimensional ((. < .) : γ → γ → Prop)

section LTSeries

variable (α) [Preorder α] [Preorder β]
/--
If `α` is a preorder, a LTSeries is a relation series of the less than relation.
-/
abbrev LTSeries := RelSeries ((. < .) : Rel α α)

namespace LTSeries

/-- The longest `<`-series when a type is finite dimensional -/
protected noncomputable def longestOf [FiniteDimensionalOrder α] : LTSeries α :=
  RelSeries.longestOf _

/-- A `<`-series with length `n` if the relation is infinite dimensional -/
protected noncomputable def withLength [InfiniteDimensionalOrder α] (n : ℕ) : LTSeries α :=
  RelSeries.withLength _ n

@[simp] lemma length_withLength [InfiniteDimensionalOrder α] (n : ℕ) :
    (LTSeries.withLength α n).length = n :=
  RelSeries.length_withLength _ _

/-- if `α` is infinite dimensional, then `α` is nonempty. -/
lemma nonempty_of_infiniteDimensionalType [InfiniteDimensionalOrder α] : Nonempty α :=
  ⟨LTSeries.withLength α 0 0⟩

variable {α}

lemma longestOf_is_longest [FiniteDimensionalOrder α] (x : LTSeries α) :
    x.length ≤ (LTSeries.longestOf α).length :=
  RelSeries.length_le_length_longestOf _ _

lemma longestOf_len_unique [FiniteDimensionalOrder α] (p : LTSeries α)
    (is_longest : ∀ (q : LTSeries α), q.length ≤ p.length) :
    p.length = (LTSeries.longestOf α).length :=
  le_antisymm (longestOf_is_longest _) (is_longest _)


lemma strictMono (x : LTSeries α) : StrictMono x :=
  fun _ _ h => x.rel_of_lt h

lemma monotone (x : LTSeries α) : Monotone x :=
  x.strictMono.monotone


<<<<<<< HEAD
/-- an alternative constructor of `LTSeries` using `StrictMono` functions. -/
@[simps]
def mk (length : ℕ) (toFun : Fin (length + 1) → α) (strictMono : StrictMono toFun) : LTSeries α :=
{ toFun := toFun
  step := fun i => strictMono <| lt_add_one i.1 }

/--
For two pre-ordered sets `α, β`, if `f : α → β` is strictly monotonic, then a strict chain of `α`
=======
/-- An alternative constructor of `LTSeries` from a strictly monotone function. -/
@[simps]
def mk (length : ℕ) (toFun : Fin (length + 1) → α) (strictMono : StrictMono toFun) :
    LTSeries α where
  toFun := toFun
  step i := strictMono <| lt_add_one i.1

/--
For two preorders `α, β`, if `f : α → β` is strictly monotonic, then a strict chain of `α`
>>>>>>> fb3fd7cd
can be pushed out to a strict chain of `β` by
`a₀ < a₁ < ... < aₙ ↦ f a₀ < f a₁ < ... < f aₙ`
-/
@[simps!]
def map (p : LTSeries α) (f : α → β) (hf : StrictMono f) : LTSeries β :=
  LTSeries.mk p.length (f.comp p) (hf.comp p.strictMono)

/--
<<<<<<< HEAD
For two pre-ordered sets `α, β`, if `f : α → β` is surjective and strictly comonotonic, then a
=======
For two preorders `α, β`, if `f : α → β` is surjective and strictly comonotonic, then a
>>>>>>> fb3fd7cd
strict series of `β` can be pulled back to a strict chain of `α` by
`b₀ < b₁ < ... < bₙ ↦ f⁻¹ b₀ < f⁻¹ b₁ < ... < f⁻¹ bₙ` where `f⁻¹ bᵢ` is an arbitrary element in the
preimage of `f⁻¹ {bᵢ}`.
-/
@[simps!]
noncomputable def comap (p : LTSeries β) (f : α → β)
  (comap : ∀ ⦃x y⦄, f x < f y → x < y)
  (surjective : Function.Surjective f) :
  LTSeries α := mk p.length (fun i ↦ (surjective (p i)).choose)
    (fun i j h ↦ comap (by simpa only [(surjective _).choose_spec] using p.strictMono h))

end LTSeries

end LTSeries<|MERGE_RESOLUTION|>--- conflicted
+++ resolved
@@ -7,11 +7,7 @@
 import Mathlib.Data.List.Indexes
 import Mathlib.Data.Rel
 import Mathlib.Tactic.Linarith
-<<<<<<< HEAD
-import Mathlib.Tactic.Ring
-=======
 import Mathlib.Tactic.Abel
->>>>>>> fb3fd7cd
 
 /-!
 # Series of a relation
@@ -21,13 +17,8 @@
 
 -/
 
-<<<<<<< HEAD
-variable {α : Type _} (r : Rel α α)
-variable {β : Type _} (s : Rel β β)
-=======
 variable {α : Type*} (r : Rel α α)
 variable {β : Type*} (s : Rel β β)
->>>>>>> fb3fd7cd
 
 /--
 Let `r` be a relation on `α`, a relation series of `r` of length `n` is a series
@@ -167,91 +158,11 @@
   ⟨RelSeries.withLength r 0 0⟩
 
 instance membership : Membership α (RelSeries r) :=
-<<<<<<< HEAD
-  ⟨fun x s => x ∈ Set.range s⟩
-=======
   ⟨(· ∈ Set.range ·)⟩
->>>>>>> fb3fd7cd
 
 theorem mem_def {x : α} {s : RelSeries r} : x ∈ s ↔ x ∈ Set.range s :=
   Iff.rfl
 
-<<<<<<< HEAD
-variable {r}
-
-/-- start of a series -/
-def bot (x : RelSeries r) : α := x 0
-
-/-- end of a series -/
-def top (x : RelSeries r) : α := x <| Fin.last _
-
-lemma bot_mem (x : RelSeries r) : x.bot ∈ x := ⟨_, rfl⟩
-
-lemma top_mem (x : RelSeries r) : x.top ∈ x := ⟨_, rfl⟩
-
-/--
-If `a_0 --r-> a_1 --r-> ... --r-> a_n` and `b_0 --r-> b_1 --r-> ... --r-> b_m` are two strict series
-such that `r a_n b_0`, then there is a chain of length `n + m + 1` given by
-`a_0 --r-> a_1 --r-> ... --r-> a_n --r-> b_0 --r-> b_1 --r-> ... --r-> b_m`.
--/
-@[simps]
-def append (p q : RelSeries r) (connect : r p.top q.bot) : RelSeries r where
-  length := p.length + q.length + 1
-  toFun := Fin.append p q ∘ Fin.cast (by ring)
-  step := fun i => by
-    obtain (hi|rfl|hi) :=
-      lt_trichotomy i (Fin.castLE (by linarith) (Fin.last _ : Fin (p.length + 1)))
-    · convert p.step ⟨i.1, hi⟩ <;>
-      · convert Fin.append_left p q _
-        rfl
-    · convert connect
-      · convert Fin.append_left p q _
-        rfl
-      · convert Fin.append_right p q _
-        rfl
-    · set x := _; set y := _
-      change r (Fin.append p q x) (Fin.append p q y)
-      have hx : x = Fin.natAdd _ ⟨i - (p.length + 1), Nat.sub_lt_left_of_lt_add hi <|
-        i.2.trans <| by linarith⟩
-      · ext
-        change _ = _ + (_ - _)
-        rw [Nat.add_sub_cancel']
-        dsimp
-        exact hi
-      have hy : y = Fin.natAdd _ ⟨i - p.length, by
-        apply Nat.sub_lt_left_of_lt_add (le_of_lt hi); exact i.2⟩
-      · ext
-        change _ = _ + (_ - _)
-        conv_rhs => rw [Nat.add_comm p.length 1, add_assoc]
-        rw [Nat.add_sub_cancel' <| le_of_lt (show p.length < i.1 from hi)]
-        conv_rhs => rw [add_comm]
-      rw [hx, Fin.append_right, hy, Fin.append_right]
-      convert q.step ⟨i - (p.length + 1), ?_⟩
-      pick_goal 2
-      · apply Nat.sub_lt_left_of_lt_add hi
-        convert i.2 using 1
-        simp only [Fin.coe_castLE, Fin.val_last, Nat.succ_eq_add_one]
-        ring
-      · rw [Fin.succ_mk, Nat.sub_eq_iff_eq_add (le_of_lt hi : p.length ≤ i),
-          Nat.add_assoc _ 1, add_comm 1, Nat.sub_add_cancel]
-        exact hi
-
-/--
-For two sets `α, β` and relation on them `r, s`, if `f : α → β` preserves relation `r`, then an
-`r`-series can be pushed out to an `s`-series by
-`a₀ --r-> a₁ --r-> ... --r-> aₙ ↦ f a₀ --s-> f a₁ --s-> ... --s-> f aₙ`
--/
-@[simps]
-def map (p : RelSeries r) (f : α → β) (map : ∀ ⦃x y : α⦄, r x y → s (f x) (f y)) : RelSeries s where
-  length := p.length
-  toFun := f.comp p
-  step := (map <| p.step .)
-
-/--
-If `a_0 --r-> a_1 --r-> ... --r-> a_n` is an `r`-series and `a` is such that
-`a_i --r-> a --r-> a_{i + 1}`, then
-`a_0 --r-> a_1 --r-> ... --r-> a_i --r-> a --r-> a_{i + 1} --r-> ... --r-> a_n`
-=======
 /-- Start of a series, i.e. for `a₀ -r→ a₁ -r→ ... -r→ aₙ`, its head is `a₀`.
 
 Since a relation series is assumed to be non-empty, this is well defined. -/
@@ -316,39 +227,11 @@
 If `a₀ -r→ a₁ -r→ ... -r→ aₙ` is an `r`-series and `a` is such that
 `aᵢ -r→ a -r→ a_ᵢ₊₁`, then
 `a₀ -r→ a₁ -r→ ... -r→ a_i -r→ a -r→ aᵢ₊₁ -r→ ... -r→ aₙ`
->>>>>>> fb3fd7cd
 is another `r`-series
 -/
 @[simps]
 def insertNth (p : RelSeries r) (i : Fin p.length) (a : α)
     (prev_connect : r (p (Fin.castSucc i)) a) (connect_next : r a (p i.succ)) : RelSeries r where
-<<<<<<< HEAD
-  length := p.length + 1
-  toFun :=  (Fin.castSucc i.succ).insertNth a p
-  step := fun m => by
-    set x := _; set y := _
-    change r x y
-    obtain (hm|hm|hm) := lt_trichotomy m.1 i.1
-    · have hx : x = p m
-      · change Fin.insertNth _ _ _ _ = _
-        rw [Fin.insertNth_apply_below]
-        pick_goal 2; exact hm.trans (lt_add_one _)
-        simp only [Fin.castLT_castSucc, eq_rec_constant]
-      convert p.step ⟨m, hm.trans i.2⟩
-      change Fin.insertNth _ _ _ _ = _
-      rw [Fin.insertNth_apply_below]
-      simp only [eq_rec_constant]
-      congr
-      change m.1 + 1 < i.1 + 1
-      simpa only [add_lt_add_iff_right]
-    · rw [show x = p m by
-        change Fin.insertNth _ _ _ _ = _
-        rw [Fin.insertNth_apply_below]
-        pick_goal 2
-        · change m.1 < i.1 + 1
-          exact hm ▸ lt_add_one _
-        · simp only [Fin.castLT_castSucc, eq_rec_constant]]
-=======
   toFun :=  (Fin.castSucc i.succ).insertNth a p
   step m := by
     set x := _; set y := _; change r x y
@@ -366,42 +249,32 @@
         rw [Fin.insertNth_apply_below]
         pick_goal 2; show m.1 < i.1 + 1; exact hm ▸ lt_add_one _
         simp]
->>>>>>> fb3fd7cd
       convert prev_connect
       · ext; exact hm
       · change Fin.insertNth _ _ _ _ = _
         rw [show m.succ = i.succ.castSucc by ext; change _ + 1 = _ + 1; rw [hm],
           Fin.insertNth_apply_same]
     · rw [Nat.lt_iff_add_one_le, le_iff_lt_or_eq] at hm
-<<<<<<< HEAD
-      obtain (hm|hm) := hm
-      · have hx : x = p ⟨m.1 - 1, (Nat.sub_lt (by linarith) (by linarith)).trans m.2⟩
+      obtain hm | hm := hm
+      · convert p.step ⟨m.1 - 1, Nat.sub_lt_right_of_lt_add (by linarith) m.2⟩
+        · change Fin.insertNth _ _ _ _ = _
+          rw [Fin.insertNth_apply_above (h := hm)]
+          aesop
         · change Fin.insertNth _ _ _ _ = _
           rw [Fin.insertNth_apply_above]
-          swap; exact hm
-          simp only [eq_rec_constant]
+          swap; exact hm.trans (lt_add_one _)
+          simp only [Fin.val_succ, Nat.zero_eq, Fin.pred_succ, eq_rec_constant, ge_iff_le,
+            Fin.succ_mk]
           congr
-        rw [show y = p m by
-          change Fin.insertNth _ _ _ _ = _
-          rw [Fin.insertNth_apply_above]
-          swap; exact hm.trans (lt_add_one _)
-          simp only [Fin.pred_succ, eq_rec_constant]]
-        convert p.step ⟨m.1 - 1, Nat.sub_lt_right_of_lt_add (by linarith) m.2⟩
-        exact Fin.ext <| Eq.symm <| Nat.succ_pred_eq_of_pos (lt_trans (Nat.zero_lt_succ _) hm)
-      · have hx : x = a
+          exact Fin.ext <| Eq.symm <| Nat.succ_pred_eq_of_pos (lt_trans (Nat.zero_lt_succ _) hm)
+      · convert connect_next
         · change Fin.insertNth _ _ _ _ = _
-          have H : m.castSucc = i.succ.castSucc
-          · ext; change m.1 = i.1 + 1; rw [hm]
-          rw [H, Fin.insertNth_apply_same]
-        rw [show y = p m by
-          change Fin.insertNth _ _ _ _ = _
+          rw [show m.castSucc = i.succ.castSucc from Fin.ext hm.symm, Fin.insertNth_apply_same]
+        · change Fin.insertNth _ _ _ _ = _
           rw [Fin.insertNth_apply_above]
           swap; change i.1 + 1 < m.1 + 1; rw [hm]; exact lt_add_one _
-          simp only [Fin.pred_succ, eq_rec_constant]]
-        convert connect_next
-        ext
-        exact hm.symm
-
+          simp only [Fin.pred_succ, eq_rec_constant]
+          congr; ext; exact hm.symm
 
 /--
 A strict series `a_0 --r-> a_1 --r-> ... --r-> a_n` in `α` gives a strict series in `αᵒᵈ` by
@@ -498,28 +371,6 @@
         · refine Nat.sub_lt_left_of_lt_add ?_ i.2
           rw [not_lt] at h₁
           exact h₁
-=======
-      obtain hm | hm := hm
-      · convert p.step ⟨m.1 - 1, Nat.sub_lt_right_of_lt_add (by linarith) m.2⟩
-        · change Fin.insertNth _ _ _ _ = _
-          rw [Fin.insertNth_apply_above (h := hm)]
-          aesop
-        · change Fin.insertNth _ _ _ _ = _
-          rw [Fin.insertNth_apply_above]
-          swap; exact hm.trans (lt_add_one _)
-          simp only [Fin.val_succ, Nat.zero_eq, Fin.pred_succ, eq_rec_constant, ge_iff_le,
-            Fin.succ_mk]
-          congr
-          exact Fin.ext <| Eq.symm <| Nat.succ_pred_eq_of_pos (lt_trans (Nat.zero_lt_succ _) hm)
-      · convert connect_next
-        · change Fin.insertNth _ _ _ _ = _
-          rw [show m.castSucc = i.succ.castSucc from Fin.ext hm.symm, Fin.insertNth_apply_same]
-        · change Fin.insertNth _ _ _ _ = _
-          rw [Fin.insertNth_apply_above]
-          swap; change i.1 + 1 < m.1 + 1; rw [hm]; exact lt_add_one _
-          simp only [Fin.pred_succ, eq_rec_constant]
-          congr; ext; exact hm.symm
->>>>>>> fb3fd7cd
 
 end RelSeries
 
@@ -533,6 +384,7 @@
 
 section LTSeries
 
+variable (α) [Preorder α] [Preorder β]
 variable (α) [Preorder α] [Preorder β]
 /--
 If `α` is a preorder, a LTSeries is a relation series of the less than relation.
@@ -576,16 +428,6 @@
   x.strictMono.monotone
 
 
-<<<<<<< HEAD
-/-- an alternative constructor of `LTSeries` using `StrictMono` functions. -/
-@[simps]
-def mk (length : ℕ) (toFun : Fin (length + 1) → α) (strictMono : StrictMono toFun) : LTSeries α :=
-{ toFun := toFun
-  step := fun i => strictMono <| lt_add_one i.1 }
-
-/--
-For two pre-ordered sets `α, β`, if `f : α → β` is strictly monotonic, then a strict chain of `α`
-=======
 /-- An alternative constructor of `LTSeries` from a strictly monotone function. -/
 @[simps]
 def mk (length : ℕ) (toFun : Fin (length + 1) → α) (strictMono : StrictMono toFun) :
@@ -595,7 +437,6 @@
 
 /--
 For two preorders `α, β`, if `f : α → β` is strictly monotonic, then a strict chain of `α`
->>>>>>> fb3fd7cd
 can be pushed out to a strict chain of `β` by
 `a₀ < a₁ < ... < aₙ ↦ f a₀ < f a₁ < ... < f aₙ`
 -/
@@ -604,11 +445,7 @@
   LTSeries.mk p.length (f.comp p) (hf.comp p.strictMono)
 
 /--
-<<<<<<< HEAD
-For two pre-ordered sets `α, β`, if `f : α → β` is surjective and strictly comonotonic, then a
-=======
 For two preorders `α, β`, if `f : α → β` is surjective and strictly comonotonic, then a
->>>>>>> fb3fd7cd
 strict series of `β` can be pulled back to a strict chain of `α` by
 `b₀ < b₁ < ... < bₙ ↦ f⁻¹ b₀ < f⁻¹ b₁ < ... < f⁻¹ bₙ` where `f⁻¹ bᵢ` is an arbitrary element in the
 preimage of `f⁻¹ {bᵢ}`.
