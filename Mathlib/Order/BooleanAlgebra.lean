--- conflicted
+++ resolved
@@ -728,7 +728,6 @@
 theorem sdiff_compl : x \ yᶜ = x ⊓ y := by rw [sdiff_eq, compl_compl]
 #align sdiff_compl sdiff_compl
 
-<<<<<<< HEAD
 instance OrderDual.instBooleanAlgebra : BooleanAlgebra αᵒᵈ where
   __ := distribLattice α
   __ := instHeytingAlgebra
@@ -736,17 +735,6 @@
   himp_eq _ _ := @sdiff_eq α _ _ _
   inf_compl_le_bot a := (@codisjoint_hnot_right _ _ (ofDual a)).top_le
   top_le_sup_compl a := (@disjoint_compl_right _ _ (ofDual a)).le_bot
-=======
-instance OrderDual.booleanAlgebra (α) [BooleanAlgebra α] : BooleanAlgebra αᵒᵈ where
-  __ := OrderDual.distribLattice α
-  __ := OrderDual.boundedOrder α
-  compl a := toDual (ofDual aᶜ)
-  sdiff a b := toDual (ofDual b ⇨ ofDual a); himp := fun a b => toDual (ofDual b \ ofDual a)
-  inf_compl_le_bot a := (@codisjoint_hnot_right _ _ (ofDual a)).top_le
-  top_le_sup_compl a := (@disjoint_compl_right _ _ (ofDual a)).le_bot
-  sdiff_eq _ _ := @himp_eq α _ _ _
-  himp_eq _ _ := @sdiff_eq α _ _ _
->>>>>>> 4b36afcf
 
 @[simp]
 theorem sup_inf_inf_compl : x ⊓ y ⊔ x ⊓ yᶜ = x := by rw [← sdiff_eq, sup_inf_sdiff _ _]
@@ -818,27 +806,15 @@
   inf_compl_le_bot x := by constructor <;> simp
   top_le_sup_compl x := by constructor <;> simp
 
-<<<<<<< HEAD
 instance Pi.instBooleanAlgebra {ι : Type u} {α : ι → Type v} [∀ i, BooleanAlgebra (α i)] :
     BooleanAlgebra (∀ i, α i) where
   __ := distribLattice
   __ := instHeytingAlgebra
-=======
-instance Pi.booleanAlgebra {ι : Type u} {α : ι → Type v} [∀ i, BooleanAlgebra (α i)] :
-    BooleanAlgebra (∀ i, α i) where
-  __ := Pi.sdiff
-  __ := Pi.heytingAlgebra
-  __ := @Pi.distribLattice ι α _
->>>>>>> 4b36afcf
   sdiff_eq _ _ := funext fun _ => sdiff_eq
   himp_eq _ _ := funext fun _ => himp_eq
   inf_compl_le_bot _ _ := BooleanAlgebra.inf_compl_le_bot _
   top_le_sup_compl _ _ := BooleanAlgebra.top_le_sup_compl _
-<<<<<<< HEAD
 #align pi.boolean_algebra Pi.instBooleanAlgebra
-=======
-#align pi.boolean_algebra Pi.booleanAlgebra
->>>>>>> 4b36afcf
 
 instance Bool.instBooleanAlgebra : BooleanAlgebra Bool where
   __ := instDistribLattice
