--- conflicted
+++ resolved
@@ -7,12 +7,6 @@
 import Mathlib.Order.RelSeries
 import Mathlib.Order.WithBot
 import Mathlib.Data.Nat.Lattice
-<<<<<<< HEAD
-import Mathlib.Logic.Equiv.Fin
-import Mathlib.Tactic.Linarith
-import Mathlib.Tactic.Conv
-=======
->>>>>>> 4d91cd8b
 
 /-!
 # Krull dimension of a preordered set
@@ -35,169 +29,10 @@
 variable (α : Type*) [Preorder α]
 
 /--
-<<<<<<< HEAD
-For a preordered set `(α, <)`, a strict series of `α` of length `n` is a strictly monotonic function
-`fin (n + 1) → α`, i.e. `a₀ < a₁ < ... < aₙ` with `aᵢ : α`.
--/
-structure StrictSeries where
-/-- the number of inequalities in the series -/
-length : ℕ
-/-- the underlying function of a strict series -/
-toFun : Fin (length + 1) → α
-/-- the underlying function should be strictly monotonic -/
-StrictMono : StrictMono toFun
-
-namespace StrictSeries
-
-instance : CoeFun (StrictSeries α) (fun x ↦ Fin (x.length + 1) → α) :=
-{ coe := StrictSeries.toFun }
-
-instance : Preorder (StrictSeries α) :=
-Preorder.lift StrictSeries.length
-
-variable {α}
-
-lemma le_def (x y : StrictSeries α) : x ≤ y ↔ x.length ≤ y.length :=
-Iff.rfl
-
-lemma lt_def (x y : StrictSeries α) : x < y ↔ x.length < y.length :=
-Iff.rfl
-
-/--
-In a preordered set `α`, each term of `α` gives a strict series with the right most index to be 0.
--/
-@[simps!] def singleton (a : α) : StrictSeries α :=
-{ length := 0
-  toFun := fun _ ↦ a
-  StrictMono := fun _ _ h ↦ (ne_of_lt h $ @Subsingleton.elim _ subsingleton_fin_one _ _).elim }
-
-instance [IsEmpty α] : IsEmpty (StrictSeries α) :=
-{ false := fun x ↦ IsEmpty.false (x 0) }
-
-instance [Inhabited α] : Inhabited (StrictSeries α) :=
-{ default := singleton default }
-
-instance [Nonempty α] : Nonempty (StrictSeries α) :=
-Nonempty.map singleton inferInstance
-
-lemma top_len_unique [OrderTop (StrictSeries α)] (p : StrictSeries α) (hp : IsTop p) :
-  p.length = (⊤ : StrictSeries α).length :=
-le_antisymm (@le_top (StrictSeries α) _ _ _) (hp ⊤)
-
-lemma top_len_unique' (H1 H2 : OrderTop (StrictSeries α)) : H1.top.length = H2.top.length :=
-le_antisymm (H2.le_top H1.top) (H1.le_top H2.top)
-
-/--
-A strict series `a_0 < a_1 < ... < a_n` in `α` gives a strict series in `αᵒᵈ` by reversing the
-series `a_n < a_{n - 1} < ... < a_1 < a_0`.
--/
-def reverse (p : StrictSeries α) : StrictSeries αᵒᵈ :=
-{ length := p.length
-  toFun := p ∘ (Sub.sub ⟨p.length, lt_add_one _⟩)
-  StrictMono := by
-    intros i j h
-    refine p.StrictMono (?_ : (_ % _ : ℕ) < _ % _)
-    dsimp only
-    rw [←Nat.add_sub_assoc, add_comm, Nat.add_sub_assoc, Nat.add_mod_left (p.length + 1),
-      ←Nat.add_sub_assoc, add_comm p.length (p.length + 1), Nat.add_sub_assoc,
-      Nat.add_mod_left (p.length + 1), Nat.mod_eq_of_lt, Nat.mod_eq_of_lt]
-    . exact Nat.sub_lt_sub_left (lt_of_lt_of_le h (Nat.lt_succ_iff.mp j.2)) h
-    . exact lt_of_le_of_lt (Nat.sub_le _ _) (lt_add_one _)
-    . exact lt_of_le_of_lt (Nat.sub_le _ _) (lt_add_one _)
-    . exact Nat.lt_succ_iff.mp i.2
-    . exact le_of_lt i.2
-    . exact Nat.lt_succ_iff.mp j.2
-    . exact le_of_lt j.2 }
-
-/--
-given a series `a_0 < a_1 < ... < a_n` and an `a` that is smaller than `a_0`, there is a series of
-length `n+1`: `a < a_0 < a_1 < ... < a_n`.
--/
-@[simps]
-def cons (p : StrictSeries α) (a : α) (h : a < p 0) : StrictSeries α :=
-{ length := p.length + 1
-  toFun := Fin.cons a p
-  StrictMono := fun i ↦ Fin.cases (fun j ↦ Fin.cases (fun r ↦ (lt_irrefl _ r).elim)
-    (fun k _ ↦ by
-      rw [Fin.cons_zero, Fin.cons_succ]
-      exact lt_of_lt_of_le h (p.StrictMono.monotone $ by norm_num)) j)
-    (fun i' j ↦ Fin.cases (fun r ↦ (not_lt_of_lt r (Fin.succ_pos i')).elim)
-    (fun k hk ↦ by
-      rw [Fin.cons_succ, Fin.cons_succ]
-      exact p.StrictMono (Fin.succ_lt_succ_iff.mp hk)) j) i }
-
-lemma cons_zero (p : StrictSeries α) (a : α) (h : a < p 0) : p.cons a h 0 = a :=
-by simp only [cons_toFun, Fin.cons_zero]
-
-lemma cons_succ (p : StrictSeries α) (a : α) (h : a < p 0) (x) :
-  p.cons a h x.succ = p x :=
-by simp only [cons_toFun, Fin.cons_succ]
-
-/--
-given a series `a_0 < a_1 < ... < a_n` and an `a` that is greater than `a_n`, there is a series of
-length `n+1`: `a_0 < a_1 < ... < a_n < a`.
--/
-@[simps]
-def snoc (p : StrictSeries α) (a : α) (h : p (Fin.last _) < a) : StrictSeries α :=
-{ length := p.length + 1
-  toFun := Fin.snoc p a
-  StrictMono := by
-    intros i j H
-    rw [Fin.snoc, Fin.snoc]
-    by_cases h1 : (j : ℕ) < p.length + 1
-    . rw [dif_pos h1, dif_pos]
-      . exact p.StrictMono H
-      . exact lt_trans H h1
-    . rw [dif_neg h1, cast_eq]
-      split_ifs with h2
-      . rw [cast_eq]
-        refine lt_of_le_of_lt (p.StrictMono.monotone (?_ : (i : ℕ) ≤ _)) h
-        linarith
-      . change i.1 < j.1 at H
-        push_neg at h2 h1
-        refine (ne_of_lt H ?_).elim
-        rw [show i.1 = p.length + 1 from _, show j.1 = p.length + 1 from _]
-        . linarith [j.2]
-        . linarith [i.2] }
-
-lemma snoc_last (p : StrictSeries α) (a : α) (h : p (Fin.last _) < a) :
-  p.snoc a h (Fin.last _) = a :=
-by simp
-
-/--
-If a series `a_0 < a_1 < ...` has positive length, then `a_1 < ...` is another series
--/
-@[simps]
-def tail (p : StrictSeries α) (h : p.length ≠ 0) : StrictSeries α :=
-{ length := p.length.pred,
-  toFun := fun j ↦ p ⟨j + 1, Nat.succ_lt_succ (by
-    have hj := j.2
-    conv_rhs at hj =>
-      rw [← Nat.succ_eq_add_one, Nat.succ_pred_eq_of_pos (Nat.pos_of_ne_zero h)]
-    exact hj)⟩
-  StrictMono := fun _ _ H ↦ p.StrictMono (Nat.succ_lt_succ H) }
-
-lemma tail_zero (p : StrictSeries α) (h : p.length ≠ 0) : p.tail h 0 = p 1 := by
-  rw [tail_toFun]
-  congr
-  change (0 : ℕ) % (p.length.pred + 1) + 1 = 1 % (p.length + 1)
-  rw [Nat.zero_mod, zero_add, Nat.mod_eq_of_lt]
-  rw [lt_add_iff_pos_left]
-  exact Nat.pos_of_ne_zero h
-
-end StrictSeries
-
-/--
-Krull dimension of a preordered set `α` is the supremum of the right most index of all strict
-series of `α`. If there is no strict series `a₀ < a₁ < ... < aₙ` in `α`, then its Krull dimension
-is defined to be negative infinity; if the length of `a₀ < a₁ < ... < aₙ` is unbounded, its Krull
-dimension is defined to be positive infinity.
-=======
 Krull dimension of a preorder `α` is the supremum of the rightmost index of all relation
 series of `α` order by `<`. If there is no series `a₀ < a₁ < ... < aₙ` in `α`, then its Krull
 dimension is defined to be negative infinity; if the length of all series `a₀ < a₁ < ... < aₙ` is
 unbounded, its Krull dimension is defined to be positive infinity.
->>>>>>> 4d91cd8b
 -/
 noncomputable def krullDim : WithBot (WithTop ℕ) :=
   ⨆ (p : LTSeries α), p.length
