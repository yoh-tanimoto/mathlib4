/-
Copyright (c) 2021 Luke Kershaw. All rights reserved.
Released under Apache 2.0 license as described in the file LICENSE.
Authors: Luke Kershaw
-/
import Mathlib.CategoryTheory.Adjunction.Limits
import Mathlib.CategoryTheory.Limits.Preserves.Shapes.Products
import Mathlib.CategoryTheory.Limits.Shapes.Biproducts
import Mathlib.CategoryTheory.Shift.Basic

#align_import category_theory.triangulated.basic from "leanprover-community/mathlib"@"6876fa15e3158ff3e4a4e2af1fb6e1945c6e8803"

/-!
# Triangles

This file contains the definition of triangles in an additive category with an additive shift.
It also defines morphisms between these triangles.

TODO: generalise this to n-angles in n-angulated categories as in https://arxiv.org/abs/1006.4592
-/


noncomputable section

open CategoryTheory Limits

universe v v₀ v₁ v₂ u u₀ u₁ u₂

namespace CategoryTheory.Pretriangulated

open CategoryTheory.Category

/-
We work in a category `C` equipped with a shift.
-/
variable (C : Type u) [Category.{v} C] [HasShift C ℤ]

/-- A triangle in `C` is a sextuple `(X,Y,Z,f,g,h)` where `X,Y,Z` are objects of `C`,
and `f : X ⟶ Y`, `g : Y ⟶ Z`, `h : Z ⟶ X⟦1⟧` are morphisms in `C`.
See <https://stacks.math.columbia.edu/tag/0144>.
-/
structure Triangle where mk' ::
  /-- the first object of a triangle -/
  obj₁ : C
  /-- the second object of a triangle -/
  obj₂ : C
  /-- the third object of a triangle -/
  obj₃ : C
  /-- the first morphism of a triangle -/
  mor₁ : obj₁ ⟶ obj₂
  /-- the second morphism of a triangle -/
  mor₂ : obj₂ ⟶ obj₃
  /-- the third morphism of a triangle -/
  mor₃ : obj₃ ⟶ obj₁⟦(1 : ℤ)⟧
#align category_theory.pretriangulated.triangle CategoryTheory.Pretriangulated.Triangle

variable {C}

/-- A triangle `(X,Y,Z,f,g,h)` in `C` is defined by the morphisms `f : X ⟶ Y`, `g : Y ⟶ Z`
and `h : Z ⟶ X⟦1⟧`.
-/
@[simps]
def Triangle.mk {X Y Z : C} (f : X ⟶ Y) (g : Y ⟶ Z) (h : Z ⟶ X⟦(1 : ℤ)⟧) : Triangle C
    where
  obj₁ := X
  obj₂ := Y
  obj₃ := Z
  mor₁ := f
  mor₂ := g
  mor₃ := h
#align category_theory.pretriangulated.triangle.mk CategoryTheory.Pretriangulated.Triangle.mk

section

variable [HasZeroObject C] [HasZeroMorphisms C]

open ZeroObject

instance : Inhabited (Triangle C) :=
  ⟨⟨0, 0, 0, 0, 0, 0⟩⟩

/-- For each object in `C`, there is a triangle of the form `(X,X,0,𝟙 X,0,0)`
-/
@[simps!]
def contractibleTriangle (X : C) : Triangle C :=
  Triangle.mk (𝟙 X) (0 : X ⟶ 0) 0
#align category_theory.pretriangulated.contractible_triangle CategoryTheory.Pretriangulated.contractibleTriangle

end

/-- A morphism of triangles `(X,Y,Z,f,g,h) ⟶ (X',Y',Z',f',g',h')` in `C` is a triple of morphisms
`a : X ⟶ X'`, `b : Y ⟶ Y'`, `c : Z ⟶ Z'` such that
`a ≫ f' = f ≫ b`, `b ≫ g' = g ≫ c`, and `a⟦1⟧' ≫ h = h' ≫ c`.
In other words, we have a commutative diagram:
```
     f      g      h
  X  ───> Y  ───> Z  ───> X⟦1⟧
  │       │       │        │
  │a      │b      │c       │a⟦1⟧'
  V       V       V        V
  X' ───> Y' ───> Z' ───> X'⟦1⟧
     f'     g'     h'
```
See <https://stacks.math.columbia.edu/tag/0144>.
-/
@[ext]
structure TriangleMorphism (T₁ : Triangle C) (T₂ : Triangle C) where
  /-- the first morphism in a triangle morphism -/
  hom₁ : T₁.obj₁ ⟶ T₂.obj₁
  /-- the second morphism in a triangle morphism -/
  hom₂ : T₁.obj₂ ⟶ T₂.obj₂
  /-- the third morphism in a triangle morphism -/
  hom₃ : T₁.obj₃ ⟶ T₂.obj₃
  /-- the first commutative square of a triangle morphism -/
  comm₁ : T₁.mor₁ ≫ hom₂ = hom₁ ≫ T₂.mor₁ := by aesop_cat
  /-- the second commutative square of a triangle morphism -/
  comm₂ : T₁.mor₂ ≫ hom₃ = hom₂ ≫ T₂.mor₂ := by aesop_cat
  /-- the third commutative square of a triangle morphism -/
  comm₃ : T₁.mor₃ ≫ hom₁⟦1⟧' = hom₃ ≫ T₂.mor₃ := by aesop_cat
#align category_theory.pretriangulated.triangle_morphism CategoryTheory.Pretriangulated.TriangleMorphism

attribute [reassoc (attr := simp)] TriangleMorphism.comm₁ TriangleMorphism.comm₂
  TriangleMorphism.comm₃

/-- The identity triangle morphism.
-/
@[simps]
def triangleMorphismId (T : Triangle C) : TriangleMorphism T T
    where
  hom₁ := 𝟙 T.obj₁
  hom₂ := 𝟙 T.obj₂
  hom₃ := 𝟙 T.obj₃
#align category_theory.pretriangulated.triangle_morphism_id CategoryTheory.Pretriangulated.triangleMorphismId

instance (T : Triangle C) : Inhabited (TriangleMorphism T T) :=
  ⟨triangleMorphismId T⟩

variable {T₁ T₂ T₃ : Triangle C}

/-- Composition of triangle morphisms gives a triangle morphism.
-/
@[simps]
def TriangleMorphism.comp (f : TriangleMorphism T₁ T₂) (g : TriangleMorphism T₂ T₃) :
    TriangleMorphism T₁ T₃ where
  hom₁ := f.hom₁ ≫ g.hom₁
  hom₂ := f.hom₂ ≫ g.hom₂
  hom₃ := f.hom₃ ≫ g.hom₃
#align category_theory.pretriangulated.triangle_morphism.comp CategoryTheory.Pretriangulated.TriangleMorphism.comp

/-- Triangles with triangle morphisms form a category.
-/
@[simps]
instance triangleCategory : Category (Triangle C)
    where
  Hom A B := TriangleMorphism A B
  id A := triangleMorphismId A
  comp f g := f.comp g
#align category_theory.pretriangulated.triangle_category CategoryTheory.Pretriangulated.triangleCategory

@[ext]
lemma Triangle.hom_ext {A B : Triangle C} (f g : A ⟶ B)
    (h₁ : f.hom₁ = g.hom₁) (h₂ : f.hom₂ = g.hom₂) (h₃ : f.hom₃ = g.hom₃) : f = g :=
  TriangleMorphism.ext _ _ h₁ h₂ h₃

@[simp]
lemma id_hom₁ (A : Triangle C) : TriangleMorphism.hom₁ (𝟙 A) = 𝟙 _ := rfl
@[simp]
lemma id_hom₂ (A : Triangle C) : TriangleMorphism.hom₂ (𝟙 A) = 𝟙 _ := rfl
@[simp]
lemma id_hom₃ (A : Triangle C) : TriangleMorphism.hom₃ (𝟙 A) = 𝟙 _ := rfl

@[simp, reassoc]
lemma comp_hom₁ {X Y Z : Triangle C} (f : X ⟶ Y) (g : Y ⟶ Z) :
    (f ≫ g).hom₁ = f.hom₁ ≫ g.hom₁ := rfl
@[simp, reassoc]
lemma comp_hom₂ {X Y Z : Triangle C} (f : X ⟶ Y) (g : Y ⟶ Z) :
    (f ≫ g).hom₂ = f.hom₂ ≫ g.hom₂ := rfl
@[simp, reassoc]
lemma comp_hom₃ {X Y Z : Triangle C} (f : X ⟶ Y) (g : Y ⟶ Z) :
    (f ≫ g).hom₃ = f.hom₃ ≫ g.hom₃ := rfl

@[simps]
def Triangle.homMk (A B : Triangle C)
    (hom₁ : A.obj₁ ⟶ B.obj₁) (hom₂ : A.obj₂ ⟶ B.obj₂) (hom₃ : A.obj₃ ⟶ B.obj₃)
    (comm₁ : A.mor₁ ≫ hom₂ = hom₁ ≫ B.mor₁ := by aesop_cat)
    (comm₂ : A.mor₂ ≫ hom₃ = hom₂ ≫ B.mor₂ := by aesop_cat)
    (comm₃ : A.mor₃ ≫ hom₁⟦1⟧' = hom₃ ≫ B.mor₃ := by aesop_cat) :
    A ⟶ B where
  hom₁ := hom₁
  hom₂ := hom₂
  hom₃ := hom₃
  comm₁ := comm₁
  comm₂ := comm₂
  comm₃ := comm₃
#align category_theory.pretriangulated.triangle.hom_mk CategoryTheory.Pretriangulated.Triangle.homMk

@[simps]
def Triangle.isoMk (A B : Triangle C)
    (iso₁ : A.obj₁ ≅ B.obj₁) (iso₂ : A.obj₂ ≅ B.obj₂) (iso₃ : A.obj₃ ≅ B.obj₃)
    (comm₁ : A.mor₁ ≫ iso₂.hom = iso₁.hom ≫ B.mor₁ := by aesop_cat)
    (comm₂ : A.mor₂ ≫ iso₃.hom = iso₂.hom ≫ B.mor₂ := by aesop_cat)
    (comm₃ : A.mor₃ ≫ iso₁.hom⟦1⟧' = iso₃.hom ≫ B.mor₃ := by aesop_cat) : A ≅ B where
  hom := Triangle.homMk _ _ iso₁.hom iso₂.hom iso₃.hom comm₁ comm₂ comm₃
  inv := Triangle.homMk _ _ iso₁.inv iso₂.inv iso₃.inv
    (by simp only [← cancel_mono iso₂.hom, assoc, Iso.inv_hom_id, comp_id,
      comm₁, Iso.inv_hom_id_assoc])
    (by simp only [← cancel_mono iso₃.hom, assoc, Iso.inv_hom_id, comp_id,
      comm₂, Iso.inv_hom_id_assoc])
    (by simp only [← cancel_mono (iso₁.hom⟦(1 : ℤ)⟧'), Category.assoc, comm₃,
      Iso.inv_hom_id_assoc, ← Functor.map_comp, Iso.inv_hom_id,
      Functor.map_id, Category.comp_id])
#align category_theory.pretriangulated.triangle.iso_mk CategoryTheory.Pretriangulated.Triangle.isoMk

lemma Triangle.isIso_of_isIsos {A B : Triangle C} (f : A ⟶ B)
    (h₁ : IsIso f.hom₁) (h₂ : IsIso f.hom₂) (h₃ : IsIso f.hom₃) : IsIso f := by
  let e := Triangle.isoMk A B (asIso f.hom₁) (asIso f.hom₂) (asIso f.hom₃)
    (by simp) (by simp) (by simp)
  exact (inferInstance : IsIso e.hom)

@[reassoc (attr := simp)]
lemma _root_.CategoryTheory.Iso.hom_inv_id_triangle_hom₁ {A B : Triangle C} (e : A ≅ B) :
    e.hom.hom₁ ≫ e.inv.hom₁ = 𝟙 _ := by rw [← comp_hom₁, e.hom_inv_id, id_hom₁]
@[reassoc (attr := simp)]
lemma _root_.CategoryTheory.Iso.hom_inv_id_triangle_hom₂ {A B : Triangle C} (e : A ≅ B) :
    e.hom.hom₂ ≫ e.inv.hom₂ = 𝟙 _ := by rw [← comp_hom₂, e.hom_inv_id, id_hom₂]
@[reassoc (attr := simp)]
lemma _root_.CategoryTheory.Iso.hom_inv_id_triangle_hom₃ {A B : Triangle C} (e : A ≅ B) :
    e.hom.hom₃ ≫ e.inv.hom₃ = 𝟙 _ := by rw [← comp_hom₃, e.hom_inv_id, id_hom₃]

@[reassoc (attr := simp)]
lemma _root_.CategoryTheory.Iso.inv_hom_id_triangle_hom₁ {A B : Triangle C} (e : A ≅ B) :
    e.inv.hom₁ ≫ e.hom.hom₁ = 𝟙 _ := by rw [← comp_hom₁, e.inv_hom_id, id_hom₁]
@[reassoc (attr := simp)]
lemma _root_.CategoryTheory.Iso.inv_hom_id_triangle_hom₂ {A B : Triangle C} (e : A ≅ B) :
    e.inv.hom₂ ≫ e.hom.hom₂ = 𝟙 _ := by rw [← comp_hom₂, e.inv_hom_id, id_hom₂]
@[reassoc (attr := simp)]
lemma _root_.CategoryTheory.Iso.inv_hom_id_triangle_hom₃ {A B : Triangle C} (e : A ≅ B) :
    e.inv.hom₃ ≫ e.hom.hom₃ = 𝟙 _ := by rw [← comp_hom₃, e.inv_hom_id, id_hom₃]

lemma Triangle.eqToHom_hom₁ {A B : Triangle C} (h : A = B) :
    (eqToHom h).hom₁ = eqToHom (by subst h; rfl) := by subst h; rfl
lemma Triangle.eqToHom_hom₂ {A B : Triangle C} (h : A = B) :
    (eqToHom h).hom₂ = eqToHom (by subst h; rfl) := by subst h; rfl
lemma Triangle.eqToHom_hom₃ {A B : Triangle C} (h : A = B) :
    (eqToHom h).hom₃ = eqToHom (by subst h; rfl) := by subst h; rfl

/-- The obvious triangle `X₁ ⟶ X₁ ⊞ X₂ ⟶ X₂ ⟶ X₁⟦1⟧`. -/
@[simps!]
def binaryBiproductTriangle (X₁ X₂ : C) [HasZeroMorphisms C] [HasBinaryBiproduct X₁ X₂] :
    Triangle C :=
  Triangle.mk biprod.inl (Limits.biprod.snd : X₁ ⊞ X₂ ⟶ _) 0

/-- The obvious triangle `X₁ ⟶ X₁ ⨯ X₂ ⟶ X₂ ⟶ X₁⟦1⟧`. -/
@[simps!]
def binaryProductTriangle (X₁ X₂ : C) [HasZeroMorphisms C] [HasBinaryProduct X₁ X₂] :
    Triangle C :=
  Triangle.mk ((Limits.prod.lift (𝟙 X₁) 0)) (Limits.prod.snd : X₁ ⨯ X₂ ⟶ _) 0

/-- The canonical isomorphism of triangles
`binaryProductTriangle X₁ X₂ ≅ binaryBiproductTriangle X₁ X₂`. -/
@[simps!]
def binaryProductTriangleIsoBinaryBiproductTriangle
    (X₁ X₂ : C) [HasZeroMorphisms C] [HasBinaryBiproduct X₁ X₂] :
    binaryProductTriangle X₁ X₂ ≅ binaryBiproductTriangle X₁ X₂ :=
  Triangle.isoMk _ _ (Iso.refl _) (biprod.isoProd X₁ X₂).symm (Iso.refl _)
    (by aesop_cat) (by aesop_cat) (by aesop_cat)

section

variable {J : Type*} (T : J → Triangle C)
  [HasProduct (fun j => (T j).obj₁)] [HasProduct (fun j => (T j).obj₂)]
  [HasProduct (fun j => (T j).obj₃)] [HasProduct (fun j => (T j).obj₁⟦(1 : ℤ)⟧)]

/-- The product of a family of triangles. -/
@[simps!]
def productTriangle : Triangle C :=
  Triangle.mk (Pi.map (fun j => (T j).mor₁))
    (Pi.map (fun j => (T j).mor₂))
    (Pi.map (fun j => (T j).mor₃) ≫ inv (piComparison _ _))

/-- A projection from the product of a family of triangles. -/
@[simps]
def productTriangle.π (j : J) :
    productTriangle T ⟶ T j where
  hom₁ := Pi.π _ j
  hom₂ := Pi.π _ j
  hom₃ := Pi.π _ j
  comm₃ := by
    dsimp
    rw [← piComparison_comp_π, assoc, IsIso.inv_hom_id_assoc]
    simp only [limMap_π, Discrete.natTrans_app]

/-- The fan given by `productTriangle T`. -/
@[simp]
def productTriangle.fan : Fan T := Fan.mk (productTriangle T) (productTriangle.π T)

/-- A family of morphisms `T' ⟶ T j` lifts to a morphism `T' ⟶ productTriangle T`. -/
@[simps]
def productTriangle.lift {T' : Triangle C} (φ : ∀ j, T' ⟶ T j) :
    T' ⟶ productTriangle T where
  hom₁ := Pi.lift (fun j => (φ j).hom₁)
  hom₂ := Pi.lift (fun j => (φ j).hom₂)
  hom₃ := Pi.lift (fun j => (φ j).hom₃)
  comm₃ := by
    dsimp
    rw [← cancel_mono (piComparison _ _), assoc, assoc, assoc, IsIso.inv_hom_id, comp_id]
    aesop_cat

/-- The triangle `productTriangle T` satisfies the universal property of the categorical
product of the triangles `T`. -/
def productTriangle.isLimitFan : IsLimit (productTriangle.fan T) :=
  mkFanLimit _ (fun s => productTriangle.lift T s.proj) (fun s j => by aesop_cat) (by
    intro s m hm
    ext1
    all_goals
      exact Pi.hom_ext _ _ (fun j => (by simp [← hm])))

lemma productTriangle.zero₃₁ [HasZeroMorphisms C]
    (h : ∀ j, (T j).mor₃ ≫ (T j).mor₁⟦(1 : ℤ)⟧' = 0) :
    (productTriangle T).mor₃ ≫ (productTriangle T).mor₁⟦1⟧' = 0 := by
  have : HasProduct (fun j => (T j).obj₂⟦(1 : ℤ)⟧) :=
    ⟨_, isLimitFanMkObjOfIsLimit (shiftFunctor C (1 : ℤ)) _ _
      (productIsProduct (fun j => (T j).obj₂))⟩
  dsimp
  change _ ≫ (Pi.lift (fun j => Pi.π _ j ≫ (T j).mor₁))⟦(1 : ℤ)⟧' = 0
  rw [assoc, ← cancel_mono (piComparison _ _), zero_comp, assoc, assoc]
  ext j
  simp only [map_lift_piComparison, assoc, limit.lift_π, Fan.mk_π_app, zero_comp,
    Functor.map_comp, ← piComparison_comp_π_assoc, IsIso.inv_hom_id_assoc,
    limMap_π_assoc, Discrete.natTrans_app, h j, comp_zero]

end

<<<<<<< HEAD

=======
>>>>>>> 80ddd859
namespace Triangle

/-- The first projection `Triangle C ⥤ C`. -/
@[simps]
def π₁ : Triangle C ⥤ C where
  obj T := T.obj₁
  map f := f.hom₁

/-- The second projection `Triangle C ⥤ C`. -/
@[simps]
def π₂ : Triangle C ⥤ C where
  obj T := T.obj₂
  map f := f.hom₂

/-- The third projection `Triangle C ⥤ C`. -/
@[simps]
def π₃ : Triangle C ⥤ C where
  obj T := T.obj₃
  map f := f.hom₃

section

variable {A B : Triangle C} (φ : A ⟶ B) [IsIso φ]

instance : IsIso φ.hom₁ := (inferInstance : IsIso (π₁.map φ))
instance : IsIso φ.hom₂ := (inferInstance : IsIso (π₂.map φ))
instance : IsIso φ.hom₃ := (inferInstance : IsIso (π₃.map φ))

end

end Triangle

end CategoryTheory.Pretriangulated<|MERGE_RESOLUTION|>--- conflicted
+++ resolved
@@ -331,10 +331,6 @@
 
 end
 
-<<<<<<< HEAD
-
-=======
->>>>>>> 80ddd859
 namespace Triangle
 
 /-- The first projection `Triangle C ⥤ C`. -/
