/-
Copyright (c) 2021 Luke Kershaw. All rights reserved.
Released under Apache 2.0 license as described in the file LICENSE.
Authors: Luke Kershaw, Joël Riou
-/
import Mathlib.CategoryTheory.Triangulated.TriangleShift
import Mathlib.CategoryTheory.Limits.Constructions.FiniteProductsOfBinaryProducts

#align_import category_theory.triangulated.pretriangulated from "leanprover-community/mathlib"@"6876fa15e3158ff3e4a4e2af1fb6e1945c6e8803"

/-!
# Pretriangulated Categories

This file contains the definition of pretriangulated categories and triangulated functors
between them.

## Implementation Notes

We work under the assumption that pretriangulated categories are preadditive categories,
but not necessarily additive categories, as is assumed in some sources.

TODO: generalise this to n-angulated categories as in https://arxiv.org/abs/1006.4592
-/


noncomputable section

open CategoryTheory Preadditive Limits

universe v v₀ v₁ v₂ u u₀ u₁ u₂

namespace CategoryTheory

open Category Pretriangulated ZeroObject

/-
We work in a preadditive category `C` equipped with an additive shift.
-/
variable (C : Type u) [Category.{v} C] [HasZeroObject C] [HasShift C ℤ] [Preadditive C]

/-- A preadditive category `C` with an additive shift, and a class of "distinguished triangles"
relative to that shift is called pretriangulated if the following hold:
* Any triangle that is isomorphic to a distinguished triangle is also distinguished.
* Any triangle of the form `(X,X,0,id,0,0)` is distinguished.
* For any morphism `f : X ⟶ Y` there exists a distinguished triangle of the form `(X,Y,Z,f,g,h)`.
* The triangle `(X,Y,Z,f,g,h)` is distinguished if and only if `(Y,Z,X⟦1⟧,g,h,-f⟦1⟧)` is.
* Given a diagram:
  ```
        f       g       h
    X  ───> Y  ───> Z  ───> X⟦1⟧
    │       │                │
    │a      │b               │a⟦1⟧'
    V       V                V
    X' ───> Y' ───> Z' ───> X'⟦1⟧
        f'      g'      h'
  ```
  where the left square commutes, and whose rows are distinguished triangles,
  there exists a morphism `c : Z ⟶ Z'` such that `(a,b,c)` is a triangle morphism.

See <https://stacks.math.columbia.edu/tag/0145>
-/
class Pretriangulated [∀ n : ℤ, Functor.Additive (shiftFunctor C n)] where
  /-- a class of triangle which are called `distinguished` -/
  distinguishedTriangles : Set (Triangle C)
  /-- a triangle that is isomorphic to a distinguished triangle is distinguished -/
  isomorphic_distinguished :
    ∀ T₁ ∈ distinguishedTriangles, ∀ (T₂) (_ : T₂ ≅ T₁), T₂ ∈ distinguishedTriangles
  /-- obvious triangles `X ⟶ X ⟶ 0 ⟶ X⟦1⟧` are distinguished -/
  contractible_distinguished : ∀ X : C, contractibleTriangle X ∈ distinguishedTriangles
  /-- any morphism `X ⟶ Y` is part of a distinguished triangle `X ⟶ Y ⟶ Z ⟶ X⟦1⟧` -/
  distinguished_cocone_triangle :
    ∀ {X Y : C} (f : X ⟶ Y),
      ∃ (Z : C) (g : Y ⟶ Z) (h : Z ⟶ X⟦(1 : ℤ)⟧), Triangle.mk f g h ∈ distinguishedTriangles
  /-- a triangle is distinguished iff it is so after rotating it -/
  rotate_distinguished_triangle :
    ∀ T : Triangle C, T ∈ distinguishedTriangles ↔ T.rotate ∈ distinguishedTriangles
  /-- given two distinguished triangle, a commutative square
        can be extended as morphism of triangles -/
  complete_distinguished_triangle_morphism :
    ∀ (T₁ T₂ : Triangle C) (_ : T₁ ∈ distinguishedTriangles) (_ : T₂ ∈ distinguishedTriangles)
      (a : T₁.obj₁ ⟶ T₂.obj₁) (b : T₁.obj₂ ⟶ T₂.obj₂) (_ : T₁.mor₁ ≫ b = a ≫ T₂.mor₁),
      ∃ c : T₁.obj₃ ⟶ T₂.obj₃, T₁.mor₂ ≫ c = b ≫ T₂.mor₂ ∧ T₁.mor₃ ≫ a⟦1⟧' = c ≫ T₂.mor₃
#align category_theory.pretriangulated CategoryTheory.Pretriangulated


namespace Pretriangulated

variable [∀ n : ℤ, Functor.Additive (CategoryTheory.shiftFunctor C n)] [hC : Pretriangulated C]

-- porting note: increased the priority so that we can write `T ∈ distTriang C`, and
-- not just `T ∈ (distTriang C)`
/-- distinguished triangles in a pretriangulated category -/
notation:60 "distTriang " C => @distinguishedTriangles C _ _ _ _ _ _

variable {C}

lemma distinguished_iff_of_iso {T₁ T₂ : Triangle C} (e : T₁ ≅ T₂) :
    (T₁ ∈ distTriang C) ↔ T₂ ∈ distTriang C :=
  ⟨fun hT₁ => isomorphic_distinguished _ hT₁ _ e.symm,
    fun hT₂ => isomorphic_distinguished _ hT₂ _ e⟩

/-- Given any distinguished triangle `T`, then we know `T.rotate` is also distinguished.
-/
theorem rot_of_distTriang (T : Triangle C) (H : T ∈ distTriang C) : T.rotate ∈ distTriang C :=
  (rotate_distinguished_triangle T).mp H
#align category_theory.pretriangulated.rot_of_dist_triangle CategoryTheory.Pretriangulated.rot_of_distTriang

/-- Given any distinguished triangle `T`, then we know `T.inv_rotate` is also distinguished.
-/
theorem inv_rot_of_distTriang (T : Triangle C) (H : T ∈ distTriang C) :
    T.invRotate ∈ distTriang C :=
  (rotate_distinguished_triangle T.invRotate).mpr
    (isomorphic_distinguished T H T.invRotate.rotate (invRotCompRot.app T))
#align category_theory.pretriangulated.inv_rot_of_dist_triangle CategoryTheory.Pretriangulated.inv_rot_of_distTriang

/-- Given any distinguished triangle
```
      f       g       h
  X  ───> Y  ───> Z  ───> X⟦1⟧
```
the composition `f ≫ g = 0`.
See <https://stacks.math.columbia.edu/tag/0146>
-/
@[reassoc]
theorem comp_distTriang_mor_zero₁₂ (T) (H : T ∈ (distTriang C)) : T.mor₁ ≫ T.mor₂ = 0 := by
  obtain ⟨c, hc⟩ :=
    complete_distinguished_triangle_morphism _ _ (contractible_distinguished T.obj₁) H (𝟙 T.obj₁)
      T.mor₁ rfl
  simpa only [contractibleTriangle_mor₂, zero_comp] using hc.left.symm
#align category_theory.pretriangulated.comp_dist_triangle_mor_zero₁₂ CategoryTheory.Pretriangulated.comp_distTriang_mor_zero₁₂

/-- Given any distinguished triangle
```
      f       g       h
  X  ───> Y  ───> Z  ───> X⟦1⟧
```
the composition `g ≫ h = 0`.
See <https://stacks.math.columbia.edu/tag/0146>
-/
@[reassoc]
theorem comp_distTriang_mor_zero₂₃ (T : Triangle C) (H : T ∈ distTriang C) :
    T.mor₂ ≫ T.mor₃ = 0 :=
  comp_distTriang_mor_zero₁₂ T.rotate (rot_of_distTriang T H)
#align category_theory.pretriangulated.comp_dist_triangle_mor_zero₂₃ CategoryTheory.Pretriangulated.comp_distTriang_mor_zero₂₃

/-- Given any distinguished triangle
```
      f       g       h
  X  ───> Y  ───> Z  ───> X⟦1⟧
```
the composition `h ≫ f⟦1⟧ = 0`.
See <https://stacks.math.columbia.edu/tag/0146>
-/
@[reassoc]
theorem comp_distTriang_mor_zero₃₁ (T : Triangle C) (H : T ∈ distTriang C) :
    T.mor₃ ≫ T.mor₁⟦1⟧' = 0 := by
  have H₂ := rot_of_distTriang T.rotate (rot_of_distTriang T H)
  simpa using comp_distTriang_mor_zero₁₂ T.rotate.rotate H₂
#align category_theory.pretriangulated.comp_dist_triangle_mor_zero₃₁ CategoryTheory.Pretriangulated.comp_distTriang_mor_zero₃₁

/-- Any morphism `Y ⟶ Z` is part of a distinguished triangle `X ⟶ Y ⟶ Z ⟶ X⟦1⟧` -/
lemma distinguished_cocone_triangle₁ {Y Z : C} (g : Y ⟶ Z) :
    ∃ (X : C) (f : X ⟶ Y) (h : Z ⟶ X⟦(1 : ℤ)⟧), Triangle.mk f g h ∈ distTriang C := by
  obtain ⟨X', f', g', mem⟩ := distinguished_cocone_triangle g
  exact ⟨_, _, _, inv_rot_of_distTriang _ mem⟩

/-- Any morphism `Z ⟶ X⟦1⟧` is part of a distinguished triangle `X ⟶ Y ⟶ Z ⟶ X⟦1⟧` -/
lemma distinguished_cocone_triangle₂ {Z X : C} (h : Z ⟶ X⟦(1 : ℤ)⟧) :
    ∃ (Y : C) (f : X ⟶ Y) (g : Y ⟶ Z), Triangle.mk f g h ∈ distTriang C := by
  obtain ⟨Y', f', g', mem⟩ := distinguished_cocone_triangle h
  let T' := (Triangle.mk h f' g').invRotate.invRotate
  refine' ⟨T'.obj₂, ((shiftEquiv C (1 : ℤ)).unitIso.app X).hom ≫ T'.mor₁, T'.mor₂,
    isomorphic_distinguished _ (inv_rot_of_distTriang _ (inv_rot_of_distTriang _ mem)) _ _⟩
  exact Triangle.isoMk _ _ ((shiftEquiv C (1 : ℤ)).unitIso.app X) (Iso.refl _) (Iso.refl _)
    (by aesop_cat) (by aesop_cat)
    (by dsimp; simp only [shift_shiftFunctorCompIsoId_inv_app, id_comp])

/-- A commutative square involving the morphisms `mor₂` of two distinguished triangles
can be extended as morphism of triangles -/
lemma complete_distinguished_triangle_morphism₁ (T₁ T₂ : Triangle C)
    (hT₁ : T₁ ∈ distTriang C) (hT₂ : T₂ ∈ distTriang C) (b : T₁.obj₂ ⟶ T₂.obj₂)
    (c : T₁.obj₃ ⟶ T₂.obj₃) (comm : T₁.mor₂ ≫ c = b ≫ T₂.mor₂) :
    ∃ (a : T₁.obj₁ ⟶ T₂.obj₁), T₁.mor₁ ≫ b = a ≫ T₂.mor₁ ∧
      T₁.mor₃ ≫ a⟦(1 : ℤ)⟧' = c ≫ T₂.mor₃ := by
  obtain ⟨a, ⟨ha₁, ha₂⟩⟩ := complete_distinguished_triangle_morphism _ _
    (rot_of_distTriang _ hT₁) (rot_of_distTriang _ hT₂) b c comm
  refine' ⟨(shiftFunctor C (1 : ℤ)).preimage a, ⟨_, _⟩⟩
  · apply (shiftFunctor C (1 : ℤ)).map_injective
    dsimp at ha₂
    rw [neg_comp, comp_neg, neg_inj] at ha₂
    simpa only [Functor.map_comp, Functor.image_preimage] using ha₂
  · simpa only [Functor.image_preimage] using ha₁

/-- A commutative square involving the morphisms `mor₃` of two distinguished triangles
can be extended as morphism of triangles -/
lemma complete_distinguished_triangle_morphism₂ (T₁ T₂ : Triangle C)
    (hT₁ : T₁ ∈ distTriang C) (hT₂ : T₂ ∈ distTriang C) (a : T₁.obj₁ ⟶ T₂.obj₁)
    (c : T₁.obj₃ ⟶ T₂.obj₃) (comm : T₁.mor₃ ≫ a⟦(1 : ℤ)⟧' = c ≫ T₂.mor₃) :
    ∃ (b : T₁.obj₂ ⟶ T₂.obj₂), T₁.mor₁ ≫ b = a ≫ T₂.mor₁ ∧ T₁.mor₂ ≫ c = b ≫ T₂.mor₂ := by
  obtain ⟨a, ⟨ha₁, ha₂⟩⟩ := complete_distinguished_triangle_morphism _ _
    (inv_rot_of_distTriang _ hT₁) (inv_rot_of_distTriang _ hT₂) (c⟦(-1 : ℤ)⟧') a (by
    dsimp
    simp only [neg_comp, comp_neg, ← Functor.map_comp_assoc, ← comm,
      Functor.map_comp, shift_shift_neg', Functor.id_obj, assoc, Iso.inv_hom_id_app, comp_id])
  refine' ⟨a, ⟨ha₁, _⟩⟩
  dsimp only [Triangle.invRotate, Triangle.mk] at ha₂
  rw [← cancel_mono ((shiftEquiv C (1 : ℤ)).counitIso.inv.app T₂.obj₃), assoc, assoc, ← ha₂]
  simp only [shiftEquiv'_counitIso, shift_neg_shift', assoc, Iso.inv_hom_id_app_assoc]

/-- Obvious triangles `0 ⟶ X ⟶ X ⟶ 0⟦1⟧` are distinguished -/
lemma contractible_distinguished₁ (X : C) :
    Triangle.mk (0 : 0 ⟶ X) (𝟙 X) 0 ∈ distTriang C := by
  refine' isomorphic_distinguished _
    (inv_rot_of_distTriang _ (contractible_distinguished X)) _ _
  exact Triangle.isoMk _ _ (Functor.mapZeroObject _).symm (Iso.refl _) (Iso.refl _)
    (by aesop_cat) (by aesop_cat) (by aesop_cat)

/-- Obvious triangles `X ⟶ 0 ⟶ X⟦1⟧ ⟶ X⟦1⟧` are distinguished -/
lemma contractible_distinguished₂ (X : C) :
    Triangle.mk (0 : X ⟶ 0) 0 (𝟙 (X⟦1⟧)) ∈ distTriang C := by
  refine' isomorphic_distinguished _
    (inv_rot_of_distTriang _ (contractible_distinguished₁ (X⟦(1 : ℤ)⟧))) _ _
  exact Triangle.isoMk _ _ ((shiftEquiv C (1 : ℤ)).unitIso.app X) (Iso.refl _) (Iso.refl _)
    (by aesop_cat) (by aesop_cat)
    (by dsimp; simp only [shift_shiftFunctorCompIsoId_inv_app, id_comp])

namespace Triangle

variable (T : Triangle C) (hT : T ∈ distTriang C)

lemma yoneda_exact₂ {X : C} (f : T.obj₂ ⟶ X) (hf : T.mor₁ ≫ f = 0) :
    ∃ (g : T.obj₃ ⟶ X), f = T.mor₂ ≫ g := by
  obtain ⟨g, ⟨hg₁, _⟩⟩ := complete_distinguished_triangle_morphism T _ hT
    (contractible_distinguished₁ X) 0 f (by aesop_cat)
  exact ⟨g, by simpa using hg₁.symm⟩

lemma yoneda_exact₃ {X : C} (f : T.obj₃ ⟶ X) (hf : T.mor₂ ≫ f = 0) :
    ∃ (g : T.obj₁⟦(1 : ℤ)⟧ ⟶ X), f = T.mor₃ ≫ g :=
  yoneda_exact₂ _ (rot_of_distTriang _ hT) f hf

lemma coyoneda_exact₂ {X : C} (f : X ⟶ T.obj₂) (hf : f ≫ T.mor₂ = 0) :
    ∃ (g : X ⟶ T.obj₁), f = g ≫ T.mor₁ := by
  obtain ⟨a, ⟨ha₁, _⟩⟩ := complete_distinguished_triangle_morphism₁ _ T
    (contractible_distinguished X) hT f 0 (by aesop_cat)
  exact ⟨a, by simpa using ha₁⟩

lemma coyoneda_exact₁ {X : C} (f : X ⟶ T.obj₁⟦(1 : ℤ)⟧) (hf : f ≫ T.mor₁⟦1⟧' = 0) :
    ∃ (g : X ⟶ T.obj₃), f = g ≫ T.mor₃ :=
  coyoneda_exact₂ _ (rot_of_distTriang _ (rot_of_distTriang _ hT)) f (by aesop_cat)

lemma coyoneda_exact₃ {X : C} (f : X ⟶ T.obj₃) (hf : f ≫ T.mor₃ = 0) :
    ∃ (g : X ⟶ T.obj₂), f = g ≫ T.mor₂ :=
  coyoneda_exact₂ _ (rot_of_distTriang _ hT) f hf

lemma mor₃_eq_zero_iff_epi₂ : T.mor₃ = 0 ↔ Epi T.mor₂ := by
  constructor
  · intro h
    rw [epi_iff_cancel_zero]
    intro X g hg
    obtain ⟨f, rfl⟩ := yoneda_exact₃ T hT g hg
    rw [h, zero_comp]
  · intro
    rw [← cancel_epi T.mor₂, comp_distTriang_mor_zero₂₃ _ hT, comp_zero]

lemma mor₂_eq_zero_iff_epi₁ : T.mor₂ = 0 ↔ Epi T.mor₁ := by
  have h := mor₃_eq_zero_iff_epi₂ _ (inv_rot_of_distTriang _ hT)
  dsimp at h
  rw [← h, IsIso.comp_right_eq_zero]

lemma mor₁_eq_zero_iff_epi₃ : T.mor₁ = 0 ↔ Epi T.mor₃ := by
  have h := mor₃_eq_zero_iff_epi₂ _ (rot_of_distTriang _ hT)
  dsimp at h
  rw [← h, neg_eq_zero]
  constructor
  · intro h
    simp only [h, Functor.map_zero]
  · intro h
    rw [← (CategoryTheory.shiftFunctor C (1 : ℤ)).map_eq_zero_iff, h]

lemma mor₃_eq_zero_of_epi₂ (h : Epi T.mor₂) : T.mor₃ = 0 := (T.mor₃_eq_zero_iff_epi₂ hT).2 h
lemma mor₂_eq_zero_of_epi₁ (h : Epi T.mor₁) : T.mor₂ = 0 := (T.mor₂_eq_zero_iff_epi₁ hT).2 h
lemma mor₁_eq_zero_of_epi₃ (h : Epi T.mor₃) : T.mor₁ = 0 := (T.mor₁_eq_zero_iff_epi₃ hT).2 h

lemma epi₂ (h : T.mor₃ = 0) : Epi T.mor₂ := (T.mor₃_eq_zero_iff_epi₂ hT).1 h
lemma epi₁ (h : T.mor₂ = 0) : Epi T.mor₁ := (T.mor₂_eq_zero_iff_epi₁ hT).1 h
lemma epi₃ (h : T.mor₁ = 0) : Epi T.mor₃ := (T.mor₁_eq_zero_iff_epi₃ hT).1 h

lemma mor₁_eq_zero_iff_mono₂ : T.mor₁ = 0 ↔ Mono T.mor₂ := by
  constructor
  · intro h
    rw [mono_iff_cancel_zero]
    intro X g hg
    obtain ⟨f, rfl⟩ := coyoneda_exact₂ T hT g hg
    rw [h, comp_zero]
  · intro
    rw [← cancel_mono T.mor₂, comp_distTriang_mor_zero₁₂ _ hT, zero_comp]

lemma mor₂_eq_zero_iff_mono₃ : T.mor₂ = 0 ↔ Mono T.mor₃ :=
  mor₁_eq_zero_iff_mono₂ _ (rot_of_distTriang _ hT)

lemma mor₃_eq_zero_iff_mono₁ : T.mor₃ = 0 ↔ Mono T.mor₁ := by
  have h := mor₁_eq_zero_iff_mono₂ _ (inv_rot_of_distTriang _ hT)
  dsimp at h
  rw [← h, neg_eq_zero, IsIso.comp_right_eq_zero]
  constructor
  · intro h
    simp only [h, Functor.map_zero]
  · intro h
    rw [← (CategoryTheory.shiftFunctor C (-1 : ℤ)).map_eq_zero_iff, h]

lemma mor₁_eq_zero_of_mono₂ (h : Mono T.mor₂) : T.mor₁ = 0 := (T.mor₁_eq_zero_iff_mono₂ hT).2 h
lemma mor₂_eq_zero_of_mono₃ (h : Mono T.mor₃) : T.mor₂ = 0 := (T.mor₂_eq_zero_iff_mono₃ hT).2 h
lemma mor₃_eq_zero_of_mono₁ (h : Mono T.mor₁) : T.mor₃ = 0 := (T.mor₃_eq_zero_iff_mono₁ hT).2 h

lemma mono₂ (h : T.mor₁ = 0) : Mono T.mor₂ := (T.mor₁_eq_zero_iff_mono₂ hT).1 h
lemma mono₃ (h : T.mor₂ = 0) : Mono T.mor₃ := (T.mor₂_eq_zero_iff_mono₃ hT).1 h
lemma mono₁ (h : T.mor₃ = 0) : Mono T.mor₁ := (T.mor₃_eq_zero_iff_mono₁ hT).1 h

lemma isZero₂_iff : IsZero T.obj₂ ↔ (T.mor₁ = 0 ∧ T.mor₂ = 0) := by
  constructor
  · intro h
    exact ⟨h.eq_of_tgt _ _, h.eq_of_src _ _⟩
  · intro ⟨h₁, h₂⟩
    obtain ⟨f, hf⟩ := coyoneda_exact₂ T hT (𝟙 _) (by rw [h₂, comp_zero])
    rw [IsZero.iff_id_eq_zero, hf, h₁, comp_zero]

lemma isZero₁_iff : IsZero T.obj₁ ↔ (T.mor₁ = 0 ∧ T.mor₃ = 0) := by
  refine' (isZero₂_iff _ (inv_rot_of_distTriang _ hT)).trans _
  dsimp
  simp only [neg_eq_zero, IsIso.comp_right_eq_zero, Functor.map_eq_zero_iff]
  tauto

lemma isZero₃_iff : IsZero T.obj₃ ↔ (T.mor₂ = 0 ∧ T.mor₃ = 0) := by
  refine' (isZero₂_iff _ (rot_of_distTriang _ hT)).trans _
  dsimp
  tauto

lemma isZero₁_of_isZero₂₃ (h₂ : IsZero T.obj₂) (h₃ : IsZero T.obj₃) : IsZero T.obj₁ := by
  rw [T.isZero₁_iff hT]
  exact ⟨h₂.eq_of_tgt _ _, h₃.eq_of_src _ _⟩

lemma isZero₂_of_isZero₁₃ (h₁ : IsZero T.obj₁) (h₃ : IsZero T.obj₃) : IsZero T.obj₂ := by
  rw [T.isZero₂_iff hT]
  exact ⟨h₁.eq_of_src _ _, h₃.eq_of_tgt _ _⟩

lemma isZero₃_of_isZero₁₂ (h₁ : IsZero T.obj₁) (h₂ : IsZero T.obj₂) : IsZero T.obj₃ :=
  isZero₂_of_isZero₁₃ _ (rot_of_distTriang _ hT) h₂ (by
    dsimp
    simp only [IsZero.iff_id_eq_zero] at h₁ ⊢
    rw [← Functor.map_id, h₁, Functor.map_zero])

lemma isZero₁_iff_isIso₂ :
    IsZero T.obj₁ ↔ IsIso T.mor₂ := by
  rw [T.isZero₁_iff hT]
  constructor
  · intro ⟨h₁, h₃⟩
    have := T.epi₂ hT h₃
    obtain ⟨f, hf⟩ := yoneda_exact₂ T hT (𝟙 _) (by rw [h₁, zero_comp])
    exact ⟨f, hf.symm, by rw [← cancel_epi T.mor₂, comp_id, ← reassoc_of% hf]⟩
  · intro
    rw [T.mor₁_eq_zero_iff_mono₂ hT, T.mor₃_eq_zero_iff_epi₂ hT]
    constructor <;> infer_instance

lemma isZero₂_iff_isIso₃ : IsZero T.obj₂ ↔ IsIso T.mor₃ :=
  isZero₁_iff_isIso₂ _ (rot_of_distTriang _ hT)

lemma isZero₃_iff_isIso₁ : IsZero T.obj₃ ↔ IsIso T.mor₁ := by
  refine' Iff.trans _ (Triangle.isZero₁_iff_isIso₂ _ (inv_rot_of_distTriang _ hT))
  dsimp
  simp only [IsZero.iff_id_eq_zero, ← Functor.map_id, Functor.map_eq_zero_iff]

lemma isZero₁_of_isIso₂ (h : IsIso T.mor₂) : IsZero T.obj₁ := (T.isZero₁_iff_isIso₂ hT).2 h
lemma isZero₂_of_isIso₃ (h : IsIso T.mor₃) : IsZero T.obj₂ := (T.isZero₂_iff_isIso₃ hT).2 h
lemma isZero₃_of_isIso₁ (h : IsIso T.mor₁) : IsZero T.obj₃ := (T.isZero₃_iff_isIso₁ hT).2 h

lemma shift_distinguished (n : ℤ) :
    (CategoryTheory.shiftFunctor (Triangle C) n).obj T ∈ distTriang C := by
  revert T hT
  let H : ℤ → Prop := fun n => ∀ (T : Triangle C) (_ : T ∈ distTriang C),
    (Triangle.shiftFunctor C n).obj T ∈ distTriang C
  change H n
  have H_zero : H 0 := fun T hT =>
    isomorphic_distinguished _ hT _ ((Triangle.shiftFunctorZero C).app T)
  have H_one : H 1 := fun T hT =>
    isomorphic_distinguished _ (rot_of_distTriang _
      (rot_of_distTriang _ (rot_of_distTriang _ hT))) _
        ((rotateRotateRotateIso C).symm.app T)
  have H_neg_one : H (-1) := fun T hT =>
    isomorphic_distinguished _ (inv_rot_of_distTriang _
      (inv_rot_of_distTriang _ (inv_rot_of_distTriang _ hT))) _
        ((invRotateInvRotateInvRotateIso C).symm.app T)
  have H_add : ∀ {a b c : ℤ}, H a → H b → a + b = c → H c := fun {a b c} ha hb hc T hT =>
    isomorphic_distinguished _ (hb _ (ha _ hT)) _
      ((Triangle.shiftFunctorAdd' C _ _ _ hc).app T)
  obtain (n|n) := n
  · induction' n with n hn
    · exact H_zero
    · exact H_add hn H_one rfl
  · induction' n with n hn
    · exact H_neg_one
    · exact H_add hn H_neg_one rfl

end Triangle

instance : SplitEpiCategory C where
  isSplitEpi_of_epi f hf := by
    obtain ⟨Z, g, h, hT⟩ := distinguished_cocone_triangle f
    obtain ⟨r, hr⟩ := Triangle.coyoneda_exact₂ _ hT (𝟙 _)
      (by rw [Triangle.mor₂_eq_zero_of_epi₁ _ hT hf, comp_zero])
    exact ⟨r, hr.symm⟩

instance : SplitMonoCategory C where
  isSplitMono_of_mono f hf := by
    obtain ⟨X, g, h, hT⟩ := distinguished_cocone_triangle₁ f
    obtain ⟨r, hr⟩ := Triangle.yoneda_exact₂ _ hT (𝟙 _) (by
      rw [Triangle.mor₁_eq_zero_of_mono₂ _ hT hf, zero_comp])
    exact ⟨r, hr.symm⟩

lemma isIso₂_of_isIso₁₃ {T T' : Triangle C} (φ : T ⟶ T') (hT : T ∈ distTriang C)
    (hT' : T' ∈ distTriang C) (h₁ : IsIso φ.hom₁) (h₃ : IsIso φ.hom₃) : IsIso φ.hom₂ := by
  have : Mono φ.hom₂ := by
    rw [mono_iff_cancel_zero]
    intro A f hf
    obtain ⟨g, rfl⟩ := Triangle.coyoneda_exact₂ _ hT f
      (by rw [← cancel_mono φ.hom₃, assoc, φ.comm₂, reassoc_of% hf, zero_comp, zero_comp])
    rw [assoc] at hf
    obtain ⟨h, hh⟩ := Triangle.coyoneda_exact₂ T'.invRotate (inv_rot_of_distTriang _ hT')
      (g ≫ φ.hom₁) (by dsimp; rw [assoc, ← φ.comm₁, hf])
    obtain ⟨k, rfl⟩ : ∃ (k : A ⟶ T.invRotate.obj₁), k ≫ T.invRotate.mor₁ = g := by
      refine' ⟨h ≫ inv (φ.hom₃⟦(-1 : ℤ)⟧'), _⟩
      have eq := ((invRotate C).map φ).comm₁
      dsimp only [invRotate] at eq
      rw [← cancel_mono φ.hom₁, assoc, assoc, eq, IsIso.inv_hom_id_assoc, hh]
    erw [assoc, comp_distTriang_mor_zero₁₂ _ (inv_rot_of_distTriang _ hT), comp_zero]
  refine' isIso_of_yoneda_map_bijective _ (fun A => ⟨_, _⟩)
  · intro f₁ f₂ h
    simpa only [← cancel_mono φ.hom₂] using h
  · intro y₂
    obtain ⟨x₃, hx₃⟩ : ∃ (x₃ : A ⟶ T.obj₃), x₃ ≫ φ.hom₃ = y₂ ≫ T'.mor₂ :=
      ⟨y₂ ≫ T'.mor₂ ≫ inv φ.hom₃, by simp⟩
    obtain ⟨x₂, hx₂⟩ := Triangle.coyoneda_exact₃ _ hT x₃
      (by rw [← cancel_mono (φ.hom₁⟦(1 : ℤ)⟧'), assoc, zero_comp, φ.comm₃, reassoc_of% hx₃,
        comp_distTriang_mor_zero₂₃ _ hT', comp_zero])
    obtain ⟨y₁, hy₁⟩ := Triangle.coyoneda_exact₂ _ hT' (y₂ - x₂ ≫ φ.hom₂)
      (by rw [sub_comp, assoc, ← φ.comm₂, ← reassoc_of% hx₂, hx₃, sub_self])
    obtain ⟨x₁, hx₁⟩ : ∃ (x₁ : A ⟶ T.obj₁), x₁ ≫ φ.hom₁ = y₁ := ⟨y₁ ≫ inv φ.hom₁, by simp⟩
    refine' ⟨x₂ + x₁ ≫ T.mor₁, _⟩
    dsimp
    rw [add_comp, assoc, φ.comm₁, reassoc_of% hx₁, ← hy₁, add_sub_cancel'_right]

lemma isIso₃_of_isIso₁₂ {T T' : Triangle C} (φ : T ⟶ T') (hT : T ∈ distTriang C)
    (hT' : T' ∈ distTriang C) (h₁ : IsIso φ.hom₁) (h₂ : IsIso φ.hom₂) : IsIso φ.hom₃ :=
  isIso₂_of_isIso₁₃ ((rotate C).map φ) (rot_of_distTriang _ hT)
    (rot_of_distTriang _ hT') h₂ (by dsimp; infer_instance)

lemma isIso₁_of_isIso₂₃ {T T' : Triangle C} (φ : T ⟶ T') (hT : T ∈ distTriang C)
    (hT' : T' ∈ distTriang C) (h₂ : IsIso φ.hom₂) (h₃ : IsIso φ.hom₃) : IsIso φ.hom₁ :=
  isIso₂_of_isIso₁₃ ((invRotate C).map φ) (inv_rot_of_distTriang _ hT)
    (inv_rot_of_distTriang _ hT') (by dsimp; infer_instance) (by dsimp; infer_instance)

/-- Given a distinguished triangle `T` such that `T.mor₃ = 0` and the datum of morphisms
`inr : T.obj₃ ⟶ T.obj₂` and `fst : T.obj₂ ⟶ T.obj₁` satisfying suitable relations, this
is the binary biproduct data expressing that `T.obj₂` identifies to the binary
biproduct of `T.obj₁` and `T.obj₃`.
See also `exists_iso_binaryBiproduct_of_distTriang`. -/
@[simps]
def binaryBiproductData (T : Triangle C) (hT : T ∈ distTriang C) (hT₀ : T.mor₃ = 0)
    (inr : T.obj₃ ⟶ T.obj₂) (inr_snd : inr ≫ T.mor₂ = 𝟙 _) (fst : T.obj₂ ⟶ T.obj₁)
    (total : fst ≫ T.mor₁ + T.mor₂ ≫ inr = 𝟙 T.obj₂) :
    BinaryBiproductData T.obj₁ T.obj₃ := by
  have : Mono T.mor₁ := T.mono₁ hT hT₀
  have eq : fst ≫ T.mor₁ = 𝟙 T.obj₂ - T.mor₂ ≫ inr := by rw [← total, add_sub_cancel]
  exact
    { bicone :=
      { pt := T.obj₂
        fst := fst
        snd := T.mor₂
        inl := T.mor₁
        inr := inr
        inl_fst := by
          simp only [← cancel_mono T.mor₁, assoc, id_comp, eq, comp_sub, comp_id,
            comp_distTriang_mor_zero₁₂_assoc _ hT, zero_comp, sub_zero]
        inl_snd := comp_distTriang_mor_zero₁₂ _ hT
        inr_fst := by
          simp only [← cancel_mono T.mor₁, assoc, eq, comp_sub, reassoc_of% inr_snd,
            comp_id, sub_self, zero_comp]
        inr_snd := inr_snd }
      isBilimit := isBinaryBilimitOfTotal _ total }

instance : HasBinaryBiproducts C := ⟨fun X₁ X₃ => by
  obtain ⟨X₂, inl, snd, mem⟩ := distinguished_cocone_triangle₂ (0 : X₃ ⟶ X₁⟦(1 : ℤ)⟧)
  obtain ⟨inr : X₃ ⟶ X₂, inr_snd : 𝟙 _ = inr ≫ snd⟩ :=
    Triangle.coyoneda_exact₃ _ mem (𝟙 X₃) (by simp)
  obtain ⟨fst : X₂ ⟶ X₁, hfst : 𝟙 X₂ - snd ≫ inr = fst ≫ inl⟩ :=
    Triangle.coyoneda_exact₂ _ mem (𝟙 X₂ - snd ≫ inr) (by
      dsimp
      simp only [sub_comp, assoc, id_comp, ← inr_snd, comp_id, sub_self])
  refine' ⟨⟨binaryBiproductData _ mem rfl inr inr_snd.symm fst _⟩⟩
  dsimp
  simp only [← hfst, sub_add_cancel]⟩

instance : HasFiniteProducts C := hasFiniteProducts_of_has_binary_and_terminal
instance : HasFiniteCoproducts C := hasFiniteCoproducts_of_has_binary_and_initial
instance : HasFiniteBiproducts C := HasFiniteBiproducts.of_hasFiniteProducts

lemma exists_iso_binaryBiproduct_of_distTriang (T : Triangle C) (hT : T ∈ distTriang C)
    (zero : T.mor₃ = 0) :
    ∃ (e : T.obj₂ ≅ T.obj₁ ⊞ T.obj₃), T.mor₁ ≫ e.hom = biprod.inl ∧
      T.mor₂ = e.hom ≫ biprod.snd := by
  have := T.epi₂ hT zero
  have := isSplitEpi_of_epi T.mor₂
  obtain ⟨fst, hfst⟩ := T.coyoneda_exact₂ hT (𝟙 T.obj₂ - T.mor₂ ≫ section_ T.mor₂) (by simp)
  let d := binaryBiproductData _ hT zero (section_ T.mor₂) (by simp) fst
    (by simp only [← hfst, sub_add_cancel])
  refine' ⟨biprod.uniqueUpToIso _ _ d.isBilimit, ⟨_, by simp⟩⟩
  ext
  · simpa using d.bicone.inl_fst
  · simpa using d.bicone.inl_snd

lemma binaryBiproductTriangle_distinguished (X₁ X₂ : C) :
    binaryBiproductTriangle X₁ X₂ ∈ distTriang C := by
  obtain ⟨Y, g, h, mem⟩ := distinguished_cocone_triangle₂ (0 : X₂ ⟶ X₁⟦(1 : ℤ)⟧)
  obtain ⟨e, ⟨he₁, he₂⟩⟩ := exists_iso_binaryBiproduct_of_distTriang _ mem rfl
  dsimp at he₁ he₂
  refine' isomorphic_distinguished _ mem _ (Iso.symm _)
  refine' Triangle.isoMk _ _ (Iso.refl _) e (Iso.refl _)
    (by aesop_cat) (by aesop_cat) (by aesop_cat)

lemma binaryProductTriangle_distinguished (X₁ X₂ : C) :
    binaryProductTriangle X₁ X₂ ∈ distTriang C :=
  isomorphic_distinguished _ (binaryBiproductTriangle_distinguished X₁ X₂) _
    (binaryProductTriangleIsoBinaryBiproductTriangle X₁ X₂)

/-- A chosen extension of a commutative square into a morphism of distinguished triangles. -/
@[simps hom₁ hom₂]
def completeDistinguishedTriangleMorphism (T₁ T₂ : Triangle C)
    (hT₁ : T₁ ∈ distTriang C) (hT₂ : T₂ ∈ distTriang C)
    (a : T₁.obj₁ ⟶ T₂.obj₁) (b : T₁.obj₂ ⟶ T₂.obj₂) (comm : T₁.mor₁ ≫ b = a ≫ T₂.mor₁) :
    T₁ ⟶ T₂ :=
    have h := complete_distinguished_triangle_morphism _ _ hT₁ hT₂ a b comm
    { hom₁ := a
      hom₂ := b
      hom₃ := h.choose
      comm₁ := comm
      comm₂ := h.choose_spec.1
      comm₃ := h.choose_spec.2 }

/-- A product of distinguished triangles is distinguished -/
lemma productTriangle_distinguished {J : Type*} (T : J → Triangle C)
    (hT : ∀ j, T j ∈ distTriang C)
    [HasProduct (fun j => (T j).obj₁)] [HasProduct (fun j => (T j).obj₂)]
    [HasProduct (fun j => (T j).obj₃)] [HasProduct (fun j => (T j).obj₁⟦(1 : ℤ)⟧)] :
    productTriangle T ∈ distTriang C := by
  /- The proof proceeds by constructing a morphism of triangles
    `φ' : T' ⟶ productTriangle T` with `T'` distinguished, and such that
    `φ'.hom₁` and `φ'.hom₂` are identities. Then, it suffices to show that
    `φ'.hom₃` is an isomorphism, which is achieved by using Yoneda's lemma
    and diagram chases. -/
  let f₁ := Pi.map (fun j => (T j).mor₁)
  obtain ⟨Z, f₂, f₃, hT'⟩ := distinguished_cocone_triangle f₁
  let T' := Triangle.mk f₁ f₂ f₃
  change T' ∈ distTriang C at hT'
  let φ : ∀ j, T' ⟶ T j := fun j => completeDistinguishedTriangleMorphism _ _
    hT' (hT j) (Pi.π _ j) (Pi.π _ j) (by simp)
  let φ' := productTriangle.lift _ φ
  have h₁ : φ'.hom₁ = 𝟙 _ := by aesop_cat
  have h₂ : φ'.hom₂ = 𝟙 _ := by aesop_cat
  have : IsIso φ'.hom₁ := by rw [h₁]; infer_instance
  have : IsIso φ'.hom₂ := by rw [h₂]; infer_instance
  suffices IsIso φ'.hom₃ by
    have : IsIso φ' := by
      apply Triangle.isIso_of_isIsos
      all_goals infer_instance
    exact isomorphic_distinguished _ hT' _ (asIso φ').symm
  refine' isIso_of_yoneda_map_bijective _ (fun A => ⟨_, _⟩)
  /- the proofs by diagram chase start here -/
  · suffices Mono φ'.hom₃ by
      intro a₁ a₂ ha
      simpa only [← cancel_mono φ'.hom₃] using ha
    rw [mono_iff_cancel_zero]
    intro A f hf
    have hf' : f ≫ T'.mor₃ = 0 := by
      rw [← cancel_mono (φ'.hom₁⟦1⟧'), zero_comp, assoc, φ'.comm₃, reassoc_of% hf, zero_comp]
    obtain ⟨g, hg⟩ := T'.coyoneda_exact₃ hT' f hf'
    have hg' : ∀ j, (g ≫ Pi.π _ j) ≫ (T j).mor₂ = 0 := fun j => by
      have : g ≫ T'.mor₂ ≫ φ'.hom₃ ≫ Pi.π _ j = 0 :=
        by rw [← reassoc_of% hg, reassoc_of% hf, zero_comp]
      rw [φ'.comm₂_assoc, h₂, id_comp] at this
      simpa using this
    have hg'' := fun j => (T j).coyoneda_exact₂ (hT j) _ (hg' j)
    let α := fun j => (hg'' j).choose
    have hα : ∀ j, _ = α j ≫ _ := fun j => (hg'' j).choose_spec
    have hg''' : g = Pi.lift α ≫ T'.mor₁ := by dsimp; ext j; rw [hα]; simp
    rw [hg, hg''', assoc, comp_distTriang_mor_zero₁₂ _ hT', comp_zero]
  · intro a
    obtain ⟨a', ha'⟩ : ∃ (a' : A ⟶ Z), a' ≫ T'.mor₃ = a ≫ (productTriangle T).mor₃ := by
      have zero : ((productTriangle T).mor₃) ≫ (shiftFunctor C 1).map T'.mor₁ = 0 := by
        rw [← cancel_mono (φ'.hom₂⟦1⟧'), zero_comp, assoc, ← Functor.map_comp, φ'.comm₁, h₁,
          id_comp, productTriangle.zero₃₁]
        intro j
        exact comp_distTriang_mor_zero₃₁ _ (hT j)
      have ⟨g, hg⟩ := T'.coyoneda_exact₁ hT' (a ≫ (productTriangle T).mor₃) (by
        rw [assoc, zero, comp_zero])
      exact ⟨g, hg.symm⟩
    have ha'' := fun (j : J) => (T j).coyoneda_exact₃ (hT j) ((a - a' ≫ φ'.hom₃) ≫ Pi.π _ j) (by
      simp only [sub_comp, assoc]
      erw [← (productTriangle.π T j).comm₃]
      rw [← φ'.comm₃_assoc]
      rw [reassoc_of% ha', sub_eq_zero, h₁, Functor.map_id, id_comp])
    let b := fun j => (ha'' j).choose
    have hb : ∀ j, _  = b j ≫ _ := fun j => (ha'' j).choose_spec
    have hb' : a - a' ≫ φ'.hom₃ = Pi.lift b ≫ (productTriangle T).mor₂ :=
      Limits.Pi.hom_ext _ _ (fun j => by rw [hb]; simp)
    have : (a' + (by exact Pi.lift b) ≫ T'.mor₂) ≫ φ'.hom₃ = a := by
      rw [add_comp, assoc, φ'.comm₂, h₂, id_comp, ← hb', add_sub_cancel'_right]
    exact ⟨_, this⟩

lemma exists_iso_of_arrow_iso (T₁ T₂ : Triangle C) (hT₁ : T₁ ∈ distTriang C)
    (hT₂ : T₂ ∈ distTriang C) (e : Arrow.mk T₁.mor₁ ≅ Arrow.mk T₂.mor₁) :
    ∃ (e' : T₁ ≅ T₂), e'.hom.hom₁ = e.hom.left ∧ e'.hom.hom₂ = e.hom.right := by
  let φ := completeDistinguishedTriangleMorphism T₁ T₂ hT₁ hT₂ e.hom.left e.hom.right e.hom.w.symm
  have : IsIso φ.hom₁ := by dsimp; infer_instance
  have : IsIso φ.hom₂ := by dsimp; infer_instance
  have : IsIso φ.hom₃ := isIso₃_of_isIso₁₂ φ hT₁ hT₂ inferInstance inferInstance
  have : IsIso φ := by
    apply Triangle.isIso_of_isIsos
    all_goals infer_instance
  exact ⟨asIso φ, by simp, by simp⟩

/-- A choice of isomorphism `T₁ ≅ T₂` between two distinguished triangles
when we are given two isomorphisms `e₁ : T₁.obj₁ ≅ T₂.obj₁` and `e₂ : T₁.obj₂ ≅ T₂.obj₂`. -/
@[simps! hom_hom₁ hom_hom₂ inv_hom₁ inv_hom₂]
def isoTriangleOfIso₁₂ (T₁ T₂ : Triangle C) (hT₁ : T₁ ∈ distTriang C)
    (hT₂ : T₂ ∈ distTriang C) (e₁ : T₁.obj₁ ≅ T₂.obj₁) (e₂ : T₁.obj₂ ≅ T₂.obj₂)
    (comm : T₁.mor₁ ≫ e₂.hom = e₁.hom ≫ T₂.mor₁) : T₁ ≅ T₂ := by
<<<<<<< HEAD
    have h := exists_iso_of_arrow_iso T₁ T₂ hT₁ hT₂ (Arrow.isoMk e₁ e₂ comm.symm)
    let e := h.choose
    refine' Triangle.isoMk _ _ e₁ e₂ (Triangle.π₃.mapIso e) comm (by
      convert e.hom.comm₂
      exact h.choose_spec.2.symm) (by
      convert e.hom.comm₃
      exact h.choose_spec.1.symm)
=======
  have h := exists_iso_of_arrow_iso T₁ T₂ hT₁ hT₂ (Arrow.isoMk e₁ e₂ comm.symm)
  exact Triangle.isoMk _ _ e₁ e₂ (Triangle.π₃.mapIso h.choose) comm (by
    have eq := h.choose_spec.2
    dsimp at eq ⊢
    conv_rhs => rw [← eq, ← TriangleMorphism.comm₂]) (by
    have eq := h.choose_spec.1
    dsimp at eq ⊢
    conv_lhs => rw [← eq, TriangleMorphism.comm₃])
>>>>>>> 80ddd859

end Pretriangulated

end CategoryTheory<|MERGE_RESOLUTION|>--- conflicted
+++ resolved
@@ -633,15 +633,6 @@
 def isoTriangleOfIso₁₂ (T₁ T₂ : Triangle C) (hT₁ : T₁ ∈ distTriang C)
     (hT₂ : T₂ ∈ distTriang C) (e₁ : T₁.obj₁ ≅ T₂.obj₁) (e₂ : T₁.obj₂ ≅ T₂.obj₂)
     (comm : T₁.mor₁ ≫ e₂.hom = e₁.hom ≫ T₂.mor₁) : T₁ ≅ T₂ := by
-<<<<<<< HEAD
-    have h := exists_iso_of_arrow_iso T₁ T₂ hT₁ hT₂ (Arrow.isoMk e₁ e₂ comm.symm)
-    let e := h.choose
-    refine' Triangle.isoMk _ _ e₁ e₂ (Triangle.π₃.mapIso e) comm (by
-      convert e.hom.comm₂
-      exact h.choose_spec.2.symm) (by
-      convert e.hom.comm₃
-      exact h.choose_spec.1.symm)
-=======
   have h := exists_iso_of_arrow_iso T₁ T₂ hT₁ hT₂ (Arrow.isoMk e₁ e₂ comm.symm)
   exact Triangle.isoMk _ _ e₁ e₂ (Triangle.π₃.mapIso h.choose) comm (by
     have eq := h.choose_spec.2
@@ -650,7 +641,6 @@
     have eq := h.choose_spec.1
     dsimp at eq ⊢
     conv_lhs => rw [← eq, TriangleMorphism.comm₃])
->>>>>>> 80ddd859
 
 end Pretriangulated
 
