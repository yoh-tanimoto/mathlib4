/-
Copyright (c) 2018 Michael Jendrusch. All rights reserved.
Released under Apache 2.0 license as described in the file LICENSE.
Authors: Michael Jendrusch, Scott Morrison, Bhavik Mehta, Jakob von Raumer
-/
import Mathlib.CategoryTheory.Products.Basic

#align_import category_theory.monoidal.category from "leanprover-community/mathlib"@"32253a1a1071173b33dc7d6a218cf722c6feb514"

/-!
# Monoidal categories

A monoidal category is a category equipped with a tensor product, unitors, and an associator.
In the definition, we provide the tensor product as a pair of functions
* `tensorObj : C → C → C`
* `tensorHom : (X₁ ⟶ Y₁) → (X₂ ⟶ Y₂) → ((X₁ ⊗ X₂) ⟶ (Y₁ ⊗ Y₂))`
and allow use of the overloaded notation `⊗` for both.
The unitors and associator are provided componentwise.

The tensor product can be expressed as a functor via `tensor : C × C ⥤ C`.
The unitors and associator are gathered together as natural
isomorphisms in `leftUnitor_nat_iso`, `rightUnitor_nat_iso` and `associator_nat_iso`.

Some consequences of the definition are proved in other files after proving the coherence theorem,
e.g. `(λ_ (𝟙_ C)).hom = (ρ_ (𝟙_ C)).hom` in `CategoryTheory.Monoidal.CoherenceLemmas`.

## Implementation notes

In the definition of monoidal categories, we also provide the whiskering operators:
* `whiskerLeft (X : C) {Y₁ Y₂ : C} (f : Y₁ ⟶ Y₂) : X ⊗ Y₁ ⟶ X ⊗ Y₂`, denoted by `X ◁ f`,
* `whiskerRight {X₁ X₂ : C} (f : X₁ ⟶ X₂) (Y : C) : X₁ ⊗ Y ⟶ X₂ ⊗ Y`, denoted by `f ▷ Y`.
These are products of an object and a morphism (the terminology "whiskering"
is borrowed from 2-category theory). The tensor product of morphisms `tensorHom` can be defined
in terms of the whiskerings. There are two possible such definitions, which are related by
the exchange property of the whiskerings. These two definitions are accessed by `tensorHom_def`
and `tensorHom_def'`. By default, `tensorHom` is defined so that `tensorHom_def` holds
definitionally.

If you want to provide `tensorHom` and define `whiskerLeft` and `whiskerRight` in terms of it,
you can use the alternative constructor `CategoryTheory.MonoidalCategory.ofTensorHom`.

The whiskerings are useful when considering simp-normal forms of morphisms in monoidal categories.

### Simp-normal form for morphisms

Rewriting involving associators and unitors could be very complicated. We try to ease this
complexity by putting carefully chosen simp lemmas that rewrite any morphisms into the simp-normal
form defined below. Rewriting into simp-normal form is especially useful in preprocessing
performed by the `coherence` tactic.

The simp-normal form of morphisms is defined to be an expression that has the minimal number of
parentheses. More precisely,
1. it is a composition of morphisms like `f₁ ≫ f₂ ≫ f₃ ≫ f₄ ≫ f₅` such that each `fᵢ` is
  either a structural morphisms (morphisms made up only of identities, associators, unitors)
  or non-structural morphisms, and
2. each non-structural morphism in the composition is of the form `X₁ ◁ X₂ ◁ X₃ ◁ f ▷ X₄ ▷ X₅`,
  where each `Xᵢ` is a object that is not the identity or a tensor and `f` is a non-structural
  morphisms that is not the identity or a composite.

Note that `X₁ ◁ X₂ ◁ X₃ ◁ f ▷ X₄ ▷ X₅` is actually `X₁ ◁ (X₂ ◁ (X₃ ◁ ((f ▷ X₄) ▷ X₅)))`.

## References
* Tensor categories, Etingof, Gelaki, Nikshych, Ostrik,
  http://www-math.mit.edu/~etingof/egnobookfinal.pdf
* <https://stacks.math.columbia.edu/tag/0FFK>.
-/

universe v u

open CategoryTheory.Category

open CategoryTheory.Iso

namespace CategoryTheory

/-- Auxiliary structure to carry only the data fields of (and provide notation for)
`MonoidalCategory`. -/
class MonoidalCategoryStruct (C : Type u) [𝒞 : Category.{v} C] where
  /-- curried tensor product of objects -/
  tensorObj : C → C → C
  /-- left whiskering for morphisms -/
  whiskerLeft (X : C) {Y₁ Y₂ : C} (f : Y₁ ⟶ Y₂) : tensorObj X Y₁ ⟶ tensorObj X Y₂
  /-- right whiskering for morphisms -/
  whiskerRight {X₁ X₂ : C} (f : X₁ ⟶ X₂) (Y : C) : tensorObj X₁ Y ⟶ tensorObj X₂ Y
  /-- curried tensor product of morphisms -/
  tensorHom {X₁ Y₁ X₂ Y₂ : C} (f : X₁ ⟶ Y₁) (g: X₂ ⟶ Y₂) : (tensorObj X₁ X₂ ⟶ tensorObj Y₁ Y₂) :=
    whiskerRight f X₂ ≫ whiskerLeft Y₁ g
  /-- The tensor unity in the monoidal structure `𝟙_ C` -/
  tensorUnit : C
  /-- The associator isomorphism `(X ⊗ Y) ⊗ Z ≃ X ⊗ (Y ⊗ Z)` -/
  associator : ∀ X Y Z : C, tensorObj (tensorObj X Y) Z ≅ tensorObj X (tensorObj Y Z)
  /-- The left unitor: `𝟙_ C ⊗ X ≃ X` -/
  leftUnitor : ∀ X : C, tensorObj tensorUnit X ≅ X
  /-- The right unitor: `X ⊗ 𝟙_ C ≃ X` -/
  rightUnitor : ∀ X : C, tensorObj X tensorUnit ≅ X

namespace MonoidalCategory

export MonoidalCategoryStruct
  (tensorObj whiskerLeft whiskerRight tensorHom tensorUnit associator leftUnitor rightUnitor)

end MonoidalCategory

namespace MonoidalCategory

/-- Notation for `tensorObj`, the tensor product of objects in a monoidal category -/
scoped infixr:70 " ⊗ " => MonoidalCategoryStruct.tensorObj

/-- Notation for the `whiskerLeft` operator of monoidal categories -/
scoped infixr:81 " ◁ " => MonoidalCategoryStruct.whiskerLeft

/-- Notation for the `whiskerRight` operator of monoidal categories -/
scoped infixl:81 " ▷ " => MonoidalCategoryStruct.whiskerRight

/-- Notation for `tensorHom`, the tensor product of morphisms in a monoidal category -/
scoped infixr:70 " ⊗ " => MonoidalCategoryStruct.tensorHom

/-- Notation for `tensorUnit`, the two-sided identity of `⊗` -/
scoped notation "𝟙_ " C:max => (MonoidalCategoryStruct.tensorUnit : C)

open Lean PrettyPrinter.Delaborator SubExpr in
/-- Used to ensure that `𝟙_` notation is used, as the ascription makes this not automatic. -/
@[delab app.CategoryTheory.MonoidalCategoryStruct.tensorUnit]
def delabTensorUnit : Delab := whenPPOption getPPNotation do
  let e ← getExpr
  guard <| e.isAppOfArity ``MonoidalCategoryStruct.tensorUnit 3
  let C ← withNaryArg 0 delab
  `(𝟙_ $C)

/-- Notation for the monoidal `associator`: `(X ⊗ Y) ⊗ Z) ≃ X ⊗ (Y ⊗ Z)` -/
scoped notation "α_" => MonoidalCategoryStruct.associator

/-- Notation for the `leftUnitor`: `𝟙_C ⊗ X ≃ X` -/
scoped notation "λ_" => MonoidalCategoryStruct.leftUnitor

/-- Notation for the `rightUnitor`: `X ⊗ 𝟙_C ≃ X` -/
scoped notation "ρ_" => MonoidalCategoryStruct.rightUnitor

end MonoidalCategory

open MonoidalCategory

/--
In a monoidal category, we can take the tensor product of objects, `X ⊗ Y` and of morphisms `f ⊗ g`.
Tensor product does not need to be strictly associative on objects, but there is a
specified associator, `α_ X Y Z : (X ⊗ Y) ⊗ Z ≅ X ⊗ (Y ⊗ Z)`. There is a tensor unit `𝟙_ C`,
with specified left and right unitor isomorphisms `λ_ X : 𝟙_ C ⊗ X ≅ X` and `ρ_ X : X ⊗ 𝟙_ C ≅ X`.
These associators and unitors satisfy the pentagon and triangle equations.

See <https://stacks.math.columbia.edu/tag/0FFK>.
-/
-- Porting note: The Mathport did not translate the temporary notation
class MonoidalCategory (C : Type u) [𝒞 : Category.{v} C] extends MonoidalCategoryStruct C where
  tensorHom_def {X₁ Y₁ X₂ Y₂ : C} (f : X₁ ⟶ Y₁) (g: X₂ ⟶ Y₂) :
    f ⊗ g = (f ▷ X₂) ≫ (Y₁ ◁ g) := by
      aesop_cat
<<<<<<< HEAD
  -- Porting note: Adding a prime here, so I can later define `tensorUnit` unprimed with explicit
  --               argument `C`
  /-- The tensor unity in the monoidal structure `𝟙_ C` -/
  tensorUnit' : C
  /-- The left unitor: `𝟙_ C ⊗ X ≃ X` -/
  leftUnitor : ∀ X : C, tensorObj tensorUnit' X ≅ X
  /-- The right unitor: `X ⊗ 𝟙_ C ≃ X` -/
  rightUnitor : ∀ X : C, tensorObj X tensorUnit' ≅ X
  /-- The associator isomorphism `(X ⊗ Y) ⊗ Z ≃ X ⊗ (Y ⊗ Z)` -/
  associator : ∀ X Y Z : C, tensorObj (tensorObj X Y) Z ≅ tensorObj X (tensorObj Y Z)
  whiskerLeft_id : ∀ (X Y : C), whiskerLeft X (𝟙 Y) = 𝟙 (tensorObj X Y) := by
    aesop_cat
  whiskerLeft_comp :
    ∀ (W : C) {X Y Z : C} (f : X ⟶ Y) (g : Y ⟶ Z),
      whiskerLeft W (f ≫ g) = whiskerLeft W f ≫ whiskerLeft W g := by
    aesop_cat
  id_whiskerLeft :
    ∀ {X Y : C} (f : X ⟶ Y),
      whiskerLeft tensorUnit' f = (leftUnitor X).hom ≫ f ≫ (leftUnitor Y).inv := by
    aesop_cat
  tensor_whiskerLeft :
    ∀ (X Y : C) {Z Z' : C} (f : Z ⟶ Z'),
      whiskerLeft (tensorObj X Y) f =
        (associator X Y Z).hom ≫ whiskerLeft X (whiskerLeft Y f) ≫ (associator X Y Z').inv := by
    aesop_cat
  id_whiskerRight : ∀ (X Y : C), whiskerRight (𝟙 X) Y = 𝟙 (tensorObj X Y) := by
    aesop_cat
  comp_whiskerRight :
    ∀ {W X Y : C} (f : W ⟶ X) (g : X ⟶ Y) (Z : C),
      whiskerRight (f ≫ g) Z = whiskerRight f Z ≫ whiskerRight g Z := by
    aesop_cat
  whiskerRight_id :
    ∀ {X Y : C} (f : X ⟶ Y),
      whiskerRight f tensorUnit' = (rightUnitor X).hom ≫ f ≫ (rightUnitor Y).inv := by
    aesop_cat
  whiskerRight_tensor :
    ∀ {X X' : C} (f : X ⟶ X') (Y Z : C),
      whiskerRight f (tensorObj Y Z) =
        (associator X Y Z).inv ≫ whiskerRight (whiskerRight f Y) Z ≫ (associator X' Y Z).hom := by
    aesop_cat
  whisker_assoc :
    ∀ (X : C) {Y Y' : C} (f : Y ⟶ Y') (Z : C),
      whiskerRight (whiskerLeft X f) Z =
        (associator X Y Z).hom ≫ whiskerLeft X (whiskerRight f Z) ≫ (associator X Y' Z).inv := by
    aesop_cat
  /-- The exchange identity for the left and right whiskerings -/
  whisker_exchange :
    ∀ {W X Y Z : C} (f : W ⟶ X) (g : Y ⟶ Z),
      whiskerLeft W g ≫ whiskerRight f Z = whiskerRight f Y ≫ whiskerLeft X g := by
=======
  /-- Tensor product of identity maps is the identity: `(𝟙 X₁ ⊗ 𝟙 X₂) = 𝟙 (X₁ ⊗ X₂)` -/
  tensor_id : ∀ X₁ X₂ : C, 𝟙 X₁ ⊗ 𝟙 X₂ = 𝟙 (X₁ ⊗ X₂) := by aesop_cat
  /--
  Composition of tensor products is tensor product of compositions:
  `(f₁ ⊗ g₁) ∘ (f₂ ⊗ g₂) = (f₁ ∘ f₂) ⊗ (g₁ ⊗ g₂)`
  -/
  tensor_comp :
    ∀ {X₁ Y₁ Z₁ X₂ Y₂ Z₂ : C} (f₁ : X₁ ⟶ Y₁) (f₂ : X₂ ⟶ Y₂) (g₁ : Y₁ ⟶ Z₁) (g₂ : Y₂ ⟶ Z₂),
      (f₁ ≫ g₁) ⊗ (f₂ ≫ g₂) = (f₁ ⊗ f₂) ≫ (g₁ ⊗ g₂) := by
    aesop_cat
  whiskerLeft_id : ∀ (X Y : C), X ◁ 𝟙 Y = 𝟙 (X ⊗ Y) := by
    aesop_cat
  id_whiskerRight : ∀ (X Y : C), 𝟙 X ▷ Y = 𝟙 (X ⊗ Y) := by
    aesop_cat
  /-- Naturality of the associator isomorphism: `(f₁ ⊗ f₂) ⊗ f₃ ≃ f₁ ⊗ (f₂ ⊗ f₃)` -/
  associator_naturality :
    ∀ {X₁ X₂ X₃ Y₁ Y₂ Y₃ : C} (f₁ : X₁ ⟶ Y₁) (f₂ : X₂ ⟶ Y₂) (f₃ : X₃ ⟶ Y₃),
      ((f₁ ⊗ f₂) ⊗ f₃) ≫ (α_ Y₁ Y₂ Y₃).hom = (α_ X₁ X₂ X₃).hom ≫ (f₁ ⊗ (f₂ ⊗ f₃)) := by
    aesop_cat
  /--
  Naturality of the left unitor, commutativity of `𝟙_ C ⊗ X ⟶ 𝟙_ C ⊗ Y ⟶ Y` and `𝟙_ C ⊗ X ⟶ X ⟶ Y`
  -/
  leftUnitor_naturality :
    ∀ {X Y : C} (f : X ⟶ Y), (𝟙 (𝟙_ _) ⊗ f) ≫ (λ_ Y).hom = (λ_ X).hom ≫ f := by
    aesop_cat
  /--
  Naturality of the right unitor: commutativity of `X ⊗ 𝟙_ C ⟶ Y ⊗ 𝟙_ C ⟶ Y` and `X ⊗ 𝟙_ C ⟶ X ⟶ Y`
  -/
  rightUnitor_naturality :
    ∀ {X Y : C} (f : X ⟶ Y), (f ⊗ 𝟙 (𝟙_ _)) ≫ (ρ_ Y).hom = (ρ_ X).hom ≫ f := by
>>>>>>> e11f1695
    aesop_cat
  /--
  The pentagon identity relating the isomorphism between `X ⊗ (Y ⊗ (Z ⊗ W))` and `((X ⊗ Y) ⊗ Z) ⊗ W`
  -/
  pentagon :
    ∀ W X Y Z : C,
<<<<<<< HEAD
      whiskerRight (associator W X Y).hom Z ≫
          (associator W (tensorObj X Y) Z).hom ≫ whiskerLeft W (associator X Y Z).hom =
        (associator (tensorObj W X) Y Z).hom ≫ (associator W X (tensorObj Y Z)).hom := by
=======
      ((α_ W X Y).hom ⊗ 𝟙 Z) ≫ (α_ W (X ⊗ Y) Z).hom ≫ (𝟙 W ⊗ (α_ X Y Z).hom) =
        (α_ (W ⊗ X) Y Z).hom ≫ (α_ W X (Y ⊗ Z)).hom := by
>>>>>>> e11f1695
    aesop_cat
  /--
  The identity relating the isomorphisms between `X ⊗ (𝟙_ C ⊗ Y)`, `(X ⊗ 𝟙_ C) ⊗ Y` and `X ⊗ Y`
  -/
  triangle :
<<<<<<< HEAD
    ∀ X Y : C,
      (associator X tensorUnit' Y).hom ≫ whiskerLeft X (leftUnitor Y).hom =
        whiskerRight (rightUnitor X).hom Y := by
=======
    ∀ X Y : C, (α_ X (𝟙_ _) Y).hom ≫ (𝟙 X ⊗ (λ_ Y).hom) = ((ρ_ X).hom ⊗ 𝟙 Y) := by
>>>>>>> e11f1695
    aesop_cat
#align category_theory.monoidal_category CategoryTheory.MonoidalCategory

attribute [reassoc (attr := simp)] MonoidalCategory.pentagon
attribute [reassoc (attr := simp)] MonoidalCategory.triangle

namespace MonoidalCategory

<<<<<<< HEAD
attribute [reassoc]
  whiskerLeft_comp id_whiskerLeft tensor_whiskerLeft comp_whiskerRight whiskerRight_id
  whiskerRight_tensor whisker_assoc whisker_exchange tensorHom_def

attribute [simp]
  whiskerLeft_id whiskerRight_id
  whiskerLeft_comp id_whiskerLeft tensor_whiskerLeft comp_whiskerRight id_whiskerRight
  whiskerRight_tensor whisker_assoc

-- Porting Note: This is here to make `tensorUnit` explicitly depend on `C`, which was done in
--               Lean 3 using the `[]` notation in the `tensorUnit'` field.
/-- The tensor unity in the monoidal structure `𝟙_ C` -/
abbrev tensorUnit (C : Type u) [Category.{v} C] [MonoidalCategory C] : C :=
  tensorUnit' (C := C)

/-- Notation for `tensorObj`, the tensor product of objects in a monoidal category -/
scoped infixr:70 " ⊗ " => tensorObj

/-- Notation for the `whiskerLeft` operator of monoidal categories -/
scoped infixr:81 " ◁ " => whiskerLeft

/-- Notation for the `whiskerRight` operator of monoidal categories -/
scoped infixl:81 " ▷ " => whiskerRight

/-- Notation for `tensorHom`, the tensor product of morphisms in a monoidal category -/
scoped infixr:70 " ⊗ " => tensorHom

/-- Notation for `tensorUnit`, the two-sided identity of `⊗` -/
scoped notation "𝟙_" => tensorUnit

/-- Notation for the monoidal `associator`: `(X ⊗ Y) ⊗ Z) ≃ X ⊗ (Y ⊗ Z)` -/
scoped notation "α_" => associator

/-- Notation for the `leftUnitor`: `𝟙_C ⊗ X ≃ X` -/
scoped notation "λ_" => leftUnitor

/-- Notation for the `rightUnitor`: `X ⊗ 𝟙_C ≃ X` -/
scoped notation "ρ_" => rightUnitor

=======
>>>>>>> e11f1695
variable {C : Type u} [𝒞 : Category.{v} C] [MonoidalCategory C]

@[reassoc]
theorem tensorHom_def' {X₁ Y₁ X₂ Y₂ : C} (f : X₁ ⟶ Y₁) (g: X₂ ⟶ Y₂) :
    f ⊗ g = X₁ ◁ g ≫ f ▷ Y₂ :=
  whisker_exchange f g ▸ tensorHom_def f g

/-- Tensor product of identity maps is the identity: `(𝟙 X₁ ⊗ 𝟙 X₂) = 𝟙 (X₁ ⊗ X₂)` -/
theorem tensor_id (X₁ X₂ : C) : (𝟙 X₁) ⊗ (𝟙 X₂) = 𝟙 (X₁ ⊗ X₂) := by
  simp [tensorHom_def]

/--
Composition of tensor products is tensor product of compositions:
`(f₁ ≫ g₁) ⊗ (f₂ ≫ g₂) = (f₁ ⊗ f₂) ≫ (g₁ ⊗ g₂)`
-/
@[reassoc, simp]
theorem tensor_comp {X₁ Y₁ Z₁ X₂ Y₂ Z₂ : C}
    (f₁ : X₁ ⟶ Y₁) (f₂ : X₂ ⟶ Y₂) (g₁ : Y₁ ⟶ Z₁) (g₂ : Y₂ ⟶ Z₂) :
      (f₁ ≫ g₁) ⊗ (f₂ ≫ g₂) = (f₁ ⊗ f₂) ≫ (g₁ ⊗ g₂) := by
  simp [tensorHom_def, whisker_exchange_assoc]

@[simp]
theorem id_tensorHom (X : C) {Y₁ Y₂ : C} (f : Y₁ ⟶ Y₂) :
    (𝟙 X) ⊗ f = X ◁ f := by
  simp [tensorHom_def]

@[simp]
theorem tensorHom_id {X₁ X₂ : C} (f : X₁ ⟶ X₂) (Y : C) :
    f ⊗ (𝟙 Y) = f ▷ Y := by
  simp [tensorHom_def]

<<<<<<< HEAD
=======
theorem whisker_exchange {W X Y Z : C} (f : W ⟶ X) (g : Y ⟶ Z) :
    W ◁ g ≫ f ▷ Z = f ▷ Y ≫ X ◁ g := by
  simp [← id_tensorHom, ← tensorHom_id, ← tensor_comp]

@[reassoc]
theorem tensorHom_def' {X₁ Y₁ X₂ Y₂ : C} (f : X₁ ⟶ Y₁) (g: X₂ ⟶ Y₂) :
    f ⊗ g = X₁ ◁ g ≫ f ▷ Y₂ :=
  whisker_exchange f g ▸ tensorHom_def f g

>>>>>>> e11f1695
end MonoidalCategory

open scoped MonoidalCategory
open MonoidalCategory

variable {C : Type u} [𝒞 : Category.{v} C] [MonoidalCategory C]

namespace MonoidalCategory

@[reassoc (attr := simp)]
theorem hom_inv_whiskerLeft (X : C) {Y Z : C} (f : Y ≅ Z) :
    X ◁ f.hom ≫ X ◁ f.inv = 𝟙 (X ⊗ Y) := by rw [← whiskerLeft_comp, hom_inv_id, whiskerLeft_id]

@[reassoc (attr := simp)]
theorem hom_inv_whiskerRight {X Y : C} (f : X ≅ Y) (Z : C) :
    f.hom ▷ Z ≫ f.inv ▷ Z = 𝟙 (X ⊗ Z) := by rw [← comp_whiskerRight, hom_inv_id, id_whiskerRight]

@[reassoc (attr := simp)]
theorem inv_hom_whiskerLeft (X : C) {Y Z : C} (f : Y ≅ Z) :
    X ◁ f.inv ≫ X ◁ f.hom = 𝟙 (X ⊗ Z) := by rw [← whiskerLeft_comp, inv_hom_id, whiskerLeft_id]

@[reassoc (attr := simp)]
theorem inv_hom_whiskerRight {X Y : C} (f : X ≅ Y) (Z : C) :
    f.inv ▷ Z ≫ f.hom ▷ Z = 𝟙 (Y ⊗ Z) := by rw [← comp_whiskerRight, inv_hom_id, id_whiskerRight]

@[reassoc (attr := simp)]
theorem hom_inv_whiskerLeft' (X : C) {Y Z : C} (f : Y ⟶ Z) [IsIso f] :
    X ◁ f ≫ X ◁ inv f = 𝟙 (X ⊗ Y) := by
  rw [← whiskerLeft_comp, IsIso.hom_inv_id, whiskerLeft_id]

@[reassoc (attr := simp)]
theorem hom_inv_whiskerRight' {X Y : C} (f : X ⟶ Y) [IsIso f] (Z : C) :
    f ▷ Z ≫ inv f ▷ Z = 𝟙 (X ⊗ Z) := by
  rw [← comp_whiskerRight, IsIso.hom_inv_id, id_whiskerRight]

@[reassoc (attr := simp)]
theorem inv_hom_whiskerLeft' (X : C) {Y Z : C} (f : Y ⟶ Z) [IsIso f] :
    X ◁ inv f ≫ X ◁ f = 𝟙 (X ⊗ Z) := by
  rw [← whiskerLeft_comp, IsIso.inv_hom_id, whiskerLeft_id]

@[reassoc (attr := simp)]
theorem inv_hom_whiskerRight' {X Y : C} (f : X ⟶ Y) [IsIso f] (Z : C) :
    inv f ▷ Z ≫ f ▷ Z = 𝟙 (Y ⊗ Z) := by
  rw [← comp_whiskerRight, IsIso.inv_hom_id, id_whiskerRight]

/-- The left whiskering of an isomorphism is an isomorphism. -/
@[simps]
def whiskerLeftIso (X : C) {Y Z : C} (f : Y ≅ Z) : X ⊗ Y ≅ X ⊗ Z where
  hom := X ◁ f.hom
  inv := X ◁ f.inv

instance whiskerLeft_isIso (X : C) {Y Z : C} (f : Y ⟶ Z) [IsIso f] : IsIso (X ◁ f) :=
  IsIso.of_iso (whiskerLeftIso X (asIso f))

@[simp]
theorem inv_whiskerLeft (X : C) {Y Z : C} (f : Y ⟶ Z) [IsIso f] :
    inv (X ◁ f) = X ◁ inv f := by
  aesop_cat

/-- The right whiskering of an isomorphism is an isomorphism. -/
@[simps!]
def whiskerRightIso {X Y : C} (f : X ≅ Y) (Z : C) : X ⊗ Z ≅ Y ⊗ Z where
  hom := f.hom ▷ Z
  inv := f.inv ▷ Z

instance whiskerRight_isIso {X Y : C} (f : X ⟶ Y) (Z : C) [IsIso f] : IsIso (f ▷ Z) :=
  IsIso.of_iso (whiskerRightIso (asIso f) Z)

@[simp]
theorem inv_whiskerRight {X Y : C} (f : X ⟶ Y) (Z : C) [IsIso f] :
    inv (f ▷ Z) = inv f ▷ Z := by
  aesop_cat

end MonoidalCategory

/-- The tensor product of two isomorphisms is an isomorphism. -/
@[simps]
def tensorIso {C : Type u} {X Y X' Y' : C} [Category.{v} C] [MonoidalCategory.{v} C] (f : X ≅ Y)
    (g : X' ≅ Y') : X ⊗ X' ≅ Y ⊗ Y' where
  hom := f.hom ⊗ g.hom
  inv := f.inv ⊗ g.inv
  hom_inv_id := by rw [← tensor_comp, Iso.hom_inv_id, Iso.hom_inv_id, ← tensor_id]
  inv_hom_id := by rw [← tensor_comp, Iso.inv_hom_id, Iso.inv_hom_id, ← tensor_id]
#align category_theory.tensor_iso CategoryTheory.tensorIso

/-- Notation for `tensorIso`, the tensor product of isomorphisms -/
infixr:70 " ⊗ " => tensorIso

namespace MonoidalCategory

section

variable {C : Type u} [Category.{v} C] [MonoidalCategory.{v} C]

instance tensor_isIso {W X Y Z : C} (f : W ⟶ X) [IsIso f] (g : Y ⟶ Z) [IsIso g] : IsIso (f ⊗ g) :=
  IsIso.of_iso (asIso f ⊗ asIso g)
#align category_theory.monoidal_category.tensor_is_iso CategoryTheory.MonoidalCategory.tensor_isIso

@[simp]
theorem inv_tensor {W X Y Z : C} (f : W ⟶ X) [IsIso f] (g : Y ⟶ Z) [IsIso g] :
    inv (f ⊗ g) = inv f ⊗ inv g := by
<<<<<<< HEAD
  simp [tensorHom_def ,whisker_exchange]
=======
  apply IsIso.inv_eq_of_hom_inv_id
  simp [← tensor_comp]
>>>>>>> e11f1695
#align category_theory.monoidal_category.inv_tensor CategoryTheory.MonoidalCategory.inv_tensor

variable {U V W X Y Z : C}

theorem whiskerLeft_dite {P : Prop} [Decidable P]
    (X : C) {Y Z : C} (f : P → (Y ⟶ Z)) (f' : ¬P → (Y ⟶ Z)) :
      X ◁ (if h : P then f h else f' h) = if h : P then X ◁ f h else X ◁ f' h := by
  split_ifs <;> rfl

theorem dite_whiskerRight {P : Prop} [Decidable P]
    {X Y : C} (f : P → (X ⟶ Y)) (f' : ¬P → (X ⟶ Y)) (Z : C):
      (if h : P then f h else f' h) ▷ Z = if h : P then f h ▷ Z else f' h ▷ Z := by
  split_ifs <;> rfl

theorem tensor_dite {P : Prop} [Decidable P] {W X Y Z : C} (f : W ⟶ X) (g : P → (Y ⟶ Z))
    (g' : ¬P → (Y ⟶ Z)) : (f ⊗ if h : P then g h else g' h) = if h : P then f ⊗ g h else f ⊗ g' h :=
  by split_ifs <;> rfl
#align category_theory.monoidal_category.tensor_dite CategoryTheory.MonoidalCategory.tensor_dite

theorem dite_tensor {P : Prop} [Decidable P] {W X Y Z : C} (f : W ⟶ X) (g : P → (Y ⟶ Z))
    (g' : ¬P → (Y ⟶ Z)) : (if h : P then g h else g' h) ⊗ f = if h : P then g h ⊗ f else g' h ⊗ f :=
  by split_ifs <;> rfl
#align category_theory.monoidal_category.dite_tensor CategoryTheory.MonoidalCategory.dite_tensor

@[simp]
theorem whiskerLeft_eqToHom (X : C) {Y Z : C} (f : Y = Z) :
    X ◁ eqToHom f = eqToHom (congr_arg₂ tensorObj rfl f) := by
  cases f
  simp only [whiskerLeft_id, eqToHom_refl]

@[simp]
theorem eqToHom_whiskerRight {X Y : C} (f : X = Y) (Z : C) :
    eqToHom f ▷ Z = eqToHom (congr_arg₂ tensorObj f rfl) := by
  cases f
  simp only [id_whiskerRight, eqToHom_refl]

@[reassoc]
theorem associator_naturality_left {X X' : C} (f : X ⟶ X') (Y Z : C) :
    f ▷ Y ▷ Z ≫ (α_ X' Y Z).hom = (α_ X Y Z).hom ≫ f ▷ (Y ⊗ Z) := by simp

@[reassoc]
theorem associator_inv_naturality_left {X X' : C} (f : X ⟶ X') (Y Z : C) :
    f ▷ (Y ⊗ Z) ≫ (α_ X' Y Z).inv = (α_ X Y Z).inv ≫ f ▷ Y ▷ Z := by simp

@[reassoc]
theorem whiskerRight_tensor_symm {X X' : C} (f : X ⟶ X') (Y Z : C) :
    f ▷ Y ▷ Z = (α_ X Y Z).hom ≫ f ▷ (Y ⊗ Z) ≫ (α_ X' Y Z).inv := by simp

@[reassoc]
theorem associator_naturality_middle (X : C) {Y Y' : C} (f : Y ⟶ Y') (Z : C) :
    (X ◁ f) ▷ Z ≫ (α_ X Y' Z).hom = (α_ X Y Z).hom ≫ X ◁ f ▷ Z := by simp

@[reassoc]
theorem associator_inv_naturality_middle (X : C) {Y Y' : C} (f : Y ⟶ Y') (Z : C) :
    X ◁ f ▷ Z ≫ (α_ X Y' Z).inv = (α_ X Y Z).inv ≫ (X ◁ f) ▷ Z := by simp

@[reassoc]
theorem whisker_assoc_symm (X : C) {Y Y' : C} (f : Y ⟶ Y') (Z : C) :
    X ◁ f ▷ Z = (α_ X Y Z).inv ≫ (X ◁ f) ▷ Z ≫ (α_ X Y' Z).hom := by simp

@[reassoc]
theorem associator_naturality_right (X Y : C) {Z Z' : C} (f : Z ⟶ Z') :
    (X ⊗ Y) ◁ f ≫ (α_ X Y Z').hom = (α_ X Y Z).hom ≫ X ◁ Y ◁ f := by simp

@[reassoc]
theorem associator_inv_naturality_right (X Y : C) {Z Z' : C} (f : Z ⟶ Z') :
    X ◁ Y ◁ f ≫ (α_ X Y Z').inv = (α_ X Y Z).inv ≫ (X ⊗ Y) ◁ f := by simp

@[reassoc]
theorem tensor_whiskerLeft_symm (X Y : C) {Z Z' : C} (f : Z ⟶ Z') :
    X ◁ Y ◁ f = (α_ X Y Z).inv ≫ (X ⊗ Y) ◁ f ≫ (α_ X Y Z').hom := by simp

@[reassoc]
theorem leftUnitor_naturality {X Y : C} (f : X ⟶ Y) :
    𝟙_ C ◁ f ≫ (λ_ Y).hom = (λ_ X).hom ≫ f :=
  by simp

@[reassoc]
theorem leftUnitor_inv_naturality {X Y : C} (f : X ⟶ Y) :
    f ≫ (λ_ Y).inv = (λ_ X).inv ≫ (_ ◁ f) := by simp

theorem id_whiskerLeft_symm {X X' : C} (f : X ⟶ X') :
    f = (λ_ X).inv ≫ 𝟙_ C ◁ f ≫ (λ_ X').hom := by
  simp

@[reassoc]
theorem rightUnitor_naturality {X Y : C} (f : X ⟶ Y) :
    f ▷ 𝟙_ C ≫ (ρ_ Y).hom = (ρ_ X).hom ≫ f := by
  simp

@[reassoc]
theorem rightUnitor_inv_naturality {X X' : C} (f : X ⟶ X') :
    f ≫ (ρ_ X').inv = (ρ_ X).inv ≫ (f ▷ _) := by simp


theorem whiskerRight_id_symm {X Y : C} (f : X ⟶ Y) :
    f = (ρ_ X).inv ≫ f ▷ 𝟙_ C ≫ (ρ_ Y).hom := by
  simp

theorem whiskerLeft_iff {X Y : C} (f g : X ⟶ Y) : 𝟙_ C ◁ f = 𝟙_ C ◁ g ↔ f = g := by simp

theorem whiskerRight_iff {X Y : C} (f g : X ⟶ Y) : f ▷ 𝟙_ C = g ▷ 𝟙_ C ↔ f = g := by simp

/-! The lemmas in the next section are true by coherence,
but we prove them directly as they are used in proving the coherence theorem. -/

section

@[reassoc (attr := simp)]
theorem pentagon_inv :
    W ◁ (α_ X Y Z).inv ≫ (α_ W (X ⊗ Y) Z).inv ≫ (α_ W X Y).inv ▷ Z =
      (α_ W X (Y ⊗ Z)).inv ≫ (α_ (W ⊗ X) Y Z).inv :=
  eq_of_inv_eq_inv (by simp)

@[reassoc]
theorem pentagon_inv' (W X Y Z : C) :
    (𝟙 W ⊗ (α_ X Y Z).inv) ≫ (α_ W (X ⊗ Y) Z).inv ≫ ((α_ W X Y).inv ⊗ 𝟙 Z) =
      (α_ W X (Y ⊗ Z)).inv ≫ (α_ (W ⊗ X) Y Z).inv :=
  CategoryTheory.eq_of_inv_eq_inv (by simp [pentagon])
#align category_theory.monoidal_category.pentagon_inv CategoryTheory.MonoidalCategory.pentagon_inv'

@[reassoc (attr := simp)]
theorem pentagon_inv_inv_hom_hom_inv :
    (α_ W (X ⊗ Y) Z).inv ≫ (α_ W X Y).inv ▷ Z ≫ (α_ (W ⊗ X) Y Z).hom =
      W ◁ (α_ X Y Z).hom ≫ (α_ W X (Y ⊗ Z)).inv := by
  rw [← cancel_epi (W ◁ (α_ X Y Z).inv), ← cancel_mono (α_ (W ⊗ X) Y Z).inv]
  simp

@[reassoc (attr := simp)]
theorem pentagon_inv_hom_hom_hom_inv :
    (α_ (W ⊗ X) Y Z).inv ≫ (α_ W X Y).hom ▷ Z ≫ (α_ W (X ⊗ Y) Z).hom =
      (α_ W X (Y ⊗ Z)).hom ≫ W ◁ (α_ X Y Z).inv :=
  eq_of_inv_eq_inv (by simp)

@[reassoc (attr := simp)]
theorem pentagon_hom_inv_inv_inv_inv :
    W ◁ (α_ X Y Z).hom ≫ (α_ W X (Y ⊗ Z)).inv ≫ (α_ (W ⊗ X) Y Z).inv =
      (α_ W (X ⊗ Y) Z).inv ≫ (α_ W X Y).inv ▷ Z :=
  by simp [← cancel_epi (W ◁ (α_ X Y Z).inv)]

@[reassoc (attr := simp)]
theorem pentagon_hom_hom_inv_hom_hom :
    (α_ (W ⊗ X) Y Z).hom ≫ (α_ W X (Y ⊗ Z)).hom ≫ W ◁ (α_ X Y Z).inv =
      (α_ W X Y).hom ▷ Z ≫ (α_ W (X ⊗ Y) Z).hom :=
  eq_of_inv_eq_inv (by simp)

@[reassoc (attr := simp)]
theorem pentagon_hom_inv_inv_inv_hom :
    (α_ W X (Y ⊗ Z)).hom ≫ W ◁ (α_ X Y Z).inv ≫ (α_ W (X ⊗ Y) Z).inv =
      (α_ (W ⊗ X) Y Z).inv ≫ (α_ W X Y).hom ▷ Z := by
  rw [← cancel_epi (α_ W X (Y ⊗ Z)).inv, ← cancel_mono ((α_ W X Y).inv ▷ Z)]
  simp

@[reassoc (attr := simp)]
theorem pentagon_hom_hom_inv_inv_hom :
    (α_ W (X ⊗ Y) Z).hom ≫ W ◁ (α_ X Y Z).hom ≫ (α_ W X (Y ⊗ Z)).inv =
      (α_ W X Y).inv ▷ Z ≫ (α_ (W ⊗ X) Y Z).hom :=
  eq_of_inv_eq_inv (by simp)

@[reassoc (attr := simp)]
theorem pentagon_inv_hom_hom_hom_hom :
    (α_ W X Y).inv ▷ Z ≫ (α_ (W ⊗ X) Y Z).hom ≫ (α_ W X (Y ⊗ Z)).hom =
      (α_ W (X ⊗ Y) Z).hom ≫ W ◁ (α_ X Y Z).hom :=
  by simp [← cancel_epi ((α_ W X Y).hom ▷ Z)]

@[reassoc (attr := simp)]
theorem pentagon_inv_inv_hom_inv_inv :
    (α_ W X (Y ⊗ Z)).inv ≫ (α_ (W ⊗ X) Y Z).inv ≫ (α_ W X Y).hom ▷ Z =
      W ◁ (α_ X Y Z).inv ≫ (α_ W (X ⊗ Y) Z).inv :=
  eq_of_inv_eq_inv (by simp)

@[reassoc (attr := simp)]
theorem triangle_assoc_comp_right (X Y : C) :
    (α_ X (𝟙_ C) Y).inv ≫ ((ρ_ X).hom ▷ Y) = X ◁ (λ_ Y).hom := by
  rw [← triangle, Iso.inv_hom_id_assoc]

@[reassoc (attr := simp)]
theorem triangle_assoc_comp_right_inv (X Y : C) :
    (ρ_ X).inv ▷ Y ≫ (α_ X (𝟙_ C) Y).hom = X ◁ (λ_ Y).inv := by
  simp [← cancel_mono (X ◁ (λ_ Y).hom)]

@[reassoc (attr := simp)]
theorem triangle_assoc_comp_left_inv (X Y : C) :
    (X ◁ (λ_ Y).inv) ≫ (α_ X (𝟙_ C) Y).inv = (ρ_ X).inv ▷ Y := by
  simp [← cancel_mono ((ρ_ X).hom ▷ Y)]

/-- We state it as a simp lemma, which is regarded as an involved version of
`id_whiskerRight X Y : 𝟙 X ▷ Y = 𝟙 (X ⊗ Y)`.
-/
@[reassoc, simp]
theorem leftUnitor_whiskerRight (X Y : C) :
    (λ_ X).hom ▷ Y = (α_ (𝟙_ C) X Y).hom ≫ (λ_ (X ⊗ Y)).hom := by
  rw [← whiskerLeft_iff, whiskerLeft_comp, ← cancel_epi (α_ _ _ _).hom, ←
      cancel_epi ((α_ _ _ _).hom ▷ _), pentagon_assoc, triangle, ← associator_naturality_middle, ←
      comp_whiskerRight_assoc, triangle, associator_naturality_left]

@[reassoc, simp]
theorem leftUnitor_inv_whiskerRight (X Y : C) :
    (λ_ X).inv ▷ Y = (λ_ (X ⊗ Y)).inv ≫ (α_ (𝟙_ C) X Y).inv :=
  eq_of_inv_eq_inv (by simp)

@[reassoc, simp]
theorem whiskerLeft_rightUnitor (X Y : C) :
    X ◁ (ρ_ Y).hom = (α_ X Y (𝟙_ C)).inv ≫ (ρ_ (X ⊗ Y)).hom := by
  rw [← whiskerRight_iff, comp_whiskerRight, ← cancel_epi (α_ _ _ _).inv, ←
      cancel_epi (X ◁ (α_ _ _ _).inv), pentagon_inv_assoc, triangle_assoc_comp_right, ←
      associator_inv_naturality_middle, ← whiskerLeft_comp_assoc, triangle_assoc_comp_right,
      associator_inv_naturality_right]

@[reassoc, simp]
theorem whiskerLeft_rightUnitor_inv (X Y : C) :
    X ◁ (ρ_ Y).inv = (ρ_ (X ⊗ Y)).inv ≫ (α_ X Y (𝟙_ C)).hom :=
  eq_of_inv_eq_inv (by simp)

@[reassoc]
theorem leftUnitor_tensor (X Y : C) :
    (λ_ (X ⊗ Y)).hom = (α_ (𝟙_ C) X Y).inv ≫ (λ_ X).hom ▷ Y := by simp

@[reassoc]
theorem leftUnitor_tensor_inv (X Y : C) :
    (λ_ (X ⊗ Y)).inv = (λ_ X).inv ▷ Y ≫ (α_ (𝟙_ C) X Y).hom := by simp

@[reassoc]
theorem rightUnitor_tensor (X Y : C) :
    (ρ_ (X ⊗ Y)).hom = (α_ X Y (𝟙_ C)).hom ≫ X ◁ (ρ_ Y).hom := by simp

@[reassoc]
theorem rightUnitor_tensor_inv (X Y : C) :
    (ρ_ (X ⊗ Y)).inv = X ◁ (ρ_ Y).inv ≫ (α_ X Y (𝟙_ C)).inv := by simp

end

@[reassoc]
theorem associator_naturality {X₁ X₂ X₃ Y₁ Y₂ Y₃ : C}
    (f₁ : X₁ ⟶ Y₁) (f₂ : X₂ ⟶ Y₂) (f₃ : X₃ ⟶ Y₃) :
      ((f₁ ⊗ f₂) ⊗ f₃) ≫ (α_ Y₁ Y₂ Y₃).hom = (α_ X₁ X₂ X₃).hom ≫ (f₁ ⊗ (f₂ ⊗ f₃)) := by
  simp [tensorHom_def]

@[reassoc]
theorem associator_inv_naturality {X Y Z X' Y' Z' : C} (f : X ⟶ X') (g : Y ⟶ Y') (h : Z ⟶ Z') :
    (f ⊗ g ⊗ h) ≫ (α_ X' Y' Z').inv = (α_ X Y Z).inv ≫ ((f ⊗ g) ⊗ h) := by
  simp [tensorHom_def]
#align category_theory.monoidal_category.associator_inv_naturality CategoryTheory.MonoidalCategory.associator_inv_naturality

@[reassoc, simp]
theorem associator_conjugation {X X' Y Y' Z Z' : C} (f : X ⟶ X') (g : Y ⟶ Y') (h : Z ⟶ Z') :
    (f ⊗ g) ⊗ h = (α_ X Y Z).hom ≫ (f ⊗ g ⊗ h) ≫ (α_ X' Y' Z').inv := by
  rw [associator_inv_naturality, hom_inv_id_assoc]
#align category_theory.monoidal_category.associator_conjugation CategoryTheory.MonoidalCategory.associator_conjugation

@[reassoc]
theorem associator_inv_conjugation {X X' Y Y' Z Z' : C} (f : X ⟶ X') (g : Y ⟶ Y') (h : Z ⟶ Z') :
    f ⊗ g ⊗ h = (α_ X Y Z).inv ≫ ((f ⊗ g) ⊗ h) ≫ (α_ X' Y' Z').hom := by
  rw [associator_naturality, inv_hom_id_assoc]
#align category_theory.monoidal_category.associator_inv_conjugation CategoryTheory.MonoidalCategory.associator_inv_conjugation

@[reassoc (attr := simp)]
theorem hom_inv_id_tensor {V W X Y Z : C} (f : V ≅ W) (g : X ⟶ Y) (h : Y ⟶ Z) :
    (f.hom ⊗ g) ≫ (f.inv ⊗ h) = (V ◁ g) ≫ (V ◁ h) := by
  rw [← tensor_comp, f.hom_inv_id, id_tensorHom, whiskerLeft_comp]

#align category_theory.monoidal_category.hom_inv_id_tensor CategoryTheory.MonoidalCategory.hom_inv_id_tensor

@[reassoc (attr := simp)]
theorem inv_hom_id_tensor {V W X Y Z : C} (f : V ≅ W) (g : X ⟶ Y) (h : Y ⟶ Z) :
    (f.inv ⊗ g) ≫ (f.hom ⊗ h) = (W ◁ g) ≫ (W ◁ h) := by
  rw [← tensor_comp, f.inv_hom_id, id_tensorHom, whiskerLeft_comp]
#align category_theory.monoidal_category.inv_hom_id_tensor CategoryTheory.MonoidalCategory.inv_hom_id_tensor

@[reassoc (attr := simp)]
<<<<<<< HEAD
theorem tensorHom_inv_id {V W X Y Z : C} (f : V ≅ W) (g : X ⟶ Y) (h : Y ⟶ Z) :
    (g ⊗ f.hom) ≫ (h ⊗ f.inv) = (g ▷ V) ≫ (h ▷ V) := by
  rw [← tensor_comp, f.hom_inv_id, tensorHom_id, comp_whiskerRight]
#align category_theory.monoidal_category.tensor_hom_inv_id CategoryTheory.MonoidalCategory.tensorHom_inv_id
=======
theorem tensor_hom_inv_id {V W X Y Z : C} (f : V ≅ W) (g : X ⟶ Y) (h : Y ⟶ Z) :
    (g ⊗ f.hom) ≫ (h ⊗ f.inv) = (g ⊗ 𝟙 V) ≫ (h ⊗ 𝟙 V) := by
  rw [← tensor_comp, f.hom_inv_id, comp_tensor_id]
#align category_theory.monoidal_category.tensor_hom_inv_id CategoryTheory.MonoidalCategory.tensor_hom_inv_id
>>>>>>> e11f1695

@[reassoc (attr := simp)]
theorem tensor_inv_hom_id {V W X Y Z : C} (f : V ≅ W) (g : X ⟶ Y) (h : Y ⟶ Z) :
    (g ⊗ f.inv) ≫ (h ⊗ f.hom) = (g ▷ W) ≫ (h ▷ W) := by
  rw [← tensor_comp, f.inv_hom_id, tensorHom_id, comp_whiskerRight]
#align category_theory.monoidal_category.tensor_inv_hom_id CategoryTheory.MonoidalCategory.tensor_inv_hom_id

@[reassoc (attr := simp)]
theorem hom_inv_id_tensor' {V W X Y Z : C} (f : V ⟶ W) [IsIso f] (g : X ⟶ Y) (h : Y ⟶ Z) :
    (f ⊗ g) ≫ (inv f ⊗ h) = (V ◁ g) ≫ (V ◁ h) := by
  rw [← tensor_comp, IsIso.hom_inv_id, id_tensorHom, whiskerLeft_comp]
#align category_theory.monoidal_category.hom_inv_id_tensor' CategoryTheory.MonoidalCategory.hom_inv_id_tensor'

@[reassoc (attr := simp)]
theorem inv_hom_id_tensor' {V W X Y Z : C} (f : V ⟶ W) [IsIso f] (g : X ⟶ Y) (h : Y ⟶ Z) :
    (inv f ⊗ g) ≫ (f ⊗ h) = (W ◁ g) ≫ (W ◁ h) := by
  rw [← tensor_comp, IsIso.inv_hom_id, id_tensorHom, whiskerLeft_comp]
#align category_theory.monoidal_category.inv_hom_id_tensor' CategoryTheory.MonoidalCategory.inv_hom_id_tensor'

@[reassoc (attr := simp)]
<<<<<<< HEAD
theorem tensorHom_inv_id' {V W X Y Z : C} (f : V ⟶ W) [IsIso f] (g : X ⟶ Y) (h : Y ⟶ Z) :
    (g ⊗ f) ≫ (h ⊗ inv f) = (g ▷ V) ≫ (h ▷ V) := by
  rw [← tensor_comp, IsIso.hom_inv_id, tensorHom_id, comp_whiskerRight]
#align category_theory.monoidal_category.tensor_hom_inv_id' CategoryTheory.MonoidalCategory.tensorHom_inv_id'
=======
theorem tensor_hom_inv_id' {V W X Y Z : C} (f : V ⟶ W) [IsIso f] (g : X ⟶ Y) (h : Y ⟶ Z) :
    (g ⊗ f) ≫ (h ⊗ inv f) = (g ⊗ 𝟙 V) ≫ (h ⊗ 𝟙 V) := by
  rw [← tensor_comp, IsIso.hom_inv_id, comp_tensor_id]
#align category_theory.monoidal_category.tensor_hom_inv_id' CategoryTheory.MonoidalCategory.tensor_hom_inv_id'
>>>>>>> e11f1695

@[reassoc (attr := simp)]
theorem tensor_inv_hom_id' {V W X Y Z : C} (f : V ⟶ W) [IsIso f] (g : X ⟶ Y) (h : Y ⟶ Z) :
    (g ⊗ inv f) ≫ (h ⊗ f) = (g ▷ W) ≫ (h ▷ W) := by
  rw [← tensor_comp, IsIso.inv_hom_id, tensorHom_id, comp_whiskerRight]
#align category_theory.monoidal_category.tensor_inv_hom_id' CategoryTheory.MonoidalCategory.tensor_inv_hom_id'

/--
A constructor for monoidal categories that requires `tensorHom` instead of `whiskerLeft` and
`whiskerRight`.
-/
abbrev ofTensorHom [MonoidalCategoryStruct C]
    (tensor_id : ∀ X₁ X₂ : C, tensorHom (𝟙 X₁) (𝟙 X₂) = 𝟙 (tensorObj X₁ X₂) := by
      aesop_cat)
    (id_tensorHom : ∀ (X : C) {Y₁ Y₂ : C} (f : Y₁ ⟶ Y₂), tensorHom (𝟙 X) f = whiskerLeft X f := by
      aesop_cat)
    (tensorHom_id : ∀ {X₁ X₂ : C} (f : X₁ ⟶ X₂) (Y : C), tensorHom f (𝟙 Y) = whiskerRight f Y := by
      aesop_cat)
    (tensor_comp :
      ∀ {X₁ Y₁ Z₁ X₂ Y₂ Z₂ : C} (f₁ : X₁ ⟶ Y₁) (f₂ : X₂ ⟶ Y₂) (g₁ : Y₁ ⟶ Z₁) (g₂ : Y₂ ⟶ Z₂),
        tensorHom (f₁ ≫ g₁) (f₂ ≫ g₂) = tensorHom f₁ f₂ ≫ tensorHom g₁ g₂ := by
          aesop_cat)
    (associator_naturality :
      ∀ {X₁ X₂ X₃ Y₁ Y₂ Y₃ : C} (f₁ : X₁ ⟶ Y₁) (f₂ : X₂ ⟶ Y₂) (f₃ : X₃ ⟶ Y₃),
        tensorHom (tensorHom f₁ f₂) f₃ ≫ (associator Y₁ Y₂ Y₃).hom =
          (associator X₁ X₂ X₃).hom ≫ tensorHom f₁ (tensorHom f₂ f₃) := by
            aesop_cat)
    (leftUnitor_naturality :
      ∀ {X Y : C} (f : X ⟶ Y),
        tensorHom (𝟙 tensorUnit) f ≫ (leftUnitor Y).hom = (leftUnitor X).hom ≫ f := by
          aesop_cat)
    (rightUnitor_naturality :
      ∀ {X Y : C} (f : X ⟶ Y),
        tensorHom f (𝟙 tensorUnit) ≫ (rightUnitor Y).hom = (rightUnitor X).hom ≫ f := by
          aesop_cat)
    (pentagon :
      ∀ W X Y Z : C,
        tensorHom (associator W X Y).hom (𝟙 Z) ≫
            (associator W (tensorObj X Y) Z).hom ≫ tensorHom (𝟙 W) (associator X Y Z).hom =
          (associator (tensorObj W X) Y Z).hom ≫ (associator W X (tensorObj Y Z)).hom := by
            aesop_cat)
    (triangle :
      ∀ X Y : C,
        (associator X tensorUnit Y).hom ≫ tensorHom (𝟙 X) (leftUnitor Y).hom =
          tensorHom (rightUnitor X).hom (𝟙 Y) := by
            aesop_cat) :
      MonoidalCategory C where
  tensorHom_def := by intros; simp [← id_tensorHom, ←tensorHom_id, ← tensor_comp]
  whiskerLeft_id := by intros; simp [← id_tensorHom, ← tensor_id]
  whiskerLeft_comp := by intros; simp [← id_tensorHom, ← tensor_comp]
  id_whiskerLeft := by intros; rw [← assoc, ← leftUnitor_naturality]; simp [← id_tensorHom]
  tensor_whiskerLeft := by
    intros
    simp only [← id_tensorHom, ← tensorHom_id]
    rw [← assoc, ← associator_naturality]
    simp [tensor_id]
  id_whiskerRight := by intros; simp [← tensorHom_id, tensor_id]
<<<<<<< HEAD
  comp_whiskerRight := by intros; simp [← tensorHom_id, ← tensor_comp]
  whiskerRight_id := by intros; rw [← assoc, ← rightUnitor_naturality]; simp [← tensorHom_id]
  whiskerRight_tensor := by
    intros
    simp only [← id_tensorHom, ← tensorHom_id]
    rw [associator_naturality]
    simp [tensor_id]
  whisker_assoc := by
    intros
    simp only [← id_tensorHom, ← tensorHom_id]
    rw [← assoc, ← associator_naturality]
    simp
  whisker_exchange := by simp [← id_tensorHom, ← tensorHom_id, ← tensor_comp]
  pentagon := by intros; simp [← id_tensorHom, ← tensorHom_id, pentagon]
  triangle := by intros; simp [← id_tensorHom, ← tensorHom_id, triangle]
=======
  pentagon := pentagon
  triangle := triangle
>>>>>>> e11f1695

section

/- The lemmas of this section might be redundant because they should be stated in terms of the
whiskering operators. We leave them in order not to break proofs that existed before we
have the whiskering operators. -/

@[reassoc]
theorem comp_tensor_id (f : W ⟶ X) (g : X ⟶ Y) : f ≫ g ⊗ 𝟙 Z = (f ⊗ 𝟙 Z) ≫ (g ⊗ 𝟙 Z) := by
  simp
#align category_theory.monoidal_category.comp_tensor_id CategoryTheory.MonoidalCategory.comp_tensor_id

@[reassoc]
theorem id_tensor_comp (f : W ⟶ X) (g : X ⟶ Y) : 𝟙 Z ⊗ f ≫ g = (𝟙 Z ⊗ f) ≫ (𝟙 Z ⊗ g) := by
  simp
#align category_theory.monoidal_category.id_tensor_comp CategoryTheory.MonoidalCategory.id_tensor_comp

@[reassoc]
theorem id_tensor_comp_tensor_id (f : W ⟶ X) (g : Y ⟶ Z) : (𝟙 Y ⊗ f) ≫ (g ⊗ 𝟙 X) = g ⊗ f := by
  rw [← tensor_comp]
  simp
#align category_theory.monoidal_category.id_tensor_comp_tensor_id CategoryTheory.MonoidalCategory.id_tensor_comp_tensor_id

@[reassoc]
theorem tensor_id_comp_id_tensor (f : W ⟶ X) (g : Y ⟶ Z) : (g ⊗ 𝟙 W) ≫ (𝟙 Z ⊗ f) = g ⊗ f := by
  rw [← tensor_comp]
  simp
#align category_theory.monoidal_category.tensor_id_comp_id_tensor CategoryTheory.MonoidalCategory.tensor_id_comp_id_tensor

theorem tensor_left_iff {X Y : C} (f g : X ⟶ Y) : 𝟙 (𝟙_ C) ⊗ f = 𝟙 (𝟙_ C) ⊗ g ↔ f = g := by simp
#align category_theory.monoidal_category.tensor_left_iff CategoryTheory.MonoidalCategory.tensor_left_iff

theorem tensor_right_iff {X Y : C} (f g : X ⟶ Y) : f ⊗ 𝟙 (𝟙_ C) = g ⊗ 𝟙 (𝟙_ C) ↔ f = g := by simp
#align category_theory.monoidal_category.tensor_right_iff CategoryTheory.MonoidalCategory.tensor_right_iff

@[reassoc]
theorem triangle' (X Y : C) :
    (α_ X (𝟙_ C) Y).hom ≫ (𝟙 X ⊗ (λ_ Y).hom) = (ρ_ X).hom ⊗ 𝟙 Y := by
  simp
#align category_theory.monoidal_category.triangle CategoryTheory.MonoidalCategory.triangle'

@[reassoc]
theorem pentagon' (W X Y Z : C) :
    ((α_ W X Y).hom ⊗ 𝟙 Z) ≫ (α_ W (X ⊗ Y) Z).hom ≫ (𝟙 W ⊗ (α_ X Y Z).hom) =
      (α_ (W ⊗ X) Y Z).hom ≫ (α_ W X (Y ⊗ Z)).hom := by
  simp
#align category_theory.monoidal_category.pentagon CategoryTheory.MonoidalCategory.pentagon'

@[reassoc]
theorem rightUnitor_tensor' (X Y : C) :
    (ρ_ (X ⊗ Y)).hom = (α_ X Y (𝟙_ C)).hom ≫ (𝟙 X ⊗ (ρ_ Y).hom) := by
  simp
#align category_theory.monoidal_category.right_unitor_tensor CategoryTheory.MonoidalCategory.rightUnitor_tensor'

@[reassoc]
theorem rightUnitor_tensor_inv' (X Y : C) :
    (ρ_ (X ⊗ Y)).inv = (𝟙 X ⊗ (ρ_ Y).inv) ≫ (α_ X Y (𝟙_ C)).inv :=
  eq_of_inv_eq_inv (by simp)
#align category_theory.monoidal_category.right_unitor_tensor_inv CategoryTheory.MonoidalCategory.rightUnitor_tensor_inv'

@[reassoc]
theorem triangle_assoc_comp_right' (X Y : C) :
    (α_ X (𝟙_ C) Y).inv ≫ ((ρ_ X).hom ⊗ 𝟙 Y) = 𝟙 X ⊗ (λ_ Y).hom := by
  simp
#align category_theory.monoidal_category.triangle_assoc_comp_right CategoryTheory.MonoidalCategory.triangle_assoc_comp_right'

@[reassoc]
theorem triangle_assoc_comp_left_inv' (X Y : C) :
    (𝟙 X ⊗ (λ_ Y).inv) ≫ (α_ X (𝟙_ C) Y).inv = (ρ_ X).inv ⊗ 𝟙 Y := by
  simp
#align category_theory.monoidal_category.triangle_assoc_comp_left_inv CategoryTheory.MonoidalCategory.triangle_assoc_comp_left_inv'

theorem rightUnitor_conjugation {X Y : C} (f : X ⟶ Y) :
    f ⊗ 𝟙 (𝟙_ C) = (ρ_ X).hom ≫ f ≫ (ρ_ Y).inv := by
  simp
#align category_theory.monoidal_category.right_unitor_conjugation CategoryTheory.MonoidalCategory.rightUnitor_conjugation

theorem leftUnitor_conjugation {X Y : C} (f : X ⟶ Y) :
    𝟙 (𝟙_ C) ⊗ f = (λ_ X).hom ≫ f ≫ (λ_ Y).inv := by
  simp
#align category_theory.monoidal_category.left_unitor_conjugation CategoryTheory.MonoidalCategory.leftUnitor_conjugation

@[reassoc]
theorem leftUnitor_naturality' {X Y : C} (f : X ⟶ Y) :
    (𝟙 (𝟙_ C) ⊗ f) ≫ (λ_ Y).hom = (λ_ X).hom ≫ f :=
  by simp

@[reassoc]
theorem rightUnitor_naturality' {X Y : C} (f : X ⟶ Y) :
    (f ⊗ 𝟙 (𝟙_ C)) ≫ (ρ_ Y).hom = (ρ_ X).hom ≫ f := by
  simp

@[reassoc]
theorem leftUnitor_inv_naturality' {X X' : C} (f : X ⟶ X') :
    f ≫ (λ_ X').inv = (λ_ X).inv ≫ (𝟙 _ ⊗ f) := by
  simp
#align category_theory.monoidal_category.left_unitor_inv_naturality CategoryTheory.MonoidalCategory.leftUnitor_inv_naturality'

@[reassoc]
theorem rightUnitor_inv_naturality' {X X' : C} (f : X ⟶ X') :
    f ≫ (ρ_ X').inv = (ρ_ X).inv ≫ (f ⊗ 𝟙 _) := by
  simp
#align category_theory.monoidal_category.right_unitor_inv_naturality CategoryTheory.MonoidalCategory.rightUnitor_inv_naturality'

end

end

section

variable (C : Type u) [Category.{v} C] [MonoidalCategory.{v} C]

attribute [local simp] tensorHom_def

/-- The tensor product expressed as a functor. -/
@[simps]
def tensor : C × C ⥤ C where
  obj X := X.1 ⊗ X.2
  map {X Y : C × C} (f : X ⟶ Y) := f.1 ⊗ f.2
  map_comp := by
    intro X Y Z f g
    simp [whisker_exchange_assoc]
#align category_theory.monoidal_category.tensor CategoryTheory.MonoidalCategory.tensor

/-- The left-associated triple tensor product as a functor. -/
def leftAssocTensor : C × C × C ⥤ C
    where
  obj X := (X.1 ⊗ X.2.1) ⊗ X.2.2
  map {X Y : C × C × C} (f : X ⟶ Y) := (f.1 ⊗ f.2.1) ⊗ f.2.2
  map_comp := by
    intro X Y Z f g
    simp [-tensorHom_def, tensor_comp]

#align category_theory.monoidal_category.left_assoc_tensor CategoryTheory.MonoidalCategory.leftAssocTensor

@[simp]
theorem leftAssocTensor_obj (X) : (leftAssocTensor C).obj X = (X.1 ⊗ X.2.1) ⊗ X.2.2 :=
  rfl
#align category_theory.monoidal_category.left_assoc_tensor_obj CategoryTheory.MonoidalCategory.leftAssocTensor_obj

@[simp]
theorem leftAssocTensor_map {X Y} (f : X ⟶ Y) : (leftAssocTensor C).map f = (f.1 ⊗ f.2.1) ⊗ f.2.2 :=
  rfl
#align category_theory.monoidal_category.left_assoc_tensor_map CategoryTheory.MonoidalCategory.leftAssocTensor_map

/-- The right-associated triple tensor product as a functor. -/
def rightAssocTensor : C × C × C ⥤ C
    where
  obj X := X.1 ⊗ X.2.1 ⊗ X.2.2
  map {X Y : C × C × C} (f : X ⟶ Y) := f.1 ⊗ f.2.1 ⊗ f.2.2
  map_comp := by
    intro X Y Z f g
    simp [-tensorHom_def, tensor_comp]
#align category_theory.monoidal_category.right_assoc_tensor CategoryTheory.MonoidalCategory.rightAssocTensor

@[simp]
theorem rightAssocTensor_obj (X) : (rightAssocTensor C).obj X = X.1 ⊗ X.2.1 ⊗ X.2.2 :=
  rfl
#align category_theory.monoidal_category.right_assoc_tensor_obj CategoryTheory.MonoidalCategory.rightAssocTensor_obj

@[simp]
theorem rightAssocTensor_map {X Y} (f : X ⟶ Y) : (rightAssocTensor C).map f = f.1 ⊗ f.2.1 ⊗ f.2.2 :=
  rfl
#align category_theory.monoidal_category.right_assoc_tensor_map CategoryTheory.MonoidalCategory.rightAssocTensor_map

/-- The functor `fun X ↦ 𝟙_ C ⊗ X`. -/
def tensorUnitLeft : C ⥤ C where
  obj X := 𝟙_ C ⊗ X
  map {X Y : C} (f : X ⟶ Y) := 𝟙_ C ◁ f
#align category_theory.monoidal_category.tensor_unit_left CategoryTheory.MonoidalCategory.tensorUnitLeft

/-- The functor `fun X ↦ X ⊗ 𝟙_ C`. -/
def tensorUnitRight : C ⥤ C where
  obj X := X ⊗ 𝟙_ C
  map {X Y : C} (f : X ⟶ Y) := f ▷ 𝟙_ C
#align category_theory.monoidal_category.tensor_unit_right CategoryTheory.MonoidalCategory.tensorUnitRight

-- We can express the associator and the unitors, given componentwise above,
-- as natural isomorphisms.
-- Porting Note: Had to add a `simps!` because Lean was complaining this wasn't a constructor app.
/-- The associator as a natural isomorphism. -/
@[simps!]
def associatorNatIso : leftAssocTensor C ≅ rightAssocTensor C :=
  NatIso.ofComponents
    (by
      intros
      apply MonoidalCategory.associator)
    (by
      intros
      apply MonoidalCategory.associator_naturality)
#align category_theory.monoidal_category.associator_nat_iso CategoryTheory.MonoidalCategory.associatorNatIso

-- Porting Note: same as above
/-- The left unitor as a natural isomorphism. -/
@[simps!]
def leftUnitorNatIso : tensorUnitLeft C ≅ 𝟭 C :=
  NatIso.ofComponents
    (by
      intros
      apply MonoidalCategory.leftUnitor)
    (by
      intros
      apply MonoidalCategory.leftUnitor_naturality)
#align category_theory.monoidal_category.left_unitor_nat_iso CategoryTheory.MonoidalCategory.leftUnitorNatIso

-- Porting Note: same as above
/-- The right unitor as a natural isomorphism. -/
@[simps!]
def rightUnitorNatIso : tensorUnitRight C ≅ 𝟭 C :=
  NatIso.ofComponents
    (by
      intros
      apply MonoidalCategory.rightUnitor)
    (by
      intros
      apply MonoidalCategory.rightUnitor_naturality)
#align category_theory.monoidal_category.right_unitor_nat_iso CategoryTheory.MonoidalCategory.rightUnitorNatIso

section

-- Porting Note: This used to be `variable {C}` but it seems like Lean 4 parses that differently
variable {C : Type u} [Category.{v} C] [MonoidalCategory.{v} C]

/-- Tensoring on the left with a fixed object, as a functor. -/
@[simps]
def tensorLeft (X : C) : C ⥤ C where
  obj Y := X ⊗ Y
  map {Y} {Y'} f := X ◁ f
#align category_theory.monoidal_category.tensor_left CategoryTheory.MonoidalCategory.tensorLeft

/-- Tensoring on the left with `X ⊗ Y` is naturally isomorphic to
tensoring on the left with `Y`, and then again with `X`.
-/
def tensorLeftTensor (X Y : C) : tensorLeft (X ⊗ Y) ≅ tensorLeft Y ⋙ tensorLeft X :=
  NatIso.ofComponents (associator _ _) fun {Z} {Z'} f => by simp
#align category_theory.monoidal_category.tensor_left_tensor CategoryTheory.MonoidalCategory.tensorLeftTensor

@[simp]
theorem tensorLeftTensor_hom_app (X Y Z : C) :
    (tensorLeftTensor X Y).hom.app Z = (associator X Y Z).hom :=
  rfl
#align category_theory.monoidal_category.tensor_left_tensor_hom_app CategoryTheory.MonoidalCategory.tensorLeftTensor_hom_app

@[simp]
theorem tensorLeftTensor_inv_app (X Y Z : C) :
    (tensorLeftTensor X Y).inv.app Z = (associator X Y Z).inv := by simp [tensorLeftTensor]
#align category_theory.monoidal_category.tensor_left_tensor_inv_app CategoryTheory.MonoidalCategory.tensorLeftTensor_inv_app

/-- Tensoring on the right with a fixed object, as a functor. -/
@[simps]
def tensorRight (X : C) : C ⥤ C where
  obj Y := Y ⊗ X
  map {Y} {Y'} f := f ▷ X
#align category_theory.monoidal_category.tensor_right CategoryTheory.MonoidalCategory.tensorRight

-- Porting Note: This used to be `variable (C)` but it seems like Lean 4 parses that differently
variable (C : Type u) [Category.{v} C] [MonoidalCategory.{v} C]

/-- Tensoring on the left, as a functor from `C` into endofunctors of `C`.

TODO: show this is an op-monoidal functor.
-/
@[simps]
def tensoringLeft : C ⥤ C ⥤ C where
  obj := tensorLeft
  map {X} {Y} f := {
    app := fun Z => f ▷ Z
    naturality := by
      intros
      simp [whisker_exchange] }
#align category_theory.monoidal_category.tensoring_left CategoryTheory.MonoidalCategory.tensoringLeft

instance : Faithful (tensoringLeft C) where
  map_injective {X} {Y} f g h := by
    injections h
    replace h := congr_fun h (𝟙_ C)
    simpa using h

/-- Tensoring on the right, as a functor from `C` into endofunctors of `C`.

We later show this is a monoidal functor.
-/
@[simps]
def tensoringRight : C ⥤ C ⥤ C where
  obj := tensorRight
  map {X} {Y} f := {
    app := fun Z => Z ◁ f
    naturality := by
      intros
      simp [whisker_exchange] }
#align category_theory.monoidal_category.tensoring_right CategoryTheory.MonoidalCategory.tensoringRight

instance : Faithful (tensoringRight C) where
  map_injective {X} {Y} f g h := by
    injections h
    replace h := congr_fun h (𝟙_ C)
    simpa using h

-- Porting Note: This used to be `variable {C}` but it seems like Lean 4 parses that differently
variable {C : Type u} [Category.{v} C] [MonoidalCategory.{v} C]

/-- Tensoring on the right with `X ⊗ Y` is naturally isomorphic to
tensoring on the right with `X`, and then again with `Y`.
-/
def tensorRightTensor (X Y : C) : tensorRight (X ⊗ Y) ≅ tensorRight X ⋙ tensorRight Y :=
  NatIso.ofComponents (fun Z => (associator Z X Y).symm) fun {Z} {Z'} f => by simp
#align category_theory.monoidal_category.tensor_right_tensor CategoryTheory.MonoidalCategory.tensorRightTensor

@[simp]
theorem tensorRightTensor_hom_app (X Y Z : C) :
    (tensorRightTensor X Y).hom.app Z = (associator Z X Y).inv :=
  rfl
#align category_theory.monoidal_category.tensor_right_tensor_hom_app CategoryTheory.MonoidalCategory.tensorRightTensor_hom_app

@[simp]
theorem tensorRightTensor_inv_app (X Y Z : C) :
    (tensorRightTensor X Y).inv.app Z = (associator Z X Y).hom := by simp [tensorRightTensor]
#align category_theory.monoidal_category.tensor_right_tensor_inv_app CategoryTheory.MonoidalCategory.tensorRightTensor_inv_app

end

end

section

universe v₁ v₂ u₁ u₂

variable (C₁ : Type u₁) [Category.{v₁} C₁] [MonoidalCategory.{v₁} C₁]

variable (C₂ : Type u₂) [Category.{v₂} C₂] [MonoidalCategory.{v₂} C₂]

attribute [local simp] associator_naturality leftUnitor_naturality rightUnitor_naturality pentagon
attribute [local simp] tensorHom_def

<<<<<<< HEAD
@[simps! tensorObj tensorUnit' whiskerLeft whiskerRight associator]
=======
@[simps! tensorObj tensorHom tensorUnit associator]
>>>>>>> e11f1695
instance prodMonoidal : MonoidalCategory (C₁ × C₂) where
  tensorObj X Y := (X.1 ⊗ Y.1, X.2 ⊗ Y.2)
  tensorHom f g := (f.1 ⊗ g.1, f.2 ⊗ g.2)
  whiskerLeft X _ _ f := (whiskerLeft X.1 f.1, whiskerLeft X.2 f.2)
  whiskerRight f X := (whiskerRight f.1 X.1, whiskerRight f.2 X.2)
  whisker_exchange := by simp [whisker_exchange]
  tensorHom_def := by simp [tensorHom_def]
  tensorUnit := (𝟙_ C₁, 𝟙_ C₂)
  associator X Y Z := (α_ X.1 Y.1 Z.1).prod (α_ X.2 Y.2 Z.2)
  leftUnitor := fun ⟨X₁, X₂⟩ => (λ_ X₁).prod (λ_ X₂)
  rightUnitor := fun ⟨X₁, X₂⟩ => (ρ_ X₁).prod (ρ_ X₂)
#align category_theory.monoidal_category.prod_monoidal CategoryTheory.MonoidalCategory.prodMonoidal

@[simp]
theorem prodMonoidal_tensorHom {X₁ Y₁ X₂ Y₂ : C₁ × C₂} (f : X₁ ⟶ Y₁) (g : X₂ ⟶ Y₂) :
    f ⊗ g = (f.1 ⊗ g.1, f.2 ⊗ g.2) :=
  rfl

@[simp]
theorem prodMonoidal_leftUnitor_hom_fst (X : C₁ × C₂) :
    ((λ_ X).hom : 𝟙_ _ ⊗ X ⟶ X).1 = (λ_ X.1).hom := by
  cases X
  rfl
#align category_theory.monoidal_category.prod_monoidal_left_unitor_hom_fst CategoryTheory.MonoidalCategory.prodMonoidal_leftUnitor_hom_fst

@[simp]
theorem prodMonoidal_leftUnitor_hom_snd (X : C₁ × C₂) :
    ((λ_ X).hom : 𝟙_ _ ⊗ X ⟶ X).2 = (λ_ X.2).hom := by
  cases X
  rfl
#align category_theory.monoidal_category.prod_monoidal_left_unitor_hom_snd CategoryTheory.MonoidalCategory.prodMonoidal_leftUnitor_hom_snd

@[simp]
theorem prodMonoidal_leftUnitor_inv_fst (X : C₁ × C₂) :
    ((λ_ X).inv : X ⟶ 𝟙_ _ ⊗ X).1 = (λ_ X.1).inv := by
  cases X
  rfl
#align category_theory.monoidal_category.prod_monoidal_left_unitor_inv_fst CategoryTheory.MonoidalCategory.prodMonoidal_leftUnitor_inv_fst

@[simp]
theorem prodMonoidal_leftUnitor_inv_snd (X : C₁ × C₂) :
    ((λ_ X).inv : X ⟶ 𝟙_ _ ⊗ X).2 = (λ_ X.2).inv := by
  cases X
  rfl
#align category_theory.monoidal_category.prod_monoidal_left_unitor_inv_snd CategoryTheory.MonoidalCategory.prodMonoidal_leftUnitor_inv_snd

@[simp]
theorem prodMonoidal_rightUnitor_hom_fst (X : C₁ × C₂) :
    ((ρ_ X).hom : X ⊗ 𝟙_ _ ⟶ X).1 = (ρ_ X.1).hom := by
  cases X
  rfl
#align category_theory.monoidal_category.prod_monoidal_right_unitor_hom_fst CategoryTheory.MonoidalCategory.prodMonoidal_rightUnitor_hom_fst

@[simp]
theorem prodMonoidal_rightUnitor_hom_snd (X : C₁ × C₂) :
    ((ρ_ X).hom : X ⊗ 𝟙_ _ ⟶ X).2 = (ρ_ X.2).hom := by
  cases X
  rfl
#align category_theory.monoidal_category.prod_monoidal_right_unitor_hom_snd CategoryTheory.MonoidalCategory.prodMonoidal_rightUnitor_hom_snd

@[simp]
theorem prodMonoidal_rightUnitor_inv_fst (X : C₁ × C₂) :
    ((ρ_ X).inv : X ⟶ X ⊗ 𝟙_ _).1 = (ρ_ X.1).inv := by
  cases X
  rfl
#align category_theory.monoidal_category.prod_monoidal_right_unitor_inv_fst CategoryTheory.MonoidalCategory.prodMonoidal_rightUnitor_inv_fst

@[simp]
theorem prodMonoidal_rightUnitor_inv_snd (X : C₁ × C₂) :
    ((ρ_ X).inv : X ⟶ X ⊗ 𝟙_ _).2 = (ρ_ X.2).inv := by
  cases X
  rfl
#align category_theory.monoidal_category.prod_monoidal_right_unitor_inv_snd CategoryTheory.MonoidalCategory.prodMonoidal_rightUnitor_inv_snd

end

end MonoidalCategory

end CategoryTheory<|MERGE_RESOLUTION|>--- conflicted
+++ resolved
@@ -82,7 +82,8 @@
   whiskerLeft (X : C) {Y₁ Y₂ : C} (f : Y₁ ⟶ Y₂) : tensorObj X Y₁ ⟶ tensorObj X Y₂
   /-- right whiskering for morphisms -/
   whiskerRight {X₁ X₂ : C} (f : X₁ ⟶ X₂) (Y : C) : tensorObj X₁ Y ⟶ tensorObj X₂ Y
-  /-- curried tensor product of morphisms -/
+  /-- Tensor product of identity maps is the identity: `(𝟙 X₁ ⊗ 𝟙 X₂) = 𝟙 (X₁ ⊗ X₂)` -/
+  -- By default, it is defined in terms of whiskerings.
   tensorHom {X₁ Y₁ X₂ Y₂ : C} (f : X₁ ⟶ Y₁) (g: X₂ ⟶ Y₂) : (tensorObj X₁ X₂ ⟶ tensorObj Y₁ Y₂) :=
     whiskerRight f X₂ ≫ whiskerLeft Y₁ g
   /-- The tensor unity in the monoidal structure `𝟙_ C` -/
@@ -154,7 +155,6 @@
   tensorHom_def {X₁ Y₁ X₂ Y₂ : C} (f : X₁ ⟶ Y₁) (g: X₂ ⟶ Y₂) :
     f ⊗ g = (f ▷ X₂) ≫ (Y₁ ◁ g) := by
       aesop_cat
-<<<<<<< HEAD
   -- Porting note: Adding a prime here, so I can later define `tensorUnit` unprimed with explicit
   --               argument `C`
   /-- The tensor unity in the monoidal structure `𝟙_ C` -/
@@ -204,64 +204,20 @@
   whisker_exchange :
     ∀ {W X Y Z : C} (f : W ⟶ X) (g : Y ⟶ Z),
       whiskerLeft W g ≫ whiskerRight f Z = whiskerRight f Y ≫ whiskerLeft X g := by
-=======
-  /-- Tensor product of identity maps is the identity: `(𝟙 X₁ ⊗ 𝟙 X₂) = 𝟙 (X₁ ⊗ X₂)` -/
-  tensor_id : ∀ X₁ X₂ : C, 𝟙 X₁ ⊗ 𝟙 X₂ = 𝟙 (X₁ ⊗ X₂) := by aesop_cat
-  /--
-  Composition of tensor products is tensor product of compositions:
-  `(f₁ ⊗ g₁) ∘ (f₂ ⊗ g₂) = (f₁ ∘ f₂) ⊗ (g₁ ⊗ g₂)`
-  -/
-  tensor_comp :
-    ∀ {X₁ Y₁ Z₁ X₂ Y₂ Z₂ : C} (f₁ : X₁ ⟶ Y₁) (f₂ : X₂ ⟶ Y₂) (g₁ : Y₁ ⟶ Z₁) (g₂ : Y₂ ⟶ Z₂),
-      (f₁ ≫ g₁) ⊗ (f₂ ≫ g₂) = (f₁ ⊗ f₂) ≫ (g₁ ⊗ g₂) := by
-    aesop_cat
-  whiskerLeft_id : ∀ (X Y : C), X ◁ 𝟙 Y = 𝟙 (X ⊗ Y) := by
-    aesop_cat
-  id_whiskerRight : ∀ (X Y : C), 𝟙 X ▷ Y = 𝟙 (X ⊗ Y) := by
-    aesop_cat
-  /-- Naturality of the associator isomorphism: `(f₁ ⊗ f₂) ⊗ f₃ ≃ f₁ ⊗ (f₂ ⊗ f₃)` -/
-  associator_naturality :
-    ∀ {X₁ X₂ X₃ Y₁ Y₂ Y₃ : C} (f₁ : X₁ ⟶ Y₁) (f₂ : X₂ ⟶ Y₂) (f₃ : X₃ ⟶ Y₃),
-      ((f₁ ⊗ f₂) ⊗ f₃) ≫ (α_ Y₁ Y₂ Y₃).hom = (α_ X₁ X₂ X₃).hom ≫ (f₁ ⊗ (f₂ ⊗ f₃)) := by
-    aesop_cat
-  /--
-  Naturality of the left unitor, commutativity of `𝟙_ C ⊗ X ⟶ 𝟙_ C ⊗ Y ⟶ Y` and `𝟙_ C ⊗ X ⟶ X ⟶ Y`
-  -/
-  leftUnitor_naturality :
-    ∀ {X Y : C} (f : X ⟶ Y), (𝟙 (𝟙_ _) ⊗ f) ≫ (λ_ Y).hom = (λ_ X).hom ≫ f := by
-    aesop_cat
-  /--
-  Naturality of the right unitor: commutativity of `X ⊗ 𝟙_ C ⟶ Y ⊗ 𝟙_ C ⟶ Y` and `X ⊗ 𝟙_ C ⟶ X ⟶ Y`
-  -/
-  rightUnitor_naturality :
-    ∀ {X Y : C} (f : X ⟶ Y), (f ⊗ 𝟙 (𝟙_ _)) ≫ (ρ_ Y).hom = (ρ_ X).hom ≫ f := by
->>>>>>> e11f1695
     aesop_cat
   /--
   The pentagon identity relating the isomorphism between `X ⊗ (Y ⊗ (Z ⊗ W))` and `((X ⊗ Y) ⊗ Z) ⊗ W`
   -/
   pentagon :
     ∀ W X Y Z : C,
-<<<<<<< HEAD
-      whiskerRight (associator W X Y).hom Z ≫
-          (associator W (tensorObj X Y) Z).hom ≫ whiskerLeft W (associator X Y Z).hom =
-        (associator (tensorObj W X) Y Z).hom ≫ (associator W X (tensorObj Y Z)).hom := by
-=======
       ((α_ W X Y).hom ⊗ 𝟙 Z) ≫ (α_ W (X ⊗ Y) Z).hom ≫ (𝟙 W ⊗ (α_ X Y Z).hom) =
         (α_ (W ⊗ X) Y Z).hom ≫ (α_ W X (Y ⊗ Z)).hom := by
->>>>>>> e11f1695
     aesop_cat
   /--
   The identity relating the isomorphisms between `X ⊗ (𝟙_ C ⊗ Y)`, `(X ⊗ 𝟙_ C) ⊗ Y` and `X ⊗ Y`
   -/
   triangle :
-<<<<<<< HEAD
-    ∀ X Y : C,
-      (associator X tensorUnit' Y).hom ≫ whiskerLeft X (leftUnitor Y).hom =
-        whiskerRight (rightUnitor X).hom Y := by
-=======
     ∀ X Y : C, (α_ X (𝟙_ _) Y).hom ≫ (𝟙 X ⊗ (λ_ Y).hom) = ((ρ_ X).hom ⊗ 𝟙 Y) := by
->>>>>>> e11f1695
     aesop_cat
 #align category_theory.monoidal_category CategoryTheory.MonoidalCategory
 
@@ -270,7 +226,6 @@
 
 namespace MonoidalCategory
 
-<<<<<<< HEAD
 attribute [reassoc]
   whiskerLeft_comp id_whiskerLeft tensor_whiskerLeft comp_whiskerRight whiskerRight_id
   whiskerRight_tensor whisker_assoc whisker_exchange tensorHom_def
@@ -310,8 +265,6 @@
 /-- Notation for the `rightUnitor`: `X ⊗ 𝟙_C ≃ X` -/
 scoped notation "ρ_" => rightUnitor
 
-=======
->>>>>>> e11f1695
 variable {C : Type u} [𝒞 : Category.{v} C] [MonoidalCategory C]
 
 @[reassoc]
@@ -343,18 +296,6 @@
     f ⊗ (𝟙 Y) = f ▷ Y := by
   simp [tensorHom_def]
 
-<<<<<<< HEAD
-=======
-theorem whisker_exchange {W X Y Z : C} (f : W ⟶ X) (g : Y ⟶ Z) :
-    W ◁ g ≫ f ▷ Z = f ▷ Y ≫ X ◁ g := by
-  simp [← id_tensorHom, ← tensorHom_id, ← tensor_comp]
-
-@[reassoc]
-theorem tensorHom_def' {X₁ Y₁ X₂ Y₂ : C} (f : X₁ ⟶ Y₁) (g: X₂ ⟶ Y₂) :
-    f ⊗ g = X₁ ◁ g ≫ f ▷ Y₂ :=
-  whisker_exchange f g ▸ tensorHom_def f g
-
->>>>>>> e11f1695
 end MonoidalCategory
 
 open scoped MonoidalCategory
@@ -456,12 +397,7 @@
 @[simp]
 theorem inv_tensor {W X Y Z : C} (f : W ⟶ X) [IsIso f] (g : Y ⟶ Z) [IsIso g] :
     inv (f ⊗ g) = inv f ⊗ inv g := by
-<<<<<<< HEAD
   simp [tensorHom_def ,whisker_exchange]
-=======
-  apply IsIso.inv_eq_of_hom_inv_id
-  simp [← tensor_comp]
->>>>>>> e11f1695
 #align category_theory.monoidal_category.inv_tensor CategoryTheory.MonoidalCategory.inv_tensor
 
 variable {U V W X Y Z : C}
@@ -732,17 +668,10 @@
 #align category_theory.monoidal_category.inv_hom_id_tensor CategoryTheory.MonoidalCategory.inv_hom_id_tensor
 
 @[reassoc (attr := simp)]
-<<<<<<< HEAD
 theorem tensorHom_inv_id {V W X Y Z : C} (f : V ≅ W) (g : X ⟶ Y) (h : Y ⟶ Z) :
     (g ⊗ f.hom) ≫ (h ⊗ f.inv) = (g ▷ V) ≫ (h ▷ V) := by
   rw [← tensor_comp, f.hom_inv_id, tensorHom_id, comp_whiskerRight]
 #align category_theory.monoidal_category.tensor_hom_inv_id CategoryTheory.MonoidalCategory.tensorHom_inv_id
-=======
-theorem tensor_hom_inv_id {V W X Y Z : C} (f : V ≅ W) (g : X ⟶ Y) (h : Y ⟶ Z) :
-    (g ⊗ f.hom) ≫ (h ⊗ f.inv) = (g ⊗ 𝟙 V) ≫ (h ⊗ 𝟙 V) := by
-  rw [← tensor_comp, f.hom_inv_id, comp_tensor_id]
-#align category_theory.monoidal_category.tensor_hom_inv_id CategoryTheory.MonoidalCategory.tensor_hom_inv_id
->>>>>>> e11f1695
 
 @[reassoc (attr := simp)]
 theorem tensor_inv_hom_id {V W X Y Z : C} (f : V ≅ W) (g : X ⟶ Y) (h : Y ⟶ Z) :
@@ -763,17 +692,10 @@
 #align category_theory.monoidal_category.inv_hom_id_tensor' CategoryTheory.MonoidalCategory.inv_hom_id_tensor'
 
 @[reassoc (attr := simp)]
-<<<<<<< HEAD
 theorem tensorHom_inv_id' {V W X Y Z : C} (f : V ⟶ W) [IsIso f] (g : X ⟶ Y) (h : Y ⟶ Z) :
     (g ⊗ f) ≫ (h ⊗ inv f) = (g ▷ V) ≫ (h ▷ V) := by
   rw [← tensor_comp, IsIso.hom_inv_id, tensorHom_id, comp_whiskerRight]
 #align category_theory.monoidal_category.tensor_hom_inv_id' CategoryTheory.MonoidalCategory.tensorHom_inv_id'
-=======
-theorem tensor_hom_inv_id' {V W X Y Z : C} (f : V ⟶ W) [IsIso f] (g : X ⟶ Y) (h : Y ⟶ Z) :
-    (g ⊗ f) ≫ (h ⊗ inv f) = (g ⊗ 𝟙 V) ≫ (h ⊗ 𝟙 V) := by
-  rw [← tensor_comp, IsIso.hom_inv_id, comp_tensor_id]
-#align category_theory.monoidal_category.tensor_hom_inv_id' CategoryTheory.MonoidalCategory.tensor_hom_inv_id'
->>>>>>> e11f1695
 
 @[reassoc (attr := simp)]
 theorem tensor_inv_hom_id' {V W X Y Z : C} (f : V ⟶ W) [IsIso f] (g : X ⟶ Y) (h : Y ⟶ Z) :
@@ -831,7 +753,6 @@
     rw [← assoc, ← associator_naturality]
     simp [tensor_id]
   id_whiskerRight := by intros; simp [← tensorHom_id, tensor_id]
-<<<<<<< HEAD
   comp_whiskerRight := by intros; simp [← tensorHom_id, ← tensor_comp]
   whiskerRight_id := by intros; rw [← assoc, ← rightUnitor_naturality]; simp [← tensorHom_id]
   whiskerRight_tensor := by
@@ -847,10 +768,6 @@
   whisker_exchange := by simp [← id_tensorHom, ← tensorHom_id, ← tensor_comp]
   pentagon := by intros; simp [← id_tensorHom, ← tensorHom_id, pentagon]
   triangle := by intros; simp [← id_tensorHom, ← tensorHom_id, triangle]
-=======
-  pentagon := pentagon
-  triangle := triangle
->>>>>>> e11f1695
 
 section
 
@@ -1185,11 +1102,7 @@
 attribute [local simp] associator_naturality leftUnitor_naturality rightUnitor_naturality pentagon
 attribute [local simp] tensorHom_def
 
-<<<<<<< HEAD
 @[simps! tensorObj tensorUnit' whiskerLeft whiskerRight associator]
-=======
-@[simps! tensorObj tensorHom tensorUnit associator]
->>>>>>> e11f1695
 instance prodMonoidal : MonoidalCategory (C₁ × C₂) where
   tensorObj X Y := (X.1 ⊗ Y.1, X.2 ⊗ Y.2)
   tensorHom f g := (f.1 ⊗ g.1, f.2 ⊗ g.2)
