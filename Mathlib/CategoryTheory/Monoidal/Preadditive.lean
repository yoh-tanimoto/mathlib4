/-
Copyright (c) 2021 Scott Morrison. All rights reserved.
Released under Apache 2.0 license as described in the file LICENSE.
Authors: Scott Morrison
-/
import Mathlib.CategoryTheory.Preadditive.AdditiveFunctor
import Mathlib.CategoryTheory.Monoidal.Functor

#align_import category_theory.monoidal.preadditive from "leanprover-community/mathlib"@"986c4d5761f938b2e1c43c01f001b6d9d88c2055"

/-!
# Preadditive monoidal categories

A monoidal category is `MonoidalPreadditive` if it is preadditive and tensor product of morphisms
is linear in both factors.
-/


noncomputable section

open Classical

namespace CategoryTheory

open CategoryTheory.Limits

open CategoryTheory.MonoidalCategory

variable (C : Type*) [Category C] [Preadditive C] [MonoidalCategory C]

/-- A category is `MonoidalPreadditive` if tensoring is additive in both factors.

Note we don't `extend Preadditive C` here, as `Abelian C` already extends it,
and we'll need to have both typeclasses sometimes.
-/
class MonoidalPreadditive : Prop where
  whiskerLeft_zero : ∀ {X Y Z : C}, X ◁ (0 : Y ⟶ Z) = 0 := by aesop_cat
  zero_whiskerRight : ∀ {X Y Z : C}, (0 : Y ⟶ Z) ▷ X = 0 := by aesop_cat
  whiskerLeft_add : ∀ {X Y Z : C} (f g : Y ⟶ Z), X ◁ (f + g) = X ◁ f + X ◁ g := by aesop_cat
  add_whiskerRight : ∀ {X Y Z : C} (f g : Y ⟶ Z), (f + g) ▷ X = f ▷ X + g ▷ X := by aesop_cat
#align category_theory.monoidal_preadditive CategoryTheory.MonoidalPreadditive

attribute [simp] MonoidalPreadditive.whiskerLeft_zero MonoidalPreadditive.zero_whiskerRight
attribute [simp] MonoidalPreadditive.whiskerLeft_add MonoidalPreadditive.add_whiskerRight

variable {C}
variable [MonoidalPreadditive C]

instance tensorLeft_additive (X : C) : (tensorLeft X).Additive where
#align category_theory.tensor_left_additive CategoryTheory.tensorLeft_additive

instance tensorRight_additive (X : C) : (tensorRight X).Additive where
#align category_theory.tensor_right_additive CategoryTheory.tensorRight_additive

instance tensoringLeft_additive (X : C) : ((tensoringLeft C).obj X).Additive where
#align category_theory.tensoring_left_additive CategoryTheory.tensoringLeft_additive

instance tensoringRight_additive (X : C) : ((tensoringRight C).obj X).Additive where
#align category_theory.tensoring_right_additive CategoryTheory.tensoringRight_additive

/-- A faithful additive monoidal functor to a monoidal preadditive category
ensures that the domain is monoidal preadditive. -/
theorem monoidalPreadditive_of_faithful {D} [Category D] [Preadditive D] [MonoidalCategory D]
    (F : MonoidalFunctor D C) [Faithful F.toFunctor] [F.toFunctor.Additive] :
    MonoidalPreadditive D :=
  { whiskerLeft_zero := by
      intros
      apply F.toFunctor.map_injective
      simp [F.map_whiskerLeft]
    zero_whiskerRight := by
      intros
      apply F.toFunctor.map_injective
      simp [F.map_whiskerRight]
    whiskerLeft_add := by
      intros
      apply F.toFunctor.map_injective
      simp only [F.map_whiskerLeft, Functor.map_add, Preadditive.comp_add, Preadditive.add_comp,
        MonoidalPreadditive.whiskerLeft_add]
    add_whiskerRight := by
      intros
      apply F.toFunctor.map_injective
      simp only [F.map_whiskerRight, Functor.map_add, Preadditive.comp_add, Preadditive.add_comp,
        MonoidalPreadditive.add_whiskerRight] }
#align category_theory.monoidal_preadditive_of_faithful CategoryTheory.monoidalPreadditive_of_faithful

open BigOperators

theorem whiskerLeft_sum (P : C) {Q R : C} {J : Type*} (s : Finset J) (g : J → (Q ⟶ R)) :
    P ◁ ∑ j in s, g j = ∑ j in s, P ◁ g j :=
  map_sum ((tensoringLeft C).obj P).mapAddHom g s

theorem sum_whiskerRight {Q R : C} {J : Type*} (s : Finset J) (g : J → (Q ⟶ R)) (P : C) :
    (∑ j in s, g j) ▷ P = ∑ j in s, g j ▷ P :=
  map_sum ((tensoringRight C).obj P).mapAddHom g s

theorem tensor_sum {P Q R S : C} {J : Type*} (s : Finset J) (f : P ⟶ Q) (g : J → (R ⟶ S)) :
    (f ⊗ ∑ j in s, g j) = ∑ j in s, f ⊗ g j := by
<<<<<<< HEAD
  simp [whiskerLeft_sum, sum_whiskerRight, Preadditive.comp_sum, tensorHom_def]
=======
  rw [← tensor_id_comp_id_tensor]
  let tQ := (((tensoringLeft C).obj Q).mapAddHom : (R ⟶ S) →+ _)
  change _ ≫ tQ _ = _
  rw [map_sum, Preadditive.comp_sum]
  dsimp [Functor.mapAddHom]
  simp only [tensor_id_comp_id_tensor]
>>>>>>> c6529053
#align category_theory.tensor_sum CategoryTheory.tensor_sum

theorem sum_tensor {P Q R S : C} {J : Type*} (s : Finset J) (f : P ⟶ Q) (g : J → (R ⟶ S)) :
    (∑ j in s, g j) ⊗ f = ∑ j in s, g j ⊗ f := by
<<<<<<< HEAD
  simp [whiskerLeft_sum, sum_whiskerRight, Preadditive.sum_comp, tensorHom_def]
=======
  rw [← tensor_id_comp_id_tensor]
  let tQ := (((tensoringRight C).obj P).mapAddHom : (R ⟶ S) →+ _)
  change tQ _ ≫ _ = _
  rw [map_sum, Preadditive.sum_comp]
  dsimp [Functor.mapAddHom]
  simp only [tensor_id_comp_id_tensor]
>>>>>>> c6529053
#align category_theory.sum_tensor CategoryTheory.sum_tensor

-- In a closed monoidal category, this would hold because
-- `tensorLeft X` is a left adjoint and hence preserves all colimits.
-- In any case it is true in any preadditive category.
instance (X : C) : PreservesFiniteBiproducts (tensorLeft X) where
  preserves {J} :=
    { preserves := fun {f} =>
        { preserves := fun {b} i => isBilimitOfTotal _ (by
            dsimp
            simp_rw [← id_tensorHom]
            simp only [← tensor_comp, Category.comp_id, ← tensor_sum, ← tensor_id,
              IsBilimit.total i]) } }

instance (X : C) : PreservesFiniteBiproducts (tensorRight X) where
  preserves {J} :=
    { preserves := fun {f} =>
        { preserves := fun {b} i => isBilimitOfTotal _ (by
            dsimp
            simp_rw [← tensorHom_id]
            simp only [← tensor_comp, Category.comp_id, ← sum_tensor, ← tensor_id,
               IsBilimit.total i]) } }

variable [HasFiniteBiproducts C]

/-- The isomorphism showing how tensor product on the left distributes over direct sums. -/
def leftDistributor {J : Type} [Fintype J] (X : C) (f : J → C) : X ⊗ ⨁ f ≅ ⨁ fun j => X ⊗ f j :=
  (tensorLeft X).mapBiproduct f
#align category_theory.left_distributor CategoryTheory.leftDistributor

theorem leftDistributor_hom {J : Type} [Fintype J] (X : C) (f : J → C) :
    (leftDistributor X f).hom =
      ∑ j : J, (X ◁ biproduct.π f j) ≫ biproduct.ι (fun j => X ⊗ f j) j := by
  ext
  dsimp [leftDistributor, Functor.mapBiproduct, Functor.mapBicone]
  erw [biproduct.lift_π]
  simp only [Preadditive.sum_comp, Category.assoc, biproduct.ι_π, comp_dite, comp_zero,
    Finset.sum_dite_eq', Finset.mem_univ, ite_true, eqToHom_refl, Category.comp_id]
#align category_theory.left_distributor_hom CategoryTheory.leftDistributor_hom

theorem leftDistributor_inv {J : Type} [Fintype J] (X : C) (f : J → C) :
    (leftDistributor X f).inv = ∑ j : J, biproduct.π _ j ≫ (X ◁ biproduct.ι f j) := by
  ext
  dsimp [leftDistributor, Functor.mapBiproduct, Functor.mapBicone]
  simp only [Preadditive.comp_sum, biproduct.ι_π_assoc, dite_comp, zero_comp,
    Finset.sum_dite_eq, Finset.mem_univ, ite_true, eqToHom_refl, Category.id_comp,
    biproduct.ι_desc]
#align category_theory.left_distributor_inv CategoryTheory.leftDistributor_inv

@[reassoc (attr := simp)]
theorem leftDistributor_hom_comp_biproduct_π {J : Type} [Fintype J] (X : C) (f : J → C) (j : J) :
    (leftDistributor X f).hom ≫ biproduct.π _ j = X ◁ biproduct.π _ j := by
  simp [leftDistributor_hom, Preadditive.sum_comp, biproduct.ι_π, comp_dite]

@[reassoc (attr := simp)]
theorem biproduct_ι_comp_leftDistributor_hom {J : Type} [Fintype J] (X : C) (f : J → C) (j : J) :
    (X ◁ biproduct.ι _ j) ≫ (leftDistributor X f).hom = biproduct.ι (fun j => X ⊗ f j) j := by
  simp [leftDistributor_hom, Preadditive.comp_sum, ← whiskerLeft_comp_assoc, biproduct.ι_π,
    whiskerLeft_dite, dite_comp]

@[reassoc (attr := simp)]
theorem leftDistributor_inv_comp_biproduct_π {J : Type} [Fintype J] (X : C) (f : J → C) (j : J) :
    (leftDistributor X f).inv ≫ (X ◁ biproduct.π _ j) = biproduct.π _ j := by
  simp [leftDistributor_inv, Preadditive.sum_comp, ← MonoidalCategory.whiskerLeft_comp,
    biproduct.ι_π, whiskerLeft_dite, comp_dite]

@[reassoc (attr := simp)]
theorem biproduct_ι_comp_leftDistributor_inv {J : Type} [Fintype J] (X : C) (f : J → C) (j : J) :
    biproduct.ι _ j ≫ (leftDistributor X f).inv = X ◁ biproduct.ι _ j := by
  simp [leftDistributor_inv, Preadditive.comp_sum, ← id_tensor_comp, biproduct.ι_π_assoc, dite_comp]

theorem leftDistributor_assoc {J : Type} [Fintype J] (X Y : C) (f : J → C) :
    (asIso (𝟙 X) ⊗ leftDistributor Y f) ≪≫ leftDistributor X _ =
      (α_ X Y (⨁ f)).symm ≪≫ leftDistributor (X ⊗ Y) f ≪≫ biproduct.mapIso fun j => α_ X Y _ := by
  ext
  simp only [Category.comp_id, Category.assoc, eqToHom_refl, Iso.trans_hom, Iso.symm_hom,
    asIso_hom, comp_zero, comp_dite, Preadditive.sum_comp, Preadditive.comp_sum, tensor_sum,
    id_tensor_comp, tensorIso_hom, leftDistributor_hom, biproduct.mapIso_hom, biproduct.ι_map,
    biproduct.ι_π, Finset.sum_dite_irrel, Finset.sum_dite_eq', Finset.sum_const_zero]
  simp_rw [← id_tensorHom]
  simp only [← id_tensor_comp, biproduct.ι_π]
  simp only [id_tensor_comp, tensor_dite, comp_dite]
  simp
#align category_theory.left_distributor_assoc CategoryTheory.leftDistributor_assoc

/-- The isomorphism showing how tensor product on the right distributes over direct sums. -/
def rightDistributor {J : Type} [Fintype J] (f : J → C) (X : C) : (⨁ f) ⊗ X ≅ ⨁ fun j => f j ⊗ X :=
  (tensorRight X).mapBiproduct f
#align category_theory.right_distributor CategoryTheory.rightDistributor

theorem rightDistributor_hom {J : Type} [Fintype J] (f : J → C) (X : C) :
    (rightDistributor f X).hom =
      ∑ j : J, (biproduct.π f j ▷ X) ≫ biproduct.ι (fun j => f j ⊗ X) j := by
  ext
  dsimp [rightDistributor, Functor.mapBiproduct, Functor.mapBicone]
  erw [biproduct.lift_π]
  simp only [Preadditive.sum_comp, Category.assoc, biproduct.ι_π, comp_dite, comp_zero,
    Finset.sum_dite_eq', Finset.mem_univ, eqToHom_refl, Category.comp_id, ite_true]
#align category_theory.right_distributor_hom CategoryTheory.rightDistributor_hom

theorem rightDistributor_inv {J : Type} [Fintype J] (f : J → C) (X : C) :
    (rightDistributor f X).inv = ∑ j : J, biproduct.π _ j ≫ (biproduct.ι f j ▷ X) := by
  ext
  dsimp [rightDistributor, Functor.mapBiproduct, Functor.mapBicone]
  simp only [biproduct.ι_desc, Preadditive.comp_sum, ne_eq, biproduct.ι_π_assoc, dite_comp,
    zero_comp, Finset.sum_dite_eq, Finset.mem_univ, eqToHom_refl, Category.id_comp, ite_true]
#align category_theory.right_distributor_inv CategoryTheory.rightDistributor_inv

@[reassoc (attr := simp)]
theorem rightDistributor_hom_comp_biproduct_π {J : Type} [Fintype J] (f : J → C) (X : C) (j : J) :
    (rightDistributor f X).hom ≫ biproduct.π _ j = biproduct.π _ j ▷ X := by
  simp [rightDistributor_hom, Preadditive.sum_comp, biproduct.ι_π, comp_dite]

@[reassoc (attr := simp)]
theorem biproduct_ι_comp_rightDistributor_hom {J : Type} [Fintype J] (f : J → C) (X : C) (j : J) :
    (biproduct.ι _ j ▷ X) ≫ (rightDistributor f X).hom = biproduct.ι (fun j => f j ⊗ X) j := by
  simp [rightDistributor_hom, Preadditive.comp_sum, ← comp_whiskerRight_assoc, biproduct.ι_π,
    dite_whiskerRight, dite_comp]

@[reassoc (attr := simp)]
theorem rightDistributor_inv_comp_biproduct_π {J : Type} [Fintype J] (f : J → C) (X : C) (j : J) :
    (rightDistributor f X).inv ≫ (biproduct.π _ j ▷ X) = biproduct.π _ j := by
  simp [rightDistributor_inv, Preadditive.sum_comp, ← MonoidalCategory.comp_whiskerRight,
    biproduct.ι_π, dite_whiskerRight, comp_dite]

@[reassoc (attr := simp)]
theorem biproduct_ι_comp_rightDistributor_inv {J : Type} [Fintype J] (f : J → C) (X : C) (j : J) :
    biproduct.ι _ j ≫ (rightDistributor f X).inv = biproduct.ι _ j ▷ X := by
  simp [rightDistributor_inv, Preadditive.comp_sum, ← id_tensor_comp, biproduct.ι_π_assoc,
    dite_comp]

theorem rightDistributor_assoc {J : Type} [Fintype J] (f : J → C) (X Y : C) :
    (rightDistributor f X ⊗ asIso (𝟙 Y)) ≪≫ rightDistributor _ Y =
      α_ (⨁ f) X Y ≪≫ rightDistributor f (X ⊗ Y) ≪≫ biproduct.mapIso fun j => (α_ _ X Y).symm := by
  ext
  simp only [Category.comp_id, Category.assoc, eqToHom_refl, Iso.symm_hom, Iso.trans_hom,
    asIso_hom, comp_zero, comp_dite, Preadditive.sum_comp, Preadditive.comp_sum, sum_tensor,
    comp_tensor_id, tensorIso_hom, rightDistributor_hom, biproduct.mapIso_hom, biproduct.ι_map,
    biproduct.ι_π, Finset.sum_dite_irrel, Finset.sum_dite_eq', Finset.sum_const_zero,
    Finset.mem_univ, if_true]
  simp_rw [← tensorHom_id]
  simp only [← comp_tensor_id, biproduct.ι_π, dite_tensor, comp_dite]
  simp
#align category_theory.right_distributor_assoc CategoryTheory.rightDistributor_assoc

theorem leftDistributor_rightDistributor_assoc {J : Type _} [Fintype J]
    (X : C) (f : J → C) (Y : C) :
    (leftDistributor X f ⊗ asIso (𝟙 Y)) ≪≫ rightDistributor _ Y =
      α_ X (⨁ f) Y ≪≫
        (asIso (𝟙 X) ⊗ rightDistributor _ Y) ≪≫
          leftDistributor X _ ≪≫ biproduct.mapIso fun j => (α_ _ _ _).symm := by
  ext
  simp only [Category.comp_id, Category.assoc, eqToHom_refl, Iso.symm_hom, Iso.trans_hom,
    asIso_hom, comp_zero, comp_dite, Preadditive.sum_comp, Preadditive.comp_sum, sum_tensor,
    tensor_sum, comp_tensor_id, tensorIso_hom, leftDistributor_hom, rightDistributor_hom,
    biproduct.mapIso_hom, biproduct.ι_map, biproduct.ι_π, Finset.sum_dite_irrel,
    Finset.sum_dite_eq', Finset.sum_const_zero, Finset.mem_univ, if_true]
  simp_rw [← tensorHom_id, ← id_tensorHom]
  simp only [← comp_tensor_id, ← id_tensor_comp_assoc, Category.assoc, biproduct.ι_π, comp_dite,
    dite_comp, tensor_dite, dite_tensor]
  simp
#align category_theory.left_distributor_right_distributor_assoc CategoryTheory.leftDistributor_rightDistributor_assoc

@[ext]
theorem leftDistributor_ext_left {J : Type} [Fintype J] {X Y : C} {f : J → C} {g h : X ⊗ ⨁ f ⟶ Y}
    (w : ∀ j, (X ◁ biproduct.ι f j) ≫ g = (X ◁ biproduct.ι f j) ≫ h) : g = h := by
  apply (cancel_epi (leftDistributor X f).inv).mp
  ext
  simp? [leftDistributor_inv, Preadditive.comp_sum_assoc, biproduct.ι_π_assoc, dite_comp] says
    simp only [leftDistributor_inv, Preadditive.comp_sum_assoc, biproduct.ι_π_assoc, dite_comp,
      zero_comp, Finset.sum_dite_eq, Finset.mem_univ, eqToHom_refl, Category.id_comp, ite_true]
  apply w

@[ext]
theorem leftDistributor_ext_right {J : Type} [Fintype J] {X Y : C} {f : J → C} {g h : X ⟶ Y ⊗ ⨁ f}
    (w : ∀ j, g ≫ (Y ◁ biproduct.π f j) = h ≫ (Y ◁ biproduct.π f j)) : g = h := by
  apply (cancel_mono (leftDistributor Y f).hom).mp
  ext
  simp? [leftDistributor_hom, Preadditive.sum_comp, Preadditive.comp_sum_assoc, biproduct.ι_π,
    comp_dite] says
    simp only [leftDistributor_hom, Category.assoc, Preadditive.sum_comp, biproduct.ι_π,
      comp_dite, comp_zero, Finset.sum_dite_eq', Finset.mem_univ, eqToHom_refl, Category.comp_id,
      ite_true]
  apply w

-- One might wonder how many iterated tensor products we need simp lemmas for.
-- The answer is two: this lemma is needed to verify the pentagon identity.
@[ext]
theorem leftDistributor_ext₂_left {J : Type} [Fintype J]
    {X Y Z : C} {f : J → C} {g h : X ⊗ (Y ⊗ ⨁ f) ⟶ Z}
    (w : ∀ j, (X ◁ (Y ◁ biproduct.ι f j)) ≫ g = (X ◁ (Y ◁ biproduct.ι f j)) ≫ h) :
    g = h := by
  apply (cancel_epi (α_ _ _ _).hom).mp
  ext
  simp [w]

@[ext]
theorem leftDistributor_ext₂_right {J : Type} [Fintype J]
    {X Y Z : C} {f : J → C} {g h : X ⟶ Y ⊗ (Z ⊗ ⨁ f)}
    (w : ∀ j, g ≫ (Y ◁ (Z ◁ biproduct.π f j)) = h ≫ (Y ◁ (Z ◁ biproduct.π f j))) :
    g = h := by
  apply (cancel_mono (α_ _ _ _).inv).mp
  ext
  simp [w]

@[ext]
theorem rightDistributor_ext_left {J : Type} [Fintype J]
    {f : J → C} {X Y : C} {g h : (⨁ f) ⊗ X ⟶ Y}
    (w : ∀ j, (biproduct.ι f j ▷ X) ≫ g = (biproduct.ι f j ▷ X) ≫ h) : g = h := by
  apply (cancel_epi (rightDistributor f X).inv).mp
  ext
  simp? [rightDistributor_inv, Preadditive.comp_sum_assoc, biproduct.ι_π_assoc, dite_comp] says
    simp only [rightDistributor_inv, Preadditive.comp_sum_assoc, biproduct.ι_π_assoc,
      dite_comp, zero_comp, Finset.sum_dite_eq, Finset.mem_univ, eqToHom_refl, Category.id_comp,
      ite_true]
  apply w

@[ext]
theorem rightDistributor_ext_right {J : Type} [Fintype J]
    {f : J → C} {X Y : C} {g h : X ⟶ (⨁ f) ⊗ Y}
    (w : ∀ j, g ≫ (biproduct.π f j ▷ Y) = h ≫ (biproduct.π f j ▷ Y)) : g = h := by
  apply (cancel_mono (rightDistributor f Y).hom).mp
  ext
  simp? [rightDistributor_hom, Preadditive.sum_comp, Preadditive.comp_sum_assoc, biproduct.ι_π,
    comp_dite] says
    simp only [rightDistributor_hom, Category.assoc, Preadditive.sum_comp, biproduct.ι_π,
      comp_dite, comp_zero, Finset.sum_dite_eq', Finset.mem_univ, eqToHom_refl, Category.comp_id,
      ite_true]
  apply w

@[ext]
theorem rightDistributor_ext₂_left {J : Type} [Fintype J]
    {f : J → C} {X Y Z : C} {g h : ((⨁ f) ⊗ X) ⊗ Y ⟶ Z}
    (w : ∀ j, ((biproduct.ι f j ▷ X) ▷ Y) ≫ g = ((biproduct.ι f j ▷ X) ▷ Y) ≫ h) :
    g = h := by
  apply (cancel_epi (α_ _ _ _).inv).mp
  ext
  simp [w]

@[ext]
theorem rightDistributor_ext₂_right {J : Type} [Fintype J]
    {f : J → C} {X Y Z : C} {g h : X ⟶ ((⨁ f) ⊗ Y) ⊗ Z}
    (w : ∀ j, g ≫ ((biproduct.π f j ▷ Y) ▷ Z) = h ≫ ((biproduct.π f j ▷ Y) ▷ Z)) :
    g = h := by
  apply (cancel_mono (α_ _ _ _).hom).mp
  ext
  simp [w]

end CategoryTheory<|MERGE_RESOLUTION|>--- conflicted
+++ resolved
@@ -95,30 +95,12 @@
 
 theorem tensor_sum {P Q R S : C} {J : Type*} (s : Finset J) (f : P ⟶ Q) (g : J → (R ⟶ S)) :
     (f ⊗ ∑ j in s, g j) = ∑ j in s, f ⊗ g j := by
-<<<<<<< HEAD
   simp [whiskerLeft_sum, sum_whiskerRight, Preadditive.comp_sum, tensorHom_def]
-=======
-  rw [← tensor_id_comp_id_tensor]
-  let tQ := (((tensoringLeft C).obj Q).mapAddHom : (R ⟶ S) →+ _)
-  change _ ≫ tQ _ = _
-  rw [map_sum, Preadditive.comp_sum]
-  dsimp [Functor.mapAddHom]
-  simp only [tensor_id_comp_id_tensor]
->>>>>>> c6529053
 #align category_theory.tensor_sum CategoryTheory.tensor_sum
 
 theorem sum_tensor {P Q R S : C} {J : Type*} (s : Finset J) (f : P ⟶ Q) (g : J → (R ⟶ S)) :
     (∑ j in s, g j) ⊗ f = ∑ j in s, g j ⊗ f := by
-<<<<<<< HEAD
   simp [whiskerLeft_sum, sum_whiskerRight, Preadditive.sum_comp, tensorHom_def]
-=======
-  rw [← tensor_id_comp_id_tensor]
-  let tQ := (((tensoringRight C).obj P).mapAddHom : (R ⟶ S) →+ _)
-  change tQ _ ≫ _ = _
-  rw [map_sum, Preadditive.sum_comp]
-  dsimp [Functor.mapAddHom]
-  simp only [tensor_id_comp_id_tensor]
->>>>>>> c6529053
 #align category_theory.sum_tensor CategoryTheory.sum_tensor
 
 -- In a closed monoidal category, this would hold because
