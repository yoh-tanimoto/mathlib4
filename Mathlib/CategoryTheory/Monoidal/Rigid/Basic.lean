--- conflicted
+++ resolved
@@ -411,7 +411,6 @@
 
 @[simp]
 theorem tensorLeftHomEquiv_symm_coevaluation_comp_id_tensor {Y Y' Z : C} [ExactPairing Y Y']
-<<<<<<< HEAD
     (f : Y' ⟶ Z) : (tensorLeftHomEquiv _ _ _ _).symm (η_ _ _ ≫ (Y ◁ f)) = (ρ_ _).hom ≫ f := by
   calc
     _ = Y' ◁ η_ Y Y' ⊗≫ ((Y' ⊗ Y) ◁ f ≫ ε_ Y Y' ▷ Z) ⊗≫ 𝟙 _ := by
@@ -419,15 +418,6 @@
     _ = (Y' ◁ η_ Y Y' ⊗≫ ε_ Y Y' ▷ Y') ⊗≫ f := by
       rw [whisker_exchange]; coherence
     _ = _ := by rw [coevaluation_evaluation'']; coherence
-=======
-    (f : Y' ⟶ Z) : (tensorLeftHomEquiv _ _ _ _).symm (η_ _ _ ≫ (𝟙 Y ⊗ f)) = (ρ_ _).hom ≫ f := by
-  dsimp [tensorLeftHomEquiv]
-  rw [id_tensor_comp]
-  slice_lhs 2 3 => rw [associator_inv_naturality]
-  slice_lhs 3 4 => rw [tensor_id, id_tensor_comp_tensor_id, ← tensor_id_comp_id_tensor]
-  slice_lhs 1 3 => rw [coevaluation_evaluation]
-  simp [id_tensorHom]
->>>>>>> 963467ad
 #align category_theory.tensor_left_hom_equiv_symm_coevaluation_comp_id_tensor CategoryTheory.tensorLeftHomEquiv_symm_coevaluation_comp_id_tensor
 
 @[simp]
@@ -448,7 +438,6 @@
 
 @[simp]
 theorem tensorRightHomEquiv_symm_coevaluation_comp_tensor_id {Y Y' Z : C} [ExactPairing Y Y']
-<<<<<<< HEAD
     (f : Y ⟶ Z) : (tensorRightHomEquiv _ Y _ _).symm (η_ Y Y' ≫ f ▷ Y') = (λ_ _).hom ≫ f :=
   calc
     _ = η_ Y Y' ▷ Y ⊗≫ (f ▷ (Y' ⊗ Y) ≫ Z ◁ ε_ Y Y') ⊗≫ 𝟙 _ := by
@@ -457,20 +446,10 @@
       rw [← whisker_exchange]; coherence
     _ = _ := by
       rw [evaluation_coevaluation'']; coherence
-=======
-    (f : Y ⟶ Z) : (tensorRightHomEquiv _ Y _ _).symm (η_ Y Y' ≫ (f ⊗ 𝟙 Y')) = (λ_ _).hom ≫ f := by
-  dsimp [tensorRightHomEquiv]
-  rw [comp_tensor_id]
-  slice_lhs 2 3 => rw [associator_naturality]
-  slice_lhs 3 4 => rw [tensor_id, tensor_id_comp_id_tensor, ← id_tensor_comp_tensor_id]
-  slice_lhs 1 3 => rw [evaluation_coevaluation]
-  simp [tensorHom_id]
->>>>>>> 963467ad
 #align category_theory.tensor_right_hom_equiv_symm_coevaluation_comp_tensor_id CategoryTheory.tensorRightHomEquiv_symm_coevaluation_comp_tensor_id
 
 @[simp]
 theorem tensorLeftHomEquiv_id_tensor_comp_evaluation {Y Z : C} [HasLeftDual Z] (f : Y ⟶ ᘁZ) :
-<<<<<<< HEAD
     (tensorLeftHomEquiv _ _ _ _) (Z ◁ f ≫ ε_ _ _) = f ≫ (ρ_ _).inv :=
   calc
     _ = 𝟙 _ ⊗≫ (η_ (ᘁZ) Z ▷ Y ≫ ((ᘁZ) ⊗ Z) ◁ f) ⊗≫ (ᘁZ) ◁ ε_ (ᘁZ) Z := by
@@ -479,15 +458,6 @@
       rw [← whisker_exchange]; coherence
     _ = _ := by
       rw [evaluation_coevaluation'']; coherence
-=======
-    (tensorLeftHomEquiv _ _ _ _) ((𝟙 Z ⊗ f) ≫ ε_ _ _) = f ≫ (ρ_ _).inv := by
-  dsimp [tensorLeftHomEquiv]
-  rw [id_tensor_comp]
-  slice_lhs 3 4 => rw [← associator_naturality]
-  slice_lhs 2 3 => rw [tensor_id, tensor_id_comp_id_tensor, ← id_tensor_comp_tensor_id]
-  slice_lhs 3 5 => rw [evaluation_coevaluation]
-  simp [id_tensorHom]
->>>>>>> 963467ad
 #align category_theory.tensor_left_hom_equiv_id_tensor_comp_evaluation CategoryTheory.tensorLeftHomEquiv_id_tensor_comp_evaluation
 
 @[simp]
@@ -506,7 +476,6 @@
 
 @[simp]
 theorem tensorRightHomEquiv_tensor_id_comp_evaluation {X Y : C} [HasRightDual X] (f : Y ⟶ Xᘁ) :
-<<<<<<< HEAD
     (tensorRightHomEquiv _ _ _ _) ((f ▷ X) ≫ ε_ X (Xᘁ)) = f ≫ (λ_ _).inv :=
   calc
     _ = 𝟙 _ ⊗≫ (Y ◁ η_ X Xᘁ ≫ f ▷ (X ⊗ Xᘁ)) ⊗≫ ε_ X Xᘁ ▷ Xᘁ := by
@@ -515,15 +484,6 @@
       rw [whisker_exchange]; coherence
     _ = _ := by
       rw [coevaluation_evaluation'']; coherence
-=======
-    (tensorRightHomEquiv _ _ _ _) ((f ⊗ 𝟙 X) ≫ ε_ X (Xᘁ)) = f ≫ (λ_ _).inv := by
-  dsimp [tensorRightHomEquiv]
-  rw [comp_tensor_id]
-  slice_lhs 3 4 => rw [← associator_inv_naturality]
-  slice_lhs 2 3 => rw [tensor_id, id_tensor_comp_tensor_id, ← tensor_id_comp_id_tensor]
-  slice_lhs 3 5 => rw [coevaluation_evaluation]
-  simp [tensorHom_id]
->>>>>>> 963467ad
 #align category_theory.tensor_right_hom_equiv_tensor_id_comp_evaluation CategoryTheory.tensorRightHomEquiv_tensor_id_comp_evaluation
 
 -- Next four lemmas passing `fᘁ` or `ᘁf` through (co)evaluations.
