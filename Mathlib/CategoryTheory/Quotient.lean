--- conflicted
+++ resolved
@@ -121,13 +121,8 @@
     dsimp [functor]
     simp
 
-<<<<<<< HEAD
-instance essSurj_functor: EssSurj (functor r)
-    where mem_essImage Y :=
-=======
 instance : EssSurj (functor r) where
   mem_essImage Y :=
->>>>>>> 8da7f369
     ⟨Y.as, ⟨eqToIso (by
             ext
             rfl)⟩⟩
@@ -147,19 +142,10 @@
 lemma compClosure_iff_self [h : Congruence r] {X Y : C} (f g : X ⟶ Y) :
     CompClosure r f g ↔ r f g := by
   constructor
-<<<<<<< HEAD
-  . intro hfg
-    induction' hfg with m m' hm
-    apply Congruence.compLeft
-    apply Congruence.compRight
-    assumption
-  . exact CompClosure.of _ _ _
-=======
   · intro hfg
     induction' hfg with m m' hm
     exact Congruence.compLeft _ (Congruence.compRight _ (by assumption))
   · exact CompClosure.of _ _ _
->>>>>>> 8da7f369
 
 @[simp]
 theorem compClosure_eq_self [h : Congruence r] :
@@ -167,34 +153,11 @@
   ext
   simp only [compClosure_iff_self]
 
-<<<<<<< HEAD
--- to be moved to `Init.Algebra.Classes`
-lemma _root_.IsEquiv.quot_mk_eq_iff {α : Type _} {r : α → α → Prop} (h : IsEquiv α r)
-  (x y : α) : Quot.mk r x = Quot.mk r y ↔ r x y := by
-  constructor
-  . rw [Quot.eq]
-    intro hxy
-    induction' hxy with _ _ _ _ _ _ _ _ _ _ _ _ _ h₁₂ h₂₃
-    . assumption
-    . exact h.refl _
-    . exact h.symm _ _ (by assumption)
-    . exact h.trans _ _ _ h₁₂ h₂₃
-  . exact Quot.sound
-
-theorem functor_map_eq_iff [h : Congruence r] {X Y : C} (f f' : X ⟶ Y) :
-    (functor r).map f = (functor r).map f' ↔ r f f' := by
-  dsimp [functor]
-  conv_rhs => rw [← compClosure_eq_self r]
-  apply IsEquiv.quot_mk_eq_iff
-  rw [compClosure_eq_self r]
-  exact h.isEquiv
-=======
 theorem functor_map_eq_iff [h : Congruence r] {X Y : C} (f f' : X ⟶ Y) :
     (functor r).map f = (functor r).map f' ↔ r f f' := by
   dsimp [functor]
   rw [Equivalence.quot_mk_eq_iff, compClosure_eq_self r]
   simpa only [compClosure_eq_self r] using h.equivalence
->>>>>>> 8da7f369
 #align category_theory.quotient.functor_map_eq_iff CategoryTheory.Quotient.functor_map_eq_iff
 
 variable {D : Type _} [Category D] (F : C ⥤ D)
