--- conflicted
+++ resolved
@@ -188,37 +188,6 @@
 
 end FilteredColimits
 
-<<<<<<< HEAD
-section WidePushout
-
-open WidePushout
-
-open WidePushoutShape
-
-theorem Concrete.widePushout_exists_rep {B : C} {α : Type _} {X : α → C} (f : ∀ j : α, B ⟶ X j)
-    [HasWidePushout.{v} B X f] [PreservesColimit (wideSpan B X f) (forget C)]
-    (x : ↑(widePushout B X f)) : (∃ y : B, head f y = x) ∨ ∃ (i : α) (y : X i), ι f i y = x := by
-  obtain ⟨_ | j, y, rfl⟩ := Concrete.colimit_exists_rep _ x
-  · left
-    use y
-    rfl
-  · right
-    use j, y
-    rfl
-#align category_theory.limits.concrete.wide_pushout_exists_rep CategoryTheory.Limits.Concrete.widePushout_exists_rep
-
-theorem Concrete.widePushout_exists_rep' {B : C} {α : Type _} [Nonempty α] {X : α → C}
-    (f : ∀ j : α, B ⟶ X j) [HasWidePushout.{v} B X f] [PreservesColimit (wideSpan B X f) (forget C)]
-    (x : ↑(widePushout B X f)) : ∃ (i : α) (y : X i), ι f i y = x := by
-  rcases Concrete.widePushout_exists_rep f x with (⟨y, rfl⟩ | ⟨i, y, rfl⟩)
-  · inhabit α
-    use default, f _ y
-    simp only [← arrow_ι _ default, comp_apply]
-  · use i, y
-#align category_theory.limits.concrete.wide_pushout_exists_rep' CategoryTheory.Limits.Concrete.widePushout_exists_rep'
-
-end WidePushout
-
 section Sigma
 
 theorem Concrete.sigma.exists_rep {α : Type v} (f : α → C) [HasCoproduct f]
@@ -229,9 +198,6 @@
 
 end Sigma
 
--- TODO: Add analogous lemmas about coproducts and coequalizers.
-=======
->>>>>>> c6cc35e1
 end Colimits
 
 end CategoryTheory.Limits