--- conflicted
+++ resolved
@@ -112,13 +112,10 @@
 #align is_closed_Iic isClosed_Iic
 #align is_closed_le' isClosed_Iic
 
-<<<<<<< HEAD
-=======
 @[deprecated isClosed_Iic] -- 2024-02-15
 lemma ClosedIicTopology.isClosed_le' (a : α) : IsClosed {x | x ≤ a} := isClosed_Iic a
 export ClosedIicTopology (isClosed_le')
 
->>>>>>> e8f18827
 instance : ClosedIciTopology αᵒᵈ where
   isClosed_Ici _ := isClosed_Iic (α := α)
 
@@ -345,13 +342,10 @@
 #align is_closed_Ici isClosed_Ici
 #align is_closed_ge' isClosed_Ici
 
-<<<<<<< HEAD
-=======
 @[deprecated] -- 2024-02-15
 lemma ClosedIciTopology.isClosed_ge' (a : α) : IsClosed {x | a ≤ x} := isClosed_Ici a
 export ClosedIciTopology (isClosed_ge')
 
->>>>>>> e8f18827
 instance : ClosedIicTopology αᵒᵈ where
   isClosed_Iic _ := isClosed_Ici (α := α)
 
