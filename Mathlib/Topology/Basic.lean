/-
Copyright (c) 2017 Johannes Hölzl. All rights reserved.
Released under Apache 2.0 license as described in the file LICENSE.
Authors: Johannes Hölzl, Mario Carneiro, Jeremy Avigad
<<<<<<< HEAD

! This file was ported from Lean 3 source module topology.basic
! leanprover-community/mathlib commit bcfa726826abd57587355b4b5b7e78ad6527b7e4
! Please do not edit these lines, except to modify the commit id
! if you have ported upstream changes.
=======
>>>>>>> 03d30d75
-/
import Mathlib.Order.Filter.Ultrafilter
import Mathlib.Algebra.Support
import Mathlib.Order.Filter.Lift
import Mathlib.Tactic.Continuity
<<<<<<< HEAD
=======

#align_import topology.basic from "leanprover-community/mathlib"@"e354e865255654389cc46e6032160238df2e0f40"
>>>>>>> 03d30d75

/-!
# Basic theory of topological spaces.

The main definition is the type class `TopologicalSpace α` which endows a type `α` with a topology.
Then `Set α` gets predicates `IsOpen`, `IsClosed` and functions `interior`, `closure` and
`frontier`. Each point `x` of `α` gets a neighborhood filter `𝓝 x`. A filter `F` on `α` has
`x` as a cluster point if `ClusterPt x F : 𝓝 x ⊓ F ≠ ⊥`. A map `f : ι → α` clusters at `x`
along `F : Filter ι` if `MapClusterPt x F f : ClusterPt x (map f F)`. In particular
the notion of cluster point of a sequence `u` is `MapClusterPt x atTop u`.

For topological spaces `α` and `β`, a function `f : α → β` and a point `a : α`,
`ContinuousAt f a` means `f` is continuous at `a`, and global continuity is
`Continuous f`. There is also a version of continuity `PContinuous` for
partially defined functions.

## Notation

* `𝓝 x`: the filter `nhds x` of neighborhoods of a point `x`;
* `𝓟 s`: the principal filter of a set `s`;
* `𝓝[s] x`: the filter `nhdsWithin x s` of neighborhoods of a point `x` within a set `s`;
* `𝓝[≤] x`: the filter `nhdsWithin x (Set.Iic x)` of left-neighborhoods of `x`;
* `𝓝[≥] x`: the filter `nhdsWithin x (Set.Ici x)` of right-neighborhoods of `x`;
* `𝓝[<] x`: the filter `nhdsWithin x (Set.Iio x)` of punctured left-neighborhoods of `x`;
* `𝓝[>] x`: the filter `nhdsWithin x (Set.Ioi x)` of punctured right-neighborhoods of `x`;
* `𝓝[≠] x`: the filter `nhdsWithin x {x}ᶜ` of punctured neighborhoods of `x`.

## Implementation notes

Topology in mathlib heavily uses filters (even more than in Bourbaki). See explanations in
<https://leanprover-community.github.io/theories/topology.html>.

## References

* [N. Bourbaki, *General Topology*][bourbaki1966]
* [I. M. James, *Topologies and Uniformities*][james1999]

## Tags

topological space, interior, closure, frontier, neighborhood, continuity, continuous function
-/

set_option autoImplicit true


noncomputable section

open Set Filter

universe u v w

/-!
### Topological spaces
-/


/-- A topology on `α`. -/
class TopologicalSpace (α : Type u) where
  /-- A predicate saying that a set is an open set. Use `IsOpen` in the root namespace instead. -/
  protected IsOpen : Set α → Prop
  /-- The set representing the whole space is an open set. Use `isOpen_univ` in the root namespace
  instead. -/
  protected isOpen_univ : IsOpen univ
  /-- The intersection of two open sets is an open set. Use `IsOpen.inter` instead. -/
  protected isOpen_inter : ∀ s t, IsOpen s → IsOpen t → IsOpen (s ∩ t)
  /-- The union of a family of open sets is an open set. Use `isOpen_sUnion` in the root namespace
  instead. -/
  protected isOpen_sUnion : ∀ s, (∀ t ∈ s, IsOpen t) → IsOpen (⋃₀ s)
#align topological_space TopologicalSpace

/-- A constructor for topologies by specifying the closed sets,
and showing that they satisfy the appropriate conditions. -/
def TopologicalSpace.ofClosed {α : Type u} (T : Set (Set α)) (empty_mem : ∅ ∈ T)
    (sInter_mem : ∀ A, A ⊆ T → ⋂₀ A ∈ T)
    (union_mem : ∀ A, A ∈ T → ∀ B, B ∈ T → A ∪ B ∈ T) : TopologicalSpace α where
  IsOpen X := Xᶜ ∈ T
  isOpen_univ := by simp [empty_mem]
  isOpen_inter s t hs ht := by simpa only [compl_inter] using union_mem sᶜ hs tᶜ ht
  isOpen_sUnion s hs := by
    simp only [Set.compl_sUnion]
    exact sInter_mem (compl '' s) fun z ⟨y, hy, hz⟩ => hz ▸ hs y hy
#align topological_space.of_closed TopologicalSpace.ofClosed

section TopologicalSpace

variable {α : Type u} {β : Type v} {ι : Sort w} {a : α} {s s₁ s₂ t : Set α} {p p₁ p₂ : α → Prop}

/-- `IsOpen s` means that `s` is open in the ambient topological space on `α` -/
def IsOpen [TopologicalSpace α] : Set α → Prop := TopologicalSpace.IsOpen
#align is_open IsOpen

set_option quotPrecheck false in
/-- Notation for `IsOpen` with respect to a non-standard topology. -/
scoped[Topology] notation (name := IsOpen_of) "IsOpen[" t "]" => @IsOpen _ t

open Topology

lemma isOpen_mk {p h₁ h₂ h₃} {s : Set α} : IsOpen[⟨p, h₁, h₂, h₃⟩] s ↔ p s := Iff.rfl
#align is_open_mk isOpen_mk

@[ext]
protected theorem TopologicalSpace.ext :
    ∀ {f g : TopologicalSpace α}, IsOpen[f] = IsOpen[g] → f = g
  | ⟨_, _, _, _⟩, ⟨_, _, _, _⟩, rfl => rfl
#align topological_space_eq TopologicalSpace.ext

section

variable [TopologicalSpace α]

@[simp] theorem isOpen_univ : IsOpen (univ : Set α) := TopologicalSpace.isOpen_univ
#align is_open_univ isOpen_univ

theorem IsOpen.inter (h₁ : IsOpen s₁) (h₂ : IsOpen s₂) : IsOpen (s₁ ∩ s₂) :=
  TopologicalSpace.isOpen_inter s₁ s₂ h₁ h₂
#align is_open.inter IsOpen.inter

theorem isOpen_sUnion {s : Set (Set α)} (h : ∀ t ∈ s, IsOpen t) : IsOpen (⋃₀ s) :=
  TopologicalSpace.isOpen_sUnion s h
#align is_open_sUnion isOpen_sUnion

end

protected theorem TopologicalSpace.ext_iff {t t' : TopologicalSpace α} :
    t = t' ↔ ∀ s, IsOpen[t] s ↔ IsOpen[t'] s :=
  ⟨fun h s => h ▸ Iff.rfl, fun h => by ext; exact h _⟩
#align topological_space_eq_iff TopologicalSpace.ext_iff

theorem isOpen_fold {s : Set α} {t : TopologicalSpace α} : t.IsOpen s = IsOpen[t] s :=
  rfl
#align is_open_fold isOpen_fold

variable [TopologicalSpace α]

theorem isOpen_iUnion {f : ι → Set α} (h : ∀ i, IsOpen (f i)) : IsOpen (⋃ i, f i) :=
  isOpen_sUnion (forall_range_iff.2 h)
#align is_open_Union isOpen_iUnion

theorem isOpen_biUnion {s : Set β} {f : β → Set α} (h : ∀ i ∈ s, IsOpen (f i)) :
    IsOpen (⋃ i ∈ s, f i) :=
  isOpen_iUnion fun i => isOpen_iUnion fun hi => h i hi
#align is_open_bUnion isOpen_biUnion

theorem IsOpen.union (h₁ : IsOpen s₁) (h₂ : IsOpen s₂) : IsOpen (s₁ ∪ s₂) := by
  rw [union_eq_iUnion]; exact isOpen_iUnion (Bool.forall_bool.2 ⟨h₂, h₁⟩)
#align is_open.union IsOpen.union

@[simp] theorem isOpen_empty : IsOpen (∅ : Set α) := by
  rw [← sUnion_empty]; exact isOpen_sUnion fun a => False.elim
#align is_open_empty isOpen_empty

theorem Set.Finite.isOpen_sInter {s : Set (Set α)} (hs : s.Finite) :
  (∀ t ∈ s, IsOpen t) → IsOpen (⋂₀ s) :=
  Finite.induction_on hs (fun _ => by rw [sInter_empty]; exact isOpen_univ) fun _ _ ih h => by
    simp only [sInter_insert, ball_insert_iff] at h ⊢
    exact h.1.inter (ih h.2)
#align is_open_sInter Set.Finite.isOpen_sInter

theorem Set.Finite.isOpen_biInter {s : Set β} {f : β → Set α} (hs : s.Finite)
  (h : ∀ i ∈ s, IsOpen (f i)) :
    IsOpen (⋂ i ∈ s, f i) :=
  sInter_image f s ▸ (hs.image _).isOpen_sInter (ball_image_iff.2 h)
#align is_open_bInter Set.Finite.isOpen_biInter

theorem isOpen_iInter_of_finite [Finite ι] {s : ι → Set α} (h : ∀ i, IsOpen (s i)) :
  IsOpen (⋂ i, s i) :=
  (finite_range _).isOpen_sInter  (forall_range_iff.2 h)
#align is_open_Inter isOpen_iInter_of_finite

theorem isOpen_biInter_finset {s : Finset β} {f : β → Set α} (h : ∀ i ∈ s, IsOpen (f i)) :
    IsOpen (⋂ i ∈ s, f i) :=
  s.finite_toSet.isOpen_biInter h
#align is_open_bInter_finset isOpen_biInter_finset

@[simp] -- porting note: added `simp`
theorem isOpen_const {p : Prop} : IsOpen { _a : α | p } := by by_cases p <;> simp [*]
#align is_open_const isOpen_const

theorem IsOpen.and : IsOpen { a | p₁ a } → IsOpen { a | p₂ a } → IsOpen { a | p₁ a ∧ p₂ a } :=
  IsOpen.inter
#align is_open.and IsOpen.and

/-- A set is closed if its complement is open -/
class IsClosed (s : Set α) : Prop where
  /-- The complement of a closed set is an open set. -/
  isOpen_compl : IsOpen sᶜ
#align is_closed IsClosed

set_option quotPrecheck false in
/-- Notation for `IsClosed` with respect to a non-standard topology. -/
scoped[Topology] notation (name := IsClosed_of) "IsClosed[" t "]" => @IsClosed _ t

@[simp] theorem isOpen_compl_iff {s : Set α} : IsOpen sᶜ ↔ IsClosed s :=
  ⟨fun h => ⟨h⟩, fun h => h.isOpen_compl⟩
#align is_open_compl_iff isOpen_compl_iff

-- porting note: new lemma
theorem isClosed_const {p : Prop} : IsClosed { _a : α | p } := ⟨isOpen_const (p := ¬p)⟩

@[simp] theorem isClosed_empty : IsClosed (∅ : Set α) := isClosed_const
#align is_closed_empty isClosed_empty

@[simp] theorem isClosed_univ : IsClosed (univ : Set α) := isClosed_const
#align is_closed_univ isClosed_univ

theorem IsClosed.union : IsClosed s₁ → IsClosed s₂ → IsClosed (s₁ ∪ s₂) := by
  simpa only [← isOpen_compl_iff, compl_union] using IsOpen.inter
#align is_closed.union IsClosed.union

theorem isClosed_sInter {s : Set (Set α)} : (∀ t ∈ s, IsClosed t) → IsClosed (⋂₀ s) := by
  simpa only [← isOpen_compl_iff, compl_sInter, sUnion_image] using isOpen_biUnion
#align is_closed_sInter isClosed_sInter

theorem isClosed_iInter {f : ι → Set α} (h : ∀ i, IsClosed (f i)) : IsClosed (⋂ i, f i) :=
  isClosed_sInter <| forall_range_iff.2 h
#align is_closed_Inter isClosed_iInter

theorem isClosed_biInter {s : Set β} {f : β → Set α} (h : ∀ i ∈ s, IsClosed (f i)) :
    IsClosed (⋂ i ∈ s, f i) :=
  isClosed_iInter fun i => isClosed_iInter <| h i
#align is_closed_bInter isClosed_biInter

@[simp]
theorem isClosed_compl_iff {s : Set α} : IsClosed sᶜ ↔ IsOpen s := by
  rw [← isOpen_compl_iff, compl_compl]
#align is_closed_compl_iff isClosed_compl_iff

alias ⟨_, IsOpen.isClosed_compl⟩ := isClosed_compl_iff
#align is_open.is_closed_compl IsOpen.isClosed_compl

theorem IsOpen.sdiff {s t : Set α} (h₁ : IsOpen s) (h₂ : IsClosed t) : IsOpen (s \ t) :=
  IsOpen.inter h₁ h₂.isOpen_compl
#align is_open.sdiff IsOpen.sdiff

theorem IsClosed.inter (h₁ : IsClosed s₁) (h₂ : IsClosed s₂) : IsClosed (s₁ ∩ s₂) := by
  rw [← isOpen_compl_iff] at *
  rw [compl_inter]
  exact IsOpen.union h₁ h₂
#align is_closed.inter IsClosed.inter

theorem IsClosed.sdiff {s t : Set α} (h₁ : IsClosed s) (h₂ : IsOpen t) : IsClosed (s \ t) :=
  IsClosed.inter h₁ (isClosed_compl_iff.mpr h₂)
#align is_closed.sdiff IsClosed.sdiff

theorem Set.Finite.isClosed_biUnion {s : Set β} {f : β → Set α} (hs : s.Finite)
  (h : ∀ i ∈ s, IsClosed (f i)) :
    IsClosed (⋃ i ∈ s, f i) := by
  simp only [← isOpen_compl_iff, compl_iUnion] at *
  exact hs.isOpen_biInter h
#align is_closed_bUnion Set.Finite.isClosed_biUnion

lemma isClosed_biUnion_finset {s : Finset β} {f : β → Set α} (h : ∀ i ∈ s, IsClosed (f i)) :
    IsClosed (⋃ i ∈ s, f i) :=
  s.finite_toSet.isClosed_biUnion h

theorem isClosed_iUnion_of_finite [Finite ι] {s : ι → Set α} (h : ∀ i, IsClosed (s i)) :
    IsClosed (⋃ i, s i) := by
  simp only [← isOpen_compl_iff, compl_iUnion] at *
  exact isOpen_iInter_of_finite h
#align is_closed_Union isClosed_iUnion_of_finite

theorem isClosed_imp {p q : α → Prop} (hp : IsOpen { x | p x }) (hq : IsClosed { x | q x }) :
    IsClosed { x | p x → q x } := by
  simpa only [imp_iff_not_or] using hp.isClosed_compl.union hq
#align is_closed_imp isClosed_imp

theorem IsClosed.not : IsClosed { a | p a } → IsOpen { a | ¬p a } :=
  isOpen_compl_iff.mpr
#align is_closed.not IsClosed.not

/-!
### Interior of a set
-/

/-- The interior of a set `s` is the largest open subset of `s`. -/
def interior (s : Set α) : Set α :=
  ⋃₀ { t | IsOpen t ∧ t ⊆ s }
#align interior interior

-- porting note: use `∃ t, t ⊆ s ∧ _` instead of `∃ t ⊆ s, _`
theorem mem_interior {s : Set α} {x : α} : x ∈ interior s ↔ ∃ t, t ⊆ s ∧ IsOpen t ∧ x ∈ t := by
  simp only [interior, mem_sUnion, mem_setOf_eq, and_assoc, and_left_comm]
#align mem_interior mem_interiorₓ

@[simp]
theorem isOpen_interior {s : Set α} : IsOpen (interior s) :=
  isOpen_sUnion fun _ => And.left
#align is_open_interior isOpen_interior

theorem interior_subset {s : Set α} : interior s ⊆ s :=
  sUnion_subset fun _ => And.right
#align interior_subset interior_subset

theorem interior_maximal {s t : Set α} (h₁ : t ⊆ s) (h₂ : IsOpen t) : t ⊆ interior s :=
  subset_sUnion_of_mem ⟨h₂, h₁⟩
#align interior_maximal interior_maximal

theorem IsOpen.interior_eq {s : Set α} (h : IsOpen s) : interior s = s :=
  interior_subset.antisymm (interior_maximal (Subset.refl s) h)
#align is_open.interior_eq IsOpen.interior_eq

theorem interior_eq_iff_isOpen {s : Set α} : interior s = s ↔ IsOpen s :=
  ⟨fun h => h ▸ isOpen_interior, IsOpen.interior_eq⟩
#align interior_eq_iff_is_open interior_eq_iff_isOpen

theorem subset_interior_iff_isOpen {s : Set α} : s ⊆ interior s ↔ IsOpen s := by
  simp only [interior_eq_iff_isOpen.symm, Subset.antisymm_iff, interior_subset, true_and]
#align subset_interior_iff_is_open subset_interior_iff_isOpen

theorem IsOpen.subset_interior_iff {s t : Set α} (h₁ : IsOpen s) : s ⊆ interior t ↔ s ⊆ t :=
  ⟨fun h => Subset.trans h interior_subset, fun h₂ => interior_maximal h₂ h₁⟩
#align is_open.subset_interior_iff IsOpen.subset_interior_iff

theorem subset_interior_iff {s t : Set α} : t ⊆ interior s ↔ ∃ U, IsOpen U ∧ t ⊆ U ∧ U ⊆ s :=
  ⟨fun h => ⟨interior s, isOpen_interior, h, interior_subset⟩, fun ⟨_U, hU, htU, hUs⟩ =>
    htU.trans (interior_maximal hUs hU)⟩
#align subset_interior_iff subset_interior_iff

lemma interior_subset_iff : interior s ⊆ t ↔ ∀ U, IsOpen U → U ⊆ s → U ⊆ t := by
  simp [interior]

@[mono]
theorem interior_mono {s t : Set α} (h : s ⊆ t) : interior s ⊆ interior t :=
  interior_maximal (Subset.trans interior_subset h) isOpen_interior
#align interior_mono interior_mono

@[simp]
theorem interior_empty : interior (∅ : Set α) = ∅ :=
  isOpen_empty.interior_eq
#align interior_empty interior_empty

@[simp]
theorem interior_univ : interior (univ : Set α) = univ :=
  isOpen_univ.interior_eq
#align interior_univ interior_univ

@[simp]
theorem interior_eq_univ {s : Set α} : interior s = univ ↔ s = univ :=
  ⟨fun h => univ_subset_iff.mp <| h.symm.trans_le interior_subset, fun h => h.symm ▸ interior_univ⟩
#align interior_eq_univ interior_eq_univ

@[simp]
theorem interior_interior {s : Set α} : interior (interior s) = interior s :=
  isOpen_interior.interior_eq
#align interior_interior interior_interior

@[simp]
theorem interior_inter {s t : Set α} : interior (s ∩ t) = interior s ∩ interior t :=
  Subset.antisymm
    (subset_inter (interior_mono <| inter_subset_left s t)
      (interior_mono <| inter_subset_right s t))
    (interior_maximal (inter_subset_inter interior_subset interior_subset) <|
      IsOpen.inter isOpen_interior isOpen_interior)
#align interior_inter interior_inter

@[simp]
theorem Finset.interior_iInter {ι : Type*} (s : Finset ι) (f : ι → Set α) :
    interior (⋂ i ∈ s, f i) = ⋂ i ∈ s, interior (f i) := by
  classical
    refine' s.induction_on (by simp) _
    intro i s _ h₂
    simp [h₂]
#align finset.interior_Inter Finset.interior_iInter

-- todo: generalize to `ι : Sort*`
@[simp]
theorem interior_iInter_of_finite {ι : Type*} [Finite ι] (f : ι → Set α) :
    interior (⋂ i, f i) = ⋂ i, interior (f i) := by
  cases nonempty_fintype ι
  convert Finset.univ.interior_iInter f <;> simp
#align interior_Inter interior_iInter_of_finite

theorem interior_union_isClosed_of_interior_empty {s t : Set α} (h₁ : IsClosed s)
    (h₂ : interior t = ∅) : interior (s ∪ t) = interior s :=
  have : interior (s ∪ t) ⊆ s := fun x ⟨u, ⟨(hu₁ : IsOpen u), (hu₂ : u ⊆ s ∪ t)⟩, (hx₁ : x ∈ u)⟩ =>
    by_contradiction fun hx₂ : x ∉ s =>
      have : u \ s ⊆ t := fun x ⟨h₁, h₂⟩ => Or.resolve_left (hu₂ h₁) h₂
      have : u \ s ⊆ interior t := by rwa [(IsOpen.sdiff hu₁ h₁).subset_interior_iff]
      have : u \ s ⊆ ∅ := by rwa [h₂] at this
      this ⟨hx₁, hx₂⟩
  Subset.antisymm (interior_maximal this isOpen_interior) (interior_mono <| subset_union_left _ _)
#align interior_union_is_closed_of_interior_empty interior_union_isClosed_of_interior_empty

theorem isOpen_iff_forall_mem_open : IsOpen s ↔ ∀ x ∈ s, ∃ t, t ⊆ s ∧ IsOpen t ∧ x ∈ t := by
  rw [← subset_interior_iff_isOpen]
  simp only [subset_def, mem_interior]
#align is_open_iff_forall_mem_open isOpen_iff_forall_mem_open

theorem interior_iInter_subset (s : ι → Set α) : interior (⋂ i, s i) ⊆ ⋂ i, interior (s i) :=
  subset_iInter fun _ => interior_mono <| iInter_subset _ _
#align interior_Inter_subset interior_iInter_subset

theorem interior_Inter₂_subset (p : ι → Sort*) (s : ∀ i, p i → Set α) :
    interior (⋂ (i) (j), s i j) ⊆ ⋂ (i) (j), interior (s i j) :=
  (interior_iInter_subset _).trans <| iInter_mono fun _ => interior_iInter_subset _
#align interior_Inter₂_subset interior_Inter₂_subset

theorem interior_sInter_subset (S : Set (Set α)) : interior (⋂₀ S) ⊆ ⋂ s ∈ S, interior s :=
  calc
    interior (⋂₀ S) = interior (⋂ s ∈ S, s) := by rw [sInter_eq_biInter]
    _ ⊆ ⋂ s ∈ S, interior s := interior_Inter₂_subset _ _
#align interior_sInter_subset interior_sInter_subset

/-!
### Closure of a set
-/


/-- The closure of `s` is the smallest closed set containing `s`. -/
def closure (s : Set α) : Set α :=
  ⋂₀ { t | IsClosed t ∧ s ⊆ t }
#align closure closure

set_option quotPrecheck false in
/-- Notation for `closure` with respect to a non-standard topology. -/
scoped[Topology] notation (name := closure_of) "closure[" t "]" => @closure _ t

@[simp]
theorem isClosed_closure {s : Set α} : IsClosed (closure s) :=
  isClosed_sInter fun _ => And.left
#align is_closed_closure isClosed_closure

theorem subset_closure {s : Set α} : s ⊆ closure s :=
  subset_sInter fun _ => And.right
#align subset_closure subset_closure

theorem not_mem_of_not_mem_closure {s : Set α} {P : α} (hP : P ∉ closure s) : P ∉ s := fun h =>
  hP (subset_closure h)
#align not_mem_of_not_mem_closure not_mem_of_not_mem_closure

theorem closure_minimal {s t : Set α} (h₁ : s ⊆ t) (h₂ : IsClosed t) : closure s ⊆ t :=
  sInter_subset_of_mem ⟨h₂, h₁⟩
#align closure_minimal closure_minimal

theorem Disjoint.closure_left {s t : Set α} (hd : Disjoint s t) (ht : IsOpen t) :
    Disjoint (closure s) t :=
  disjoint_compl_left.mono_left <| closure_minimal hd.subset_compl_right ht.isClosed_compl
#align disjoint.closure_left Disjoint.closure_left

theorem Disjoint.closure_right {s t : Set α} (hd : Disjoint s t) (hs : IsOpen s) :
    Disjoint s (closure t) :=
  (hd.symm.closure_left hs).symm
#align disjoint.closure_right Disjoint.closure_right

theorem IsClosed.closure_eq {s : Set α} (h : IsClosed s) : closure s = s :=
  Subset.antisymm (closure_minimal (Subset.refl s) h) subset_closure
#align is_closed.closure_eq IsClosed.closure_eq

theorem IsClosed.closure_subset {s : Set α} (hs : IsClosed s) : closure s ⊆ s :=
  closure_minimal (Subset.refl _) hs
#align is_closed.closure_subset IsClosed.closure_subset

theorem IsClosed.closure_subset_iff {s t : Set α} (h₁ : IsClosed t) : closure s ⊆ t ↔ s ⊆ t :=
  ⟨Subset.trans subset_closure, fun h => closure_minimal h h₁⟩
#align is_closed.closure_subset_iff IsClosed.closure_subset_iff

theorem IsClosed.mem_iff_closure_subset {s : Set α} (hs : IsClosed s) {x : α} :
    x ∈ s ↔ closure ({x} : Set α) ⊆ s :=
  (hs.closure_subset_iff.trans Set.singleton_subset_iff).symm
#align is_closed.mem_iff_closure_subset IsClosed.mem_iff_closure_subset

@[mono]
theorem closure_mono {s t : Set α} (h : s ⊆ t) : closure s ⊆ closure t :=
  closure_minimal (Subset.trans h subset_closure) isClosed_closure
#align closure_mono closure_mono

theorem monotone_closure (α : Type*) [TopologicalSpace α] : Monotone (@closure α _) := fun _ _ =>
  closure_mono
#align monotone_closure monotone_closure

theorem diff_subset_closure_iff {s t : Set α} : s \ t ⊆ closure t ↔ s ⊆ closure t := by
  rw [diff_subset_iff, union_eq_self_of_subset_left subset_closure]
#align diff_subset_closure_iff diff_subset_closure_iff

theorem closure_inter_subset_inter_closure (s t : Set α) :
    closure (s ∩ t) ⊆ closure s ∩ closure t :=
  (monotone_closure α).map_inf_le s t
#align closure_inter_subset_inter_closure closure_inter_subset_inter_closure

theorem isClosed_of_closure_subset {s : Set α} (h : closure s ⊆ s) : IsClosed s := by
  rw [subset_closure.antisymm h]; exact isClosed_closure
#align is_closed_of_closure_subset isClosed_of_closure_subset

theorem closure_eq_iff_isClosed {s : Set α} : closure s = s ↔ IsClosed s :=
  ⟨fun h => h ▸ isClosed_closure, IsClosed.closure_eq⟩
#align closure_eq_iff_is_closed closure_eq_iff_isClosed

theorem closure_subset_iff_isClosed {s : Set α} : closure s ⊆ s ↔ IsClosed s :=
  ⟨isClosed_of_closure_subset, IsClosed.closure_subset⟩
#align closure_subset_iff_is_closed closure_subset_iff_isClosed

@[simp]
theorem closure_empty : closure (∅ : Set α) = ∅ :=
  isClosed_empty.closure_eq
#align closure_empty closure_empty

@[simp]
theorem closure_empty_iff (s : Set α) : closure s = ∅ ↔ s = ∅ :=
  ⟨subset_eq_empty subset_closure, fun h => h.symm ▸ closure_empty⟩
#align closure_empty_iff closure_empty_iff

@[simp]
theorem closure_nonempty_iff {s : Set α} : (closure s).Nonempty ↔ s.Nonempty := by
  simp only [nonempty_iff_ne_empty, Ne.def, closure_empty_iff]
#align closure_nonempty_iff closure_nonempty_iff

alias ⟨Set.Nonempty.of_closure, Set.Nonempty.closure⟩ := closure_nonempty_iff
#align set.nonempty.of_closure Set.Nonempty.of_closure
#align set.nonempty.closure Set.Nonempty.closure

@[simp]
theorem closure_univ : closure (univ : Set α) = univ :=
  isClosed_univ.closure_eq
#align closure_univ closure_univ

@[simp]
theorem closure_closure {s : Set α} : closure (closure s) = closure s :=
  isClosed_closure.closure_eq
#align closure_closure closure_closure

@[simp]
theorem closure_union {s t : Set α} : closure (s ∪ t) = closure s ∪ closure t :=
  Subset.antisymm
    (closure_minimal (union_subset_union subset_closure subset_closure) <|
      IsClosed.union isClosed_closure isClosed_closure)
    ((monotone_closure α).le_map_sup s t)
#align closure_union closure_union

@[simp]
theorem Finset.closure_biUnion {ι : Type*} (s : Finset ι) (f : ι → Set α) :
    closure (⋃ i ∈ s, f i) = ⋃ i ∈ s, closure (f i) := by
  classical
    refine' s.induction_on (by simp) _
    intro i s _ h₂
    simp [h₂]
#align finset.closure_bUnion Finset.closure_biUnion

@[simp]
theorem closure_Union_of_finite {ι : Type*} [Finite ι] (f : ι → Set α) :
    closure (⋃ i, f i) = ⋃ i, closure (f i) := by
  cases nonempty_fintype ι
  convert Finset.univ.closure_biUnion f <;> simp
#align closure_Union closure_Union_of_finite

theorem interior_subset_closure {s : Set α} : interior s ⊆ closure s :=
  Subset.trans interior_subset subset_closure
#align interior_subset_closure interior_subset_closure

theorem closure_eq_compl_interior_compl {s : Set α} : closure s = (interior sᶜ)ᶜ := by
  rw [interior, closure, compl_sUnion, compl_image_set_of]
  simp only [compl_subset_compl, isOpen_compl_iff]
#align closure_eq_compl_interior_compl closure_eq_compl_interior_compl

@[simp]
theorem interior_compl {s : Set α} : interior sᶜ = (closure s)ᶜ := by
  simp [closure_eq_compl_interior_compl]
#align interior_compl interior_compl

@[simp]
theorem closure_compl {s : Set α} : closure sᶜ = (interior s)ᶜ := by
  simp [closure_eq_compl_interior_compl]
#align closure_compl closure_compl

theorem mem_closure_iff {s : Set α} {a : α} :
    a ∈ closure s ↔ ∀ o, IsOpen o → a ∈ o → (o ∩ s).Nonempty :=
  ⟨fun h o oo ao =>
    by_contradiction fun os =>
      have : s ⊆ oᶜ := fun x xs xo => os ⟨x, xo, xs⟩
      closure_minimal this (isClosed_compl_iff.2 oo) h ao,
    fun H _ ⟨h₁, h₂⟩ =>
    by_contradiction fun nc =>
      let ⟨_, hc, hs⟩ := H _ h₁.isOpen_compl nc
      hc (h₂ hs)⟩
#align mem_closure_iff mem_closure_iff

theorem closure_inter_open_nonempty_iff {s t : Set α} (h : IsOpen t) :
    (closure s ∩ t).Nonempty ↔ (s ∩ t).Nonempty :=
  ⟨fun ⟨_x, hxcs, hxt⟩ => inter_comm t s ▸ mem_closure_iff.1 hxcs t h hxt, fun h =>
    h.mono <| inf_le_inf_right t subset_closure⟩
#align closure_inter_open_nonempty_iff closure_inter_open_nonempty_iff

theorem Filter.le_lift'_closure (l : Filter α) : l ≤ l.lift' closure :=
  le_lift'.2 fun _ h => mem_of_superset h subset_closure
#align filter.le_lift'_closure Filter.le_lift'_closure

theorem Filter.HasBasis.lift'_closure {l : Filter α} {p : ι → Prop} {s : ι → Set α}
    (h : l.HasBasis p s) : (l.lift' closure).HasBasis p fun i => closure (s i) :=
  h.lift' (monotone_closure α)
#align filter.has_basis.lift'_closure Filter.HasBasis.lift'_closure

theorem Filter.HasBasis.lift'_closure_eq_self {l : Filter α} {p : ι → Prop} {s : ι → Set α}
    (h : l.HasBasis p s) (hc : ∀ i, p i → IsClosed (s i)) : l.lift' closure = l :=
  le_antisymm (h.ge_iff.2 fun i hi => (hc i hi).closure_eq ▸ mem_lift' (h.mem_of_mem hi))
    l.le_lift'_closure
#align filter.has_basis.lift'_closure_eq_self Filter.HasBasis.lift'_closure_eq_self

@[simp]
theorem Filter.lift'_closure_eq_bot {l : Filter α} : l.lift' closure = ⊥ ↔ l = ⊥ :=
  ⟨fun h => bot_unique <| h ▸ l.le_lift'_closure, fun h =>
    h.symm ▸ by rw [lift'_bot (monotone_closure _), closure_empty, principal_empty]⟩
#align filter.lift'_closure_eq_bot Filter.lift'_closure_eq_bot

/-- A set is dense in a topological space if every point belongs to its closure. -/
def Dense (s : Set α) : Prop :=
  ∀ x, x ∈ closure s
#align dense Dense

theorem dense_iff_closure_eq {s : Set α} : Dense s ↔ closure s = univ :=
  eq_univ_iff_forall.symm
#align dense_iff_closure_eq dense_iff_closure_eq

alias ⟨Dense.closure_eq, _⟩ := dense_iff_closure_eq
#align dense.closure_eq Dense.closure_eq

theorem interior_eq_empty_iff_dense_compl {s : Set α} : interior s = ∅ ↔ Dense sᶜ := by
  rw [dense_iff_closure_eq, closure_compl, compl_univ_iff]
#align interior_eq_empty_iff_dense_compl interior_eq_empty_iff_dense_compl

theorem Dense.interior_compl {s : Set α} (h : Dense s) : interior sᶜ = ∅ :=
  interior_eq_empty_iff_dense_compl.2 <| by rwa [compl_compl]
#align dense.interior_compl Dense.interior_compl

/-- The closure of a set `s` is dense if and only if `s` is dense. -/
@[simp]
theorem dense_closure {s : Set α} : Dense (closure s) ↔ Dense s := by
  rw [Dense, Dense, closure_closure]
#align dense_closure dense_closure

protected alias ⟨_, Dense.closure⟩ := dense_closure
alias ⟨Dense.of_closure, _⟩ := dense_closure
#align dense.of_closure Dense.of_closure
#align dense.closure Dense.closure

@[simp]
theorem dense_univ : Dense (univ : Set α) := fun _ => subset_closure trivial
#align dense_univ dense_univ

/-- A set is dense if and only if it has a nonempty intersection with each nonempty open set. -/
theorem dense_iff_inter_open {s : Set α} :
    Dense s ↔ ∀ U, IsOpen U → U.Nonempty → (U ∩ s).Nonempty := by
  constructor <;> intro h
  · rintro U U_op ⟨x, x_in⟩
    exact mem_closure_iff.1 (h _) U U_op x_in
  · intro x
    rw [mem_closure_iff]
    intro U U_op x_in
    exact h U U_op ⟨_, x_in⟩
#align dense_iff_inter_open dense_iff_inter_open

alias ⟨Dense.inter_open_nonempty, _⟩ := dense_iff_inter_open
#align dense.inter_open_nonempty Dense.inter_open_nonempty

theorem Dense.exists_mem_open {s : Set α} (hs : Dense s) {U : Set α} (ho : IsOpen U)
    (hne : U.Nonempty) : ∃ x ∈ s, x ∈ U :=
  let ⟨x, hx⟩ := hs.inter_open_nonempty U ho hne
  ⟨x, hx.2, hx.1⟩
#align dense.exists_mem_open Dense.exists_mem_open

theorem Dense.nonempty_iff {s : Set α} (hs : Dense s) : s.Nonempty ↔ Nonempty α :=
  ⟨fun ⟨x, _⟩ => ⟨x⟩, fun ⟨x⟩ =>
    let ⟨y, hy⟩ := hs.inter_open_nonempty _ isOpen_univ ⟨x, trivial⟩
    ⟨y, hy.2⟩⟩
#align dense.nonempty_iff Dense.nonempty_iff

theorem Dense.nonempty [h : Nonempty α] {s : Set α} (hs : Dense s) : s.Nonempty :=
  hs.nonempty_iff.2 h
#align dense.nonempty Dense.nonempty

@[mono]
theorem Dense.mono {s₁ s₂ : Set α} (h : s₁ ⊆ s₂) (hd : Dense s₁) : Dense s₂ := fun x =>
  closure_mono h (hd x)
#align dense.mono Dense.mono

/-- Complement to a singleton is dense if and only if the singleton is not an open set. -/
theorem dense_compl_singleton_iff_not_open {x : α} :
    Dense ({x}ᶜ : Set α) ↔ ¬IsOpen ({x} : Set α) := by
  constructor
  · intro hd ho
    exact (hd.inter_open_nonempty _ ho (singleton_nonempty _)).ne_empty (inter_compl_self _)
  · refine' fun ho => dense_iff_inter_open.2 fun U hU hne => inter_compl_nonempty_iff.2 fun hUx => _
    obtain rfl : U = {x}
    exact eq_singleton_iff_nonempty_unique_mem.2 ⟨hne, hUx⟩
    exact ho hU
#align dense_compl_singleton_iff_not_open dense_compl_singleton_iff_not_open

/-!
### Frontier of a set
-/

/-- The frontier of a set is the set of points between the closure and interior. -/
def frontier (s : Set α) : Set α :=
  closure s \ interior s
#align frontier frontier

@[simp]
theorem closure_diff_interior (s : Set α) : closure s \ interior s = frontier s :=
  rfl
#align closure_diff_interior closure_diff_interior

@[simp]
theorem closure_diff_frontier (s : Set α) : closure s \ frontier s = interior s := by
  rw [frontier, diff_diff_right_self, inter_eq_self_of_subset_right interior_subset_closure]
#align closure_diff_frontier closure_diff_frontier

@[simp]
theorem self_diff_frontier (s : Set α) : s \ frontier s = interior s := by
  rw [frontier, diff_diff_right, diff_eq_empty.2 subset_closure,
    inter_eq_self_of_subset_right interior_subset, empty_union]
#align self_diff_frontier self_diff_frontier

theorem frontier_eq_closure_inter_closure {s : Set α} : frontier s = closure s ∩ closure sᶜ := by
  rw [closure_compl, frontier, diff_eq]
#align frontier_eq_closure_inter_closure frontier_eq_closure_inter_closure

theorem frontier_subset_closure {s : Set α} : frontier s ⊆ closure s :=
  diff_subset _ _
#align frontier_subset_closure frontier_subset_closure

theorem IsClosed.frontier_subset (hs : IsClosed s) : frontier s ⊆ s :=
  frontier_subset_closure.trans hs.closure_eq.subset
#align is_closed.frontier_subset IsClosed.frontier_subset

theorem frontier_closure_subset {s : Set α} : frontier (closure s) ⊆ frontier s :=
  diff_subset_diff closure_closure.subset <| interior_mono subset_closure
#align frontier_closure_subset frontier_closure_subset

theorem frontier_interior_subset {s : Set α} : frontier (interior s) ⊆ frontier s :=
  diff_subset_diff (closure_mono interior_subset) interior_interior.symm.subset
#align frontier_interior_subset frontier_interior_subset

/-- The complement of a set has the same frontier as the original set. -/
@[simp]
theorem frontier_compl (s : Set α) : frontier sᶜ = frontier s := by
  simp only [frontier_eq_closure_inter_closure, compl_compl, inter_comm]
#align frontier_compl frontier_compl

@[simp]
theorem frontier_univ : frontier (univ : Set α) = ∅ := by simp [frontier]
#align frontier_univ frontier_univ

@[simp]
theorem frontier_empty : frontier (∅ : Set α) = ∅ := by simp [frontier]
#align frontier_empty frontier_empty

theorem frontier_inter_subset (s t : Set α) :
    frontier (s ∩ t) ⊆ frontier s ∩ closure t ∪ closure s ∩ frontier t := by
  simp only [frontier_eq_closure_inter_closure, compl_inter, closure_union]
  refine' (inter_subset_inter_left _ (closure_inter_subset_inter_closure s t)).trans_eq _
  simp only [inter_distrib_left, inter_distrib_right, inter_assoc, inter_comm (closure t)]
#align frontier_inter_subset frontier_inter_subset

theorem frontier_union_subset (s t : Set α) :
    frontier (s ∪ t) ⊆ frontier s ∩ closure tᶜ ∪ closure sᶜ ∩ frontier t := by
  simpa only [frontier_compl, ← compl_union] using frontier_inter_subset sᶜ tᶜ
#align frontier_union_subset frontier_union_subset

theorem IsClosed.frontier_eq {s : Set α} (hs : IsClosed s) : frontier s = s \ interior s := by
  rw [frontier, hs.closure_eq]
#align is_closed.frontier_eq IsClosed.frontier_eq

theorem IsOpen.frontier_eq {s : Set α} (hs : IsOpen s) : frontier s = closure s \ s := by
  rw [frontier, hs.interior_eq]
#align is_open.frontier_eq IsOpen.frontier_eq

theorem IsOpen.inter_frontier_eq {s : Set α} (hs : IsOpen s) : s ∩ frontier s = ∅ := by
  rw [hs.frontier_eq, inter_diff_self]
#align is_open.inter_frontier_eq IsOpen.inter_frontier_eq

/-- The frontier of a set is closed. -/
theorem isClosed_frontier {s : Set α} : IsClosed (frontier s) := by
  rw [frontier_eq_closure_inter_closure]; exact IsClosed.inter isClosed_closure isClosed_closure
#align is_closed_frontier isClosed_frontier

/-- The frontier of a closed set has no interior point. -/
theorem interior_frontier {s : Set α} (h : IsClosed s) : interior (frontier s) = ∅ := by
  have A : frontier s = s \ interior s := h.frontier_eq
  have B : interior (frontier s) ⊆ interior s := by rw [A]; exact interior_mono (diff_subset _ _)
  have C : interior (frontier s) ⊆ frontier s := interior_subset
  have : interior (frontier s) ⊆ interior s ∩ (s \ interior s) :=
    subset_inter B (by simpa [A] using C)
  rwa [inter_diff_self, subset_empty_iff] at this
#align interior_frontier interior_frontier

theorem closure_eq_interior_union_frontier (s : Set α) : closure s = interior s ∪ frontier s :=
  (union_diff_cancel interior_subset_closure).symm
#align closure_eq_interior_union_frontier closure_eq_interior_union_frontier

theorem closure_eq_self_union_frontier (s : Set α) : closure s = s ∪ frontier s :=
  (union_diff_cancel' interior_subset subset_closure).symm
#align closure_eq_self_union_frontier closure_eq_self_union_frontier

theorem Disjoint.frontier_left (ht : IsOpen t) (hd : Disjoint s t) : Disjoint (frontier s) t :=
  subset_compl_iff_disjoint_right.1 <|
    frontier_subset_closure.trans <| closure_minimal (disjoint_left.1 hd) <| isClosed_compl_iff.2 ht
#align disjoint.frontier_left Disjoint.frontier_left

theorem Disjoint.frontier_right (hs : IsOpen s) (hd : Disjoint s t) : Disjoint s (frontier t) :=
  (hd.symm.frontier_left hs).symm
#align disjoint.frontier_right Disjoint.frontier_right

theorem frontier_eq_inter_compl_interior {s : Set α} :
    frontier s = (interior s)ᶜ ∩ (interior sᶜ)ᶜ := by
  rw [← frontier_compl, ← closure_compl]; rfl
#align frontier_eq_inter_compl_interior frontier_eq_inter_compl_interior

theorem compl_frontier_eq_union_interior {s : Set α} :
    (frontier s)ᶜ = interior s ∪ interior sᶜ := by
  rw [frontier_eq_inter_compl_interior]
  simp only [compl_inter, compl_compl]
#align compl_frontier_eq_union_interior compl_frontier_eq_union_interior

/-!
### Neighborhoods
-/

/-- A set is called a neighborhood of `a` if it contains an open set around `a`. The set of all
neighborhoods of `a` forms a filter, the neighborhood filter at `a`, is here defined as the
infimum over the principal filters of all open sets containing `a`. -/
irreducible_def nhds (a : α) : Filter α :=
  ⨅ s ∈ { s : Set α | a ∈ s ∧ IsOpen s }, 𝓟 s
#align nhds nhds
#align nhds_def nhds_def

/-- The "neighborhood within" filter. Elements of `𝓝[s] a` are sets containing the
intersection of `s` and a neighborhood of `a`. -/
def nhdsWithin (a : α) (s : Set α) : Filter α :=
  nhds a ⊓ 𝓟 s
#align nhds_within nhdsWithin

section

@[inherit_doc]
scoped[Topology] notation "𝓝" => nhds

@[inherit_doc]
scoped[Topology] notation "𝓝[" s "] " x:100 => nhdsWithin x s

/-- Notation for the filter of punctured neighborhoods of a point. -/
scoped[Topology] notation "𝓝[≠] " x:100 => nhdsWithin x {x}ᶜ

/-- Notation for the filter of right neighborhoods of a point. -/
scoped[Topology] notation "𝓝[≥] " x:100 => nhdsWithin x (Set.Ici x)

/-- Notation for the filter of left neighborhoods of a point. -/
scoped[Topology] notation "𝓝[≤] " x:100 => nhdsWithin x (Set.Iic x)

/-- Notation for the filter of punctured right neighborhoods of a point. -/
scoped[Topology] notation "𝓝[>] " x:100 => nhdsWithin x (Set.Ioi x)

/-- Notation for the filter of punctured left neighborhoods of a point. -/
scoped[Topology] notation "𝓝[<] " x:100 => nhdsWithin x (Set.Iio x)

end

theorem nhds_def' (a : α) : 𝓝 a = ⨅ (s : Set α) (_ : IsOpen s) (_ : a ∈ s), 𝓟 s := by
  simp only [nhds_def, mem_setOf_eq, @and_comm (a ∈ _), iInf_and]
#align nhds_def' nhds_def'

/-- The open sets containing `a` are a basis for the neighborhood filter. See `nhds_basis_opens'`
for a variant using open neighborhoods instead. -/
theorem nhds_basis_opens (a : α) :
    (𝓝 a).HasBasis (fun s : Set α => a ∈ s ∧ IsOpen s) fun s => s := by
  rw [nhds_def]
  exact hasBasis_biInf_principal
    (fun s ⟨has, hs⟩ t ⟨hat, ht⟩ =>
      ⟨s ∩ t, ⟨⟨has, hat⟩, IsOpen.inter hs ht⟩, ⟨inter_subset_left _ _, inter_subset_right _ _⟩⟩)
    ⟨univ, ⟨mem_univ a, isOpen_univ⟩⟩
#align nhds_basis_opens nhds_basis_opens

theorem nhds_basis_closeds (a : α) : (𝓝 a).HasBasis (fun s : Set α => a ∉ s ∧ IsClosed s) compl :=
  ⟨fun t => (nhds_basis_opens a).mem_iff.trans <|
    compl_surjective.exists.trans <| by simp only [isOpen_compl_iff, mem_compl_iff]⟩
#align nhds_basis_closeds nhds_basis_closeds

/-- A filter lies below the neighborhood filter at `a` iff it contains every open set around `a`. -/
theorem le_nhds_iff {f a} : f ≤ 𝓝 a ↔ ∀ s : Set α, a ∈ s → IsOpen s → s ∈ f := by simp [nhds_def]
#align le_nhds_iff le_nhds_iff

/-- To show a filter is above the neighborhood filter at `a`, it suffices to show that it is above
the principal filter of some open set `s` containing `a`. -/
theorem nhds_le_of_le {f a} {s : Set α} (h : a ∈ s) (o : IsOpen s) (sf : 𝓟 s ≤ f) : 𝓝 a ≤ f := by
  rw [nhds_def]; exact iInf₂_le_of_le s ⟨h, o⟩ sf
#align nhds_le_of_le nhds_le_of_le

-- porting note: use `∃ t, t ⊆ s ∧ _` instead of `∃ t ⊆ s, _`
theorem mem_nhds_iff {a : α} {s : Set α} : s ∈ 𝓝 a ↔ ∃ t, t ⊆ s ∧ IsOpen t ∧ a ∈ t :=
  (nhds_basis_opens a).mem_iff.trans <| exists_congr <| fun _ =>
    ⟨fun h => ⟨h.2, h.1.2, h.1.1⟩, fun h => ⟨⟨h.2.2, h.2.1⟩, h.1⟩⟩
#align mem_nhds_iff mem_nhds_iffₓ

/-- A predicate is true in a neighborhood of `a` iff it is true for all the points in an open set
containing `a`. -/
theorem eventually_nhds_iff {a : α} {p : α → Prop} :
    (∀ᶠ x in 𝓝 a, p x) ↔ ∃ t : Set α, (∀ x ∈ t, p x) ∧ IsOpen t ∧ a ∈ t :=
  mem_nhds_iff.trans <| by simp only [subset_def, exists_prop, mem_setOf_eq]
#align eventually_nhds_iff eventually_nhds_iff

theorem mem_interior_iff_mem_nhds {s : Set α} {a : α} : a ∈ interior s ↔ s ∈ 𝓝 a :=
  mem_interior.trans mem_nhds_iff.symm
#align mem_interior_iff_mem_nhds mem_interior_iff_mem_nhds

theorem map_nhds {a : α} {f : α → β} :
    map f (𝓝 a) = ⨅ s ∈ { s : Set α | a ∈ s ∧ IsOpen s }, 𝓟 (image f s) :=
  ((nhds_basis_opens a).map f).eq_biInf
#align map_nhds map_nhds

theorem mem_of_mem_nhds {a : α} {s : Set α} : s ∈ 𝓝 a → a ∈ s := fun H =>
  let ⟨_t, ht, _, hs⟩ := mem_nhds_iff.1 H; ht hs
#align mem_of_mem_nhds mem_of_mem_nhds

/-- If a predicate is true in a neighborhood of `a`, then it is true for `a`. -/
theorem Filter.Eventually.self_of_nhds {p : α → Prop} {a : α} (h : ∀ᶠ y in 𝓝 a, p y) : p a :=
  mem_of_mem_nhds h
#align filter.eventually.self_of_nhds Filter.Eventually.self_of_nhds

theorem IsOpen.mem_nhds {a : α} {s : Set α} (hs : IsOpen s) (ha : a ∈ s) : s ∈ 𝓝 a :=
  mem_nhds_iff.2 ⟨s, Subset.refl _, hs, ha⟩
#align is_open.mem_nhds IsOpen.mem_nhds

protected theorem IsOpen.mem_nhds_iff {a : α} {s : Set α} (hs : IsOpen s) : s ∈ 𝓝 a ↔ a ∈ s :=
  ⟨mem_of_mem_nhds, fun ha => mem_nhds_iff.2 ⟨s, Subset.rfl, hs, ha⟩⟩
#align is_open.mem_nhds_iff IsOpen.mem_nhds_iff

theorem IsClosed.compl_mem_nhds {a : α} {s : Set α} (hs : IsClosed s) (ha : a ∉ s) : sᶜ ∈ 𝓝 a :=
  hs.isOpen_compl.mem_nhds (mem_compl ha)
#align is_closed.compl_mem_nhds IsClosed.compl_mem_nhds

theorem IsOpen.eventually_mem {a : α} {s : Set α} (hs : IsOpen s) (ha : a ∈ s) :
    ∀ᶠ x in 𝓝 a, x ∈ s :=
  IsOpen.mem_nhds hs ha
#align is_open.eventually_mem IsOpen.eventually_mem

/-- The open neighborhoods of `a` are a basis for the neighborhood filter. See `nhds_basis_opens`
for a variant using open sets around `a` instead. -/
theorem nhds_basis_opens' (a : α) :
    (𝓝 a).HasBasis (fun s : Set α => s ∈ 𝓝 a ∧ IsOpen s) fun x => x := by
  convert nhds_basis_opens a using 2
  exact and_congr_left_iff.2 IsOpen.mem_nhds_iff
#align nhds_basis_opens' nhds_basis_opens'

/-- If `U` is a neighborhood of each point of a set `s` then it is a neighborhood of `s`:
it contains an open set containing `s`. -/
theorem exists_open_set_nhds {s U : Set α} (h : ∀ x ∈ s, U ∈ 𝓝 x) :
    ∃ V : Set α, s ⊆ V ∧ IsOpen V ∧ V ⊆ U :=
  ⟨interior U, fun x hx => mem_interior_iff_mem_nhds.2 <| h x hx, isOpen_interior, interior_subset⟩
#align exists_open_set_nhds exists_open_set_nhds

/-- If `U` is a neighborhood of each point of a set `s` then it is a neighborhood of s:
it contains an open set containing `s`. -/
theorem exists_open_set_nhds' {s U : Set α} (h : U ∈ ⨆ x ∈ s, 𝓝 x) :
    ∃ V : Set α, s ⊆ V ∧ IsOpen V ∧ V ⊆ U :=
  exists_open_set_nhds (by simpa using h)
#align exists_open_set_nhds' exists_open_set_nhds'

/-- If a predicate is true in a neighbourhood of `a`, then for `y` sufficiently close
to `a` this predicate is true in a neighbourhood of `y`. -/
theorem Filter.Eventually.eventually_nhds {p : α → Prop} {a : α} (h : ∀ᶠ y in 𝓝 a, p y) :
    ∀ᶠ y in 𝓝 a, ∀ᶠ x in 𝓝 y, p x :=
  let ⟨t, htp, hto, ha⟩ := eventually_nhds_iff.1 h
  eventually_nhds_iff.2 ⟨t, fun _x hx => eventually_nhds_iff.2 ⟨t, htp, hto, hx⟩, hto, ha⟩
#align filter.eventually.eventually_nhds Filter.Eventually.eventually_nhds

@[simp]
theorem eventually_eventually_nhds {p : α → Prop} {a : α} :
    (∀ᶠ y in 𝓝 a, ∀ᶠ x in 𝓝 y, p x) ↔ ∀ᶠ x in 𝓝 a, p x :=
  ⟨fun h => h.self_of_nhds, fun h => h.eventually_nhds⟩
#align eventually_eventually_nhds eventually_eventually_nhds

@[simp]
theorem frequently_frequently_nhds {p : α → Prop} {a : α} :
    (∃ᶠ y in 𝓝 a, ∃ᶠ x in 𝓝 y, p x) ↔ ∃ᶠ x in 𝓝 a, p x := by
  rw [← not_iff_not]
  simp only [not_frequently, eventually_eventually_nhds]
#align frequently_frequently_nhds frequently_frequently_nhds

@[simp]
theorem eventually_mem_nhds {s : Set α} {a : α} : (∀ᶠ x in 𝓝 a, s ∈ 𝓝 x) ↔ s ∈ 𝓝 a :=
  eventually_eventually_nhds
#align eventually_mem_nhds eventually_mem_nhds

@[simp]
theorem nhds_bind_nhds : (𝓝 a).bind 𝓝 = 𝓝 a :=
  Filter.ext fun _ => eventually_eventually_nhds
#align nhds_bind_nhds nhds_bind_nhds

@[simp]
theorem eventually_eventuallyEq_nhds {f g : α → β} {a : α} :
    (∀ᶠ y in 𝓝 a, f =ᶠ[𝓝 y] g) ↔ f =ᶠ[𝓝 a] g :=
  eventually_eventually_nhds
#align eventually_eventually_eq_nhds eventually_eventuallyEq_nhds

theorem Filter.EventuallyEq.eq_of_nhds {f g : α → β} {a : α} (h : f =ᶠ[𝓝 a] g) : f a = g a :=
  h.self_of_nhds
#align filter.eventually_eq.eq_of_nhds Filter.EventuallyEq.eq_of_nhds

@[simp]
theorem eventually_eventuallyLE_nhds [LE β] {f g : α → β} {a : α} :
    (∀ᶠ y in 𝓝 a, f ≤ᶠ[𝓝 y] g) ↔ f ≤ᶠ[𝓝 a] g :=
  eventually_eventually_nhds
#align eventually_eventually_le_nhds eventually_eventuallyLE_nhds

/-- If two functions are equal in a neighbourhood of `a`, then for `y` sufficiently close
to `a` these functions are equal in a neighbourhood of `y`. -/
theorem Filter.EventuallyEq.eventuallyEq_nhds {f g : α → β} {a : α} (h : f =ᶠ[𝓝 a] g) :
    ∀ᶠ y in 𝓝 a, f =ᶠ[𝓝 y] g :=
  h.eventually_nhds
#align filter.eventually_eq.eventually_eq_nhds Filter.EventuallyEq.eventuallyEq_nhds

/-- If `f x ≤ g x` in a neighbourhood of `a`, then for `y` sufficiently close to `a` we have
`f x ≤ g x` in a neighbourhood of `y`. -/
theorem Filter.EventuallyLE.eventuallyLE_nhds [LE β] {f g : α → β} {a : α} (h : f ≤ᶠ[𝓝 a] g) :
    ∀ᶠ y in 𝓝 a, f ≤ᶠ[𝓝 y] g :=
  h.eventually_nhds
#align filter.eventually_le.eventually_le_nhds Filter.EventuallyLE.eventuallyLE_nhds

theorem all_mem_nhds (x : α) (P : Set α → Prop) (hP : ∀ s t, s ⊆ t → P s → P t) :
    (∀ s ∈ 𝓝 x, P s) ↔ ∀ s, IsOpen s → x ∈ s → P s :=
  ((nhds_basis_opens x).forall_iff hP).trans <| by simp only [@and_comm (x ∈ _), and_imp]
#align all_mem_nhds all_mem_nhds

theorem all_mem_nhds_filter (x : α) (f : Set α → Set β) (hf : ∀ s t, s ⊆ t → f s ⊆ f t)
    (l : Filter β) : (∀ s ∈ 𝓝 x, f s ∈ l) ↔ ∀ s, IsOpen s → x ∈ s → f s ∈ l :=
  all_mem_nhds _ _ fun s t ssubt h => mem_of_superset h (hf s t ssubt)
#align all_mem_nhds_filter all_mem_nhds_filter

theorem tendsto_nhds {f : β → α} {l : Filter β} {a : α} :
    Tendsto f l (𝓝 a) ↔ ∀ s, IsOpen s → a ∈ s → f ⁻¹' s ∈ l :=
  all_mem_nhds_filter _ _ (fun _ _ h => preimage_mono h) _
#align tendsto_nhds tendsto_nhds

theorem tendsto_atTop_nhds [Nonempty β] [SemilatticeSup β] {f : β → α} {a : α} :
    Tendsto f atTop (𝓝 a) ↔ ∀ U : Set α, a ∈ U → IsOpen U → ∃ N, ∀ n, N ≤ n → f n ∈ U :=
  (atTop_basis.tendsto_iff (nhds_basis_opens a)).trans <| by
    simp only [and_imp, exists_prop, true_and_iff, mem_Ici, ge_iff_le]
#align tendsto_at_top_nhds tendsto_atTop_nhds

theorem tendsto_const_nhds {a : α} {f : Filter β} : Tendsto (fun _ : β => a) f (𝓝 a) :=
  tendsto_nhds.mpr fun _ _ ha => univ_mem' fun _ => ha
#align tendsto_const_nhds tendsto_const_nhds

theorem tendsto_atTop_of_eventually_const {ι : Type*} [SemilatticeSup ι] [Nonempty ι] {x : α}
    {u : ι → α} {i₀ : ι} (h : ∀ i ≥ i₀, u i = x) : Tendsto u atTop (𝓝 x) :=
  Tendsto.congr' (EventuallyEq.symm (eventually_atTop.mpr ⟨i₀, h⟩)) tendsto_const_nhds
#align tendsto_at_top_of_eventually_const tendsto_atTop_of_eventually_const

theorem tendsto_atBot_of_eventually_const {ι : Type*} [SemilatticeInf ι] [Nonempty ι] {x : α}
    {u : ι → α} {i₀ : ι} (h : ∀ i ≤ i₀, u i = x) : Tendsto u atBot (𝓝 x) :=
  Tendsto.congr' (EventuallyEq.symm (eventually_atBot.mpr ⟨i₀, h⟩)) tendsto_const_nhds
#align tendsto_at_bot_of_eventually_const tendsto_atBot_of_eventually_const

theorem pure_le_nhds : pure ≤ (𝓝 : α → Filter α) := fun _ _ hs => mem_pure.2 <| mem_of_mem_nhds hs
#align pure_le_nhds pure_le_nhds

theorem tendsto_pure_nhds {α : Type*} [TopologicalSpace β] (f : α → β) (a : α) :
    Tendsto f (pure a) (𝓝 (f a)) :=
  (tendsto_pure_pure f a).mono_right (pure_le_nhds _)
#align tendsto_pure_nhds tendsto_pure_nhds

theorem OrderTop.tendsto_atTop_nhds {α : Type*} [PartialOrder α] [OrderTop α] [TopologicalSpace β]
    (f : α → β) : Tendsto f atTop (𝓝 (f ⊤)) :=
  (tendsto_atTop_pure f).mono_right (pure_le_nhds _)
#align order_top.tendsto_at_top_nhds OrderTop.tendsto_atTop_nhds

@[simp]
instance nhds_neBot {a : α} : NeBot (𝓝 a) :=
  neBot_of_le (pure_le_nhds a)
#align nhds_ne_bot nhds_neBot

theorem tendsto_nhds_of_eventually_eq {f : β → α} {a : α} (h : ∀ᶠ x in l, f x = a) :
    Tendsto f l (𝓝 a) :=
  tendsto_const_nhds.congr' (.symm h)

/-!
### Cluster points

In this section we define [cluster points](https://en.wikipedia.org/wiki/Limit_point)
(also known as limit points and accumulation points) of a filter and of a sequence.
-/


/-- A point `x` is a cluster point of a filter `F` if `𝓝 x ⊓ F ≠ ⊥`. Also known as
an accumulation point or a limit point, but beware that terminology varies. This
is *not* the same as asking `𝓝[≠] x ⊓ F ≠ ⊥`. See `mem_closure_iff_clusterPt` in particular. -/
def ClusterPt (x : α) (F : Filter α) : Prop :=
  NeBot (𝓝 x ⊓ F)
#align cluster_pt ClusterPt

theorem ClusterPt.neBot {x : α} {F : Filter α} (h : ClusterPt x F) : NeBot (𝓝 x ⊓ F) :=
  h
#align cluster_pt.ne_bot ClusterPt.neBot

theorem Filter.HasBasis.clusterPt_iff {ιa ιF} {pa : ιa → Prop} {sa : ιa → Set α} {pF : ιF → Prop}
    {sF : ιF → Set α} {F : Filter α} (ha : (𝓝 a).HasBasis pa sa) (hF : F.HasBasis pF sF) :
    ClusterPt a F ↔ ∀ ⦃i⦄, pa i → ∀ ⦃j⦄, pF j → (sa i ∩ sF j).Nonempty :=
  ha.inf_basis_neBot_iff hF
#align filter.has_basis.cluster_pt_iff Filter.HasBasis.clusterPt_iff

theorem clusterPt_iff {x : α} {F : Filter α} :
    ClusterPt x F ↔ ∀ ⦃U : Set α⦄, U ∈ 𝓝 x → ∀ ⦃V⦄, V ∈ F → (U ∩ V).Nonempty :=
  inf_neBot_iff
#align cluster_pt_iff clusterPt_iff

theorem clusterPt_iff_not_disjoint {x : α} {F : Filter α} :
    ClusterPt x F ↔ ¬Disjoint (𝓝 x) F := by
  rw [disjoint_iff, ClusterPt, neBot_iff]

/-- `x` is a cluster point of a set `s` if every neighbourhood of `x` meets `s` on a nonempty
set. See also `mem_closure_iff_clusterPt`. -/
theorem clusterPt_principal_iff {x : α} {s : Set α} :
    ClusterPt x (𝓟 s) ↔ ∀ U ∈ 𝓝 x, (U ∩ s).Nonempty :=
  inf_principal_neBot_iff
#align cluster_pt_principal_iff clusterPt_principal_iff

theorem clusterPt_principal_iff_frequently {x : α} {s : Set α} :
    ClusterPt x (𝓟 s) ↔ ∃ᶠ y in 𝓝 x, y ∈ s := by
  simp only [clusterPt_principal_iff, frequently_iff, Set.Nonempty, exists_prop, mem_inter_iff]
#align cluster_pt_principal_iff_frequently clusterPt_principal_iff_frequently

theorem ClusterPt.of_le_nhds {x : α} {f : Filter α} (H : f ≤ 𝓝 x) [NeBot f] : ClusterPt x f := by
  rwa [ClusterPt, inf_eq_right.mpr H]
#align cluster_pt.of_le_nhds ClusterPt.of_le_nhds

theorem ClusterPt.of_le_nhds' {x : α} {f : Filter α} (H : f ≤ 𝓝 x) (_hf : NeBot f) :
    ClusterPt x f :=
  ClusterPt.of_le_nhds H
#align cluster_pt.of_le_nhds' ClusterPt.of_le_nhds'

theorem ClusterPt.of_nhds_le {x : α} {f : Filter α} (H : 𝓝 x ≤ f) : ClusterPt x f := by
  simp only [ClusterPt, inf_eq_left.mpr H, nhds_neBot]
#align cluster_pt.of_nhds_le ClusterPt.of_nhds_le

theorem ClusterPt.mono {x : α} {f g : Filter α} (H : ClusterPt x f) (h : f ≤ g) : ClusterPt x g :=
  NeBot.mono H <| inf_le_inf_left _ h
#align cluster_pt.mono ClusterPt.mono

theorem ClusterPt.of_inf_left {x : α} {f g : Filter α} (H : ClusterPt x <| f ⊓ g) : ClusterPt x f :=
  H.mono inf_le_left
#align cluster_pt.of_inf_left ClusterPt.of_inf_left

theorem ClusterPt.of_inf_right {x : α} {f g : Filter α} (H : ClusterPt x <| f ⊓ g) :
    ClusterPt x g :=
  H.mono inf_le_right
#align cluster_pt.of_inf_right ClusterPt.of_inf_right

theorem Ultrafilter.clusterPt_iff {x : α} {f : Ultrafilter α} : ClusterPt x f ↔ ↑f ≤ 𝓝 x :=
  ⟨f.le_of_inf_neBot', fun h => ClusterPt.of_le_nhds h⟩
#align ultrafilter.cluster_pt_iff Ultrafilter.clusterPt_iff

/-- A point `x` is a cluster point of a sequence `u` along a filter `F` if it is a cluster point
of `map u F`. -/
def MapClusterPt {ι : Type*} (x : α) (F : Filter ι) (u : ι → α) : Prop :=
  ClusterPt x (map u F)
#align map_cluster_pt MapClusterPt

theorem mapClusterPt_iff {ι : Type*} (x : α) (F : Filter ι) (u : ι → α) :
    MapClusterPt x F u ↔ ∀ s ∈ 𝓝 x, ∃ᶠ a in F, u a ∈ s := by
  simp_rw [MapClusterPt, ClusterPt, inf_neBot_iff_frequently_left, frequently_map]
  rfl
#align map_cluster_pt_iff mapClusterPt_iff

theorem mapClusterPt_of_comp {ι δ : Type*} {F : Filter ι} {φ : δ → ι} {p : Filter δ} {x : α}
    {u : ι → α} [NeBot p] (h : Tendsto φ p F) (H : Tendsto (u ∘ φ) p (𝓝 x)) :
    MapClusterPt x F u := by
  have :=
    calc
      map (u ∘ φ) p = map u (map φ p) := map_map
      _ ≤ map u F := map_mono h
  have : map (u ∘ φ) p ≤ 𝓝 x ⊓ map u F := le_inf H this
  exact neBot_of_le this
#align map_cluster_pt_of_comp mapClusterPt_of_comp

/-- A point `x` is an accumulation point of a filter `F` if `𝓝[≠] x ⊓ F ≠ ⊥`.-/
def AccPt (x : α) (F : Filter α) : Prop :=
  NeBot (𝓝[≠] x ⊓ F)
#align acc_pt AccPt

theorem acc_iff_cluster (x : α) (F : Filter α) : AccPt x F ↔ ClusterPt x (𝓟 {x}ᶜ ⊓ F) := by
  rw [AccPt, nhdsWithin, ClusterPt, inf_assoc]
#align acc_iff_cluster acc_iff_cluster

/-- `x` is an accumulation point of a set `C` iff it is a cluster point of `C ∖ {x}`.-/
theorem acc_principal_iff_cluster (x : α) (C : Set α) : AccPt x (𝓟 C) ↔ ClusterPt x (𝓟 (C \ {x})) :=
  by rw [acc_iff_cluster, inf_principal, inter_comm]; rfl
#align acc_principal_iff_cluster acc_principal_iff_cluster

/-- `x` is an accumulation point of a set `C` iff every neighborhood
of `x` contains a point of `C` other than `x`. -/
theorem accPt_iff_nhds (x : α) (C : Set α) : AccPt x (𝓟 C) ↔ ∀ U ∈ 𝓝 x, ∃ y ∈ U ∩ C, y ≠ x := by
  simp [acc_principal_iff_cluster, clusterPt_principal_iff, Set.Nonempty, exists_prop, and_assoc,
    @and_comm (¬_ = x)]
#align acc_pt_iff_nhds accPt_iff_nhds

/-- `x` is an accumulation point of a set `C` iff
there are points near `x` in `C` and different from `x`.-/
theorem accPt_iff_frequently (x : α) (C : Set α) : AccPt x (𝓟 C) ↔ ∃ᶠ y in 𝓝 x, y ≠ x ∧ y ∈ C := by
  simp [acc_principal_iff_cluster, clusterPt_principal_iff_frequently, and_comm]
#align acc_pt_iff_frequently accPt_iff_frequently

/-- If `x` is an accumulation point of `F` and `F ≤ G`, then
`x` is an accumulation point of `D`. -/
theorem AccPt.mono {x : α} {F G : Filter α} (h : AccPt x F) (hFG : F ≤ G) : AccPt x G :=
  NeBot.mono h (inf_le_inf_left _ hFG)
#align acc_pt.mono AccPt.mono

/-!
### Interior, closure and frontier in terms of neighborhoods
-/

theorem interior_eq_nhds' {s : Set α} : interior s = { a | s ∈ 𝓝 a } :=
  Set.ext fun x => by simp only [mem_interior, mem_nhds_iff, mem_setOf_eq]
#align interior_eq_nhds' interior_eq_nhds'

theorem interior_eq_nhds {s : Set α} : interior s = { a | 𝓝 a ≤ 𝓟 s } :=
  interior_eq_nhds'.trans <| by simp only [le_principal_iff]
#align interior_eq_nhds interior_eq_nhds

@[simp]
theorem interior_mem_nhds {s : Set α} {a : α} : interior s ∈ 𝓝 a ↔ s ∈ 𝓝 a :=
  ⟨fun h => mem_of_superset h interior_subset, fun h =>
    IsOpen.mem_nhds isOpen_interior (mem_interior_iff_mem_nhds.2 h)⟩
#align interior_mem_nhds interior_mem_nhds

theorem interior_setOf_eq {p : α → Prop} : interior { x | p x } = { x | ∀ᶠ y in 𝓝 x, p y } :=
  interior_eq_nhds'
#align interior_set_of_eq interior_setOf_eq

theorem isOpen_setOf_eventually_nhds {p : α → Prop} : IsOpen { x | ∀ᶠ y in 𝓝 x, p y } := by
  simp only [← interior_setOf_eq, isOpen_interior]
#align is_open_set_of_eventually_nhds isOpen_setOf_eventually_nhds

theorem subset_interior_iff_nhds {s V : Set α} : s ⊆ interior V ↔ ∀ x ∈ s, V ∈ 𝓝 x := by
  simp_rw [subset_def, mem_interior_iff_mem_nhds]
#align subset_interior_iff_nhds subset_interior_iff_nhds

theorem isOpen_iff_nhds {s : Set α} : IsOpen s ↔ ∀ a ∈ s, 𝓝 a ≤ 𝓟 s :=
  calc
    IsOpen s ↔ s ⊆ interior s := subset_interior_iff_isOpen.symm
    _ ↔ ∀ a ∈ s, 𝓝 a ≤ 𝓟 s := by rw [interior_eq_nhds]; rfl
#align is_open_iff_nhds isOpen_iff_nhds

theorem isOpen_iff_mem_nhds {s : Set α} : IsOpen s ↔ ∀ a ∈ s, s ∈ 𝓝 a :=
  isOpen_iff_nhds.trans <| forall_congr' fun _ => imp_congr_right fun _ => le_principal_iff
#align is_open_iff_mem_nhds isOpen_iff_mem_nhds

/-- A set `s` is open iff for every point `x` in `s` and every `y` close to `x`, `y` is in `s`. -/
theorem isOpen_iff_eventually {s : Set α} : IsOpen s ↔ ∀ x, x ∈ s → ∀ᶠ y in 𝓝 x, y ∈ s :=
  isOpen_iff_mem_nhds
#align is_open_iff_eventually isOpen_iff_eventually

theorem isOpen_iff_ultrafilter {s : Set α} :
    IsOpen s ↔ ∀ x ∈ s, ∀ (l : Ultrafilter α), ↑l ≤ 𝓝 x → s ∈ l := by
  simp_rw [isOpen_iff_mem_nhds, ← mem_iff_ultrafilter]
#align is_open_iff_ultrafilter isOpen_iff_ultrafilter

theorem isOpen_singleton_iff_nhds_eq_pure (a : α) : IsOpen ({a} : Set α) ↔ 𝓝 a = pure a := by
  constructor
  · intro h
    apply le_antisymm _ (pure_le_nhds a)
    rw [le_pure_iff]
    exact h.mem_nhds (mem_singleton a)
  · intro h
    simp [isOpen_iff_nhds, h]
#align is_open_singleton_iff_nhds_eq_pure isOpen_singleton_iff_nhds_eq_pure

theorem isOpen_singleton_iff_punctured_nhds {α : Type*} [TopologicalSpace α] (a : α) :
    IsOpen ({a} : Set α) ↔ 𝓝[≠] a = ⊥ := by
  rw [isOpen_singleton_iff_nhds_eq_pure, nhdsWithin, ← mem_iff_inf_principal_compl, ← le_pure_iff,
    nhds_neBot.le_pure_iff]
#align is_open_singleton_iff_punctured_nhds isOpen_singleton_iff_punctured_nhds

theorem mem_closure_iff_frequently {s : Set α} {a : α} : a ∈ closure s ↔ ∃ᶠ x in 𝓝 a, x ∈ s := by
  rw [Filter.Frequently, Filter.Eventually, ← mem_interior_iff_mem_nhds,
      closure_eq_compl_interior_compl]; rfl
#align mem_closure_iff_frequently mem_closure_iff_frequently

alias ⟨_, Filter.Frequently.mem_closure⟩ := mem_closure_iff_frequently
#align filter.frequently.mem_closure Filter.Frequently.mem_closure

/-- A set `s` is closed iff for every point `x`, if there is a point `y` close to `x` that belongs
to `s` then `x` is in `s`. -/
theorem isClosed_iff_frequently {s : Set α} : IsClosed s ↔ ∀ x, (∃ᶠ y in 𝓝 x, y ∈ s) → x ∈ s := by
  rw [← closure_subset_iff_isClosed]
  refine' forall_congr' fun x => _
  rw [mem_closure_iff_frequently]
#align is_closed_iff_frequently isClosed_iff_frequently

/-- The set of cluster points of a filter is closed. In particular, the set of limit points
of a sequence is closed. -/
theorem isClosed_setOf_clusterPt {f : Filter α} : IsClosed { x | ClusterPt x f } := by
  simp only [ClusterPt, inf_neBot_iff_frequently_left, setOf_forall, imp_iff_not_or]
  refine' isClosed_iInter fun p => IsClosed.union _ _ <;> apply isClosed_compl_iff.2
  exacts [isOpen_setOf_eventually_nhds, isOpen_const]
#align is_closed_set_of_cluster_pt isClosed_setOf_clusterPt

theorem mem_closure_iff_clusterPt {s : Set α} {a : α} : a ∈ closure s ↔ ClusterPt a (𝓟 s) :=
  mem_closure_iff_frequently.trans clusterPt_principal_iff_frequently.symm
#align mem_closure_iff_cluster_pt mem_closure_iff_clusterPt

theorem mem_closure_iff_nhds_neBot {s : Set α} : a ∈ closure s ↔ 𝓝 a ⊓ 𝓟 s ≠ ⊥ :=
  mem_closure_iff_clusterPt.trans neBot_iff
#align mem_closure_iff_nhds_ne_bot mem_closure_iff_nhds_neBot

theorem mem_closure_iff_nhdsWithin_neBot {s : Set α} {x : α} : x ∈ closure s ↔ NeBot (𝓝[s] x) :=
  mem_closure_iff_clusterPt
#align mem_closure_iff_nhds_within_ne_bot mem_closure_iff_nhdsWithin_neBot

/-- If `x` is not an isolated point of a topological space, then `{x}ᶜ` is dense in the whole
space. -/
theorem dense_compl_singleton (x : α) [NeBot (𝓝[≠] x)] : Dense ({x}ᶜ : Set α) := by
  intro y
  rcases eq_or_ne y x with (rfl | hne)
  · rwa [mem_closure_iff_nhdsWithin_neBot]
  · exact subset_closure hne
#align dense_compl_singleton dense_compl_singleton

/-- If `x` is not an isolated point of a topological space, then the closure of `{x}ᶜ` is the whole
space. -/
-- porting note: was a `@[simp]` lemma but `simp` can prove it
theorem closure_compl_singleton (x : α) [NeBot (𝓝[≠] x)] : closure {x}ᶜ = (univ : Set α) :=
  (dense_compl_singleton x).closure_eq
#align closure_compl_singleton closure_compl_singleton

/-- If `x` is not an isolated point of a topological space, then the interior of `{x}` is empty. -/
@[simp]
theorem interior_singleton (x : α) [NeBot (𝓝[≠] x)] : interior {x} = (∅ : Set α) :=
  interior_eq_empty_iff_dense_compl.2 (dense_compl_singleton x)
#align interior_singleton interior_singleton

theorem not_isOpen_singleton (x : α) [NeBot (𝓝[≠] x)] : ¬IsOpen ({x} : Set α) :=
  dense_compl_singleton_iff_not_open.1 (dense_compl_singleton x)
#align not_is_open_singleton not_isOpen_singleton

theorem closure_eq_cluster_pts {s : Set α} : closure s = { a | ClusterPt a (𝓟 s) } :=
  Set.ext fun _ => mem_closure_iff_clusterPt
#align closure_eq_cluster_pts closure_eq_cluster_pts

theorem mem_closure_iff_nhds {s : Set α} {a : α} : a ∈ closure s ↔ ∀ t ∈ 𝓝 a, (t ∩ s).Nonempty :=
  mem_closure_iff_clusterPt.trans clusterPt_principal_iff
#align mem_closure_iff_nhds mem_closure_iff_nhds

theorem mem_closure_iff_nhds' {s : Set α} {a : α} : a ∈ closure s ↔ ∀ t ∈ 𝓝 a, ∃ y : s, ↑y ∈ t := by
  simp only [mem_closure_iff_nhds, Set.inter_nonempty_iff_exists_right, SetCoe.exists, exists_prop]
#align mem_closure_iff_nhds' mem_closure_iff_nhds'

theorem mem_closure_iff_comap_neBot {A : Set α} {x : α} :
    x ∈ closure A ↔ NeBot (comap ((↑) : A → α) (𝓝 x)) := by
  simp_rw [mem_closure_iff_nhds, comap_neBot_iff, Set.inter_nonempty_iff_exists_right,
    SetCoe.exists, exists_prop]
#align mem_closure_iff_comap_ne_bot mem_closure_iff_comap_neBot

theorem mem_closure_iff_nhds_basis' {a : α} {p : ι → Prop} {s : ι → Set α} (h : (𝓝 a).HasBasis p s)
    {t : Set α} : a ∈ closure t ↔ ∀ i, p i → (s i ∩ t).Nonempty :=
  mem_closure_iff_clusterPt.trans <|
    (h.clusterPt_iff (hasBasis_principal _)).trans <| by simp only [exists_prop, forall_const]
#align mem_closure_iff_nhds_basis' mem_closure_iff_nhds_basis'

theorem mem_closure_iff_nhds_basis {a : α} {p : ι → Prop} {s : ι → Set α} (h : (𝓝 a).HasBasis p s)
    {t : Set α} : a ∈ closure t ↔ ∀ i, p i → ∃ y ∈ t, y ∈ s i :=
  (mem_closure_iff_nhds_basis' h).trans <| by
    simp only [Set.Nonempty, mem_inter_iff, exists_prop, and_comm]
#align mem_closure_iff_nhds_basis mem_closure_iff_nhds_basis

theorem clusterPt_iff_forall_mem_closure {F : Filter α} {a : α} :
    ClusterPt a F ↔ ∀ s ∈ F, a ∈ closure s := by
  simp_rw [ClusterPt, inf_neBot_iff, mem_closure_iff_nhds]
  rw [forall₂_swap]

theorem clusterPt_iff_lift'_closure {F : Filter α} {a : α} :
    ClusterPt a F ↔ pure a ≤ (F.lift' closure) := by
  simp_rw [clusterPt_iff_forall_mem_closure,
    (hasBasis_pure _).le_basis_iff F.basis_sets.lift'_closure, id, singleton_subset_iff, true_and,
    exists_const]

theorem clusterPt_iff_lift'_closure' {F : Filter α} {a : α} :
    ClusterPt a F ↔ (F.lift' closure ⊓ pure a).NeBot := by
  rw [clusterPt_iff_lift'_closure, ← Ultrafilter.coe_pure, inf_comm, Ultrafilter.inf_neBot_iff]

@[simp]
theorem clusterPt_lift'_closure_iff {F : Filter α} {a : α} :
    ClusterPt a (F.lift' closure) ↔ ClusterPt a F := by
  simp [clusterPt_iff_lift'_closure, lift'_lift'_assoc (monotone_closure α) (monotone_closure α)]

/-- `x` belongs to the closure of `s` if and only if some ultrafilter
  supported on `s` converges to `x`. -/
theorem mem_closure_iff_ultrafilter {s : Set α} {x : α} :
    x ∈ closure s ↔ ∃ u : Ultrafilter α, s ∈ u ∧ ↑u ≤ 𝓝 x := by
  simp [closure_eq_cluster_pts, ClusterPt, ← exists_ultrafilter_iff, and_comm]
#align mem_closure_iff_ultrafilter mem_closure_iff_ultrafilter

theorem isClosed_iff_clusterPt {s : Set α} : IsClosed s ↔ ∀ a, ClusterPt a (𝓟 s) → a ∈ s :=
  calc
    IsClosed s ↔ closure s ⊆ s := closure_subset_iff_isClosed.symm
    _ ↔ ∀ a, ClusterPt a (𝓟 s) → a ∈ s := by simp only [subset_def, mem_closure_iff_clusterPt]
#align is_closed_iff_cluster_pt isClosed_iff_clusterPt

theorem isClosed_iff_nhds {s : Set α} : IsClosed s ↔ ∀ x, (∀ U ∈ 𝓝 x, (U ∩ s).Nonempty) → x ∈ s :=
  by simp_rw [isClosed_iff_clusterPt, ClusterPt, inf_principal_neBot_iff]
#align is_closed_iff_nhds isClosed_iff_nhds

theorem IsClosed.interior_union_left {s t : Set α} (_ : IsClosed s) :
    interior (s ∪ t) ⊆ s ∪ interior t := fun a ⟨u, ⟨⟨hu₁, hu₂⟩, ha⟩⟩ =>
  (Classical.em (a ∈ s)).imp_right fun h =>
    mem_interior.mpr
      ⟨u ∩ sᶜ, fun _x hx => (hu₂ hx.1).resolve_left hx.2, IsOpen.inter hu₁ IsClosed.isOpen_compl,
        ⟨ha, h⟩⟩
#align is_closed.interior_union_left IsClosed.interior_union_left

theorem IsClosed.interior_union_right {s t : Set α} (h : IsClosed t) :
    interior (s ∪ t) ⊆ interior s ∪ t := by
  simpa only [union_comm _ t] using h.interior_union_left
#align is_closed.interior_union_right IsClosed.interior_union_right

theorem IsOpen.inter_closure {s t : Set α} (h : IsOpen s) : s ∩ closure t ⊆ closure (s ∩ t) :=
  compl_subset_compl.mp <| by
    simpa only [← interior_compl, compl_inter] using IsClosed.interior_union_left h.isClosed_compl
#align is_open.inter_closure IsOpen.inter_closure

theorem IsOpen.closure_inter {s t : Set α} (h : IsOpen t) : closure s ∩ t ⊆ closure (s ∩ t) := by
  simpa only [inter_comm t] using h.inter_closure
#align is_open.closure_inter IsOpen.closure_inter

theorem Dense.open_subset_closure_inter {s t : Set α} (hs : Dense s) (ht : IsOpen t) :
    t ⊆ closure (t ∩ s) :=
  calc
    t = t ∩ closure s := by rw [hs.closure_eq, inter_univ]
    _ ⊆ closure (t ∩ s) := ht.inter_closure
#align dense.open_subset_closure_inter Dense.open_subset_closure_inter

theorem mem_closure_of_mem_closure_union {s₁ s₂ : Set α} {x : α} (h : x ∈ closure (s₁ ∪ s₂))
    (h₁ : s₁ᶜ ∈ 𝓝 x) : x ∈ closure s₂ := by
  rw [mem_closure_iff_nhds_neBot] at *
  rwa [←
    calc
      𝓝 x ⊓ principal (s₁ ∪ s₂) = 𝓝 x ⊓ (principal s₁ ⊔ principal s₂) := by rw [sup_principal]
      _ = 𝓝 x ⊓ principal s₁ ⊔ 𝓝 x ⊓ principal s₂ := inf_sup_left
      _ = ⊥ ⊔ 𝓝 x ⊓ principal s₂ := by rw [inf_principal_eq_bot.mpr h₁]
      _ = 𝓝 x ⊓ principal s₂ := bot_sup_eq
      ]
#align mem_closure_of_mem_closure_union mem_closure_of_mem_closure_union

/-- The intersection of an open dense set with a dense set is a dense set. -/
theorem Dense.inter_of_open_left {s t : Set α} (hs : Dense s) (ht : Dense t) (hso : IsOpen s) :
    Dense (s ∩ t) := fun x =>
  closure_minimal hso.inter_closure isClosed_closure <| by simp [hs.closure_eq, ht.closure_eq]
#align dense.inter_of_open_left Dense.inter_of_open_left

/-- The intersection of a dense set with an open dense set is a dense set. -/
theorem Dense.inter_of_open_right {s t : Set α} (hs : Dense s) (ht : Dense t) (hto : IsOpen t) :
    Dense (s ∩ t) :=
  inter_comm t s ▸ ht.inter_of_open_left hs hto
#align dense.inter_of_open_right Dense.inter_of_open_right

theorem Dense.inter_nhds_nonempty {s t : Set α} (hs : Dense s) {x : α} (ht : t ∈ 𝓝 x) :
    (s ∩ t).Nonempty :=
  let ⟨U, hsub, ho, hx⟩ := mem_nhds_iff.1 ht
  (hs.inter_open_nonempty U ho ⟨x, hx⟩).mono fun _y hy => ⟨hy.2, hsub hy.1⟩
#align dense.inter_nhds_nonempty Dense.inter_nhds_nonempty

theorem closure_diff {s t : Set α} : closure s \ closure t ⊆ closure (s \ t) :=
  calc
    closure s \ closure t = (closure t)ᶜ ∩ closure s := by simp only [diff_eq, inter_comm]
    _ ⊆ closure ((closure t)ᶜ ∩ s) := (isOpen_compl_iff.mpr <| isClosed_closure).inter_closure
    _ = closure (s \ closure t) := by simp only [diff_eq, inter_comm]
    _ ⊆ closure (s \ t) := closure_mono <| diff_subset_diff (Subset.refl s) subset_closure
#align closure_diff closure_diff

theorem Filter.Frequently.mem_of_closed {a : α} {s : Set α} (h : ∃ᶠ x in 𝓝 a, x ∈ s)
    (hs : IsClosed s) : a ∈ s :=
  hs.closure_subset h.mem_closure
#align filter.frequently.mem_of_closed Filter.Frequently.mem_of_closed

theorem IsClosed.mem_of_frequently_of_tendsto {f : β → α} {b : Filter β} {a : α} {s : Set α}
    (hs : IsClosed s) (h : ∃ᶠ x in b, f x ∈ s) (hf : Tendsto f b (𝓝 a)) : a ∈ s :=
  (hf.frequently <| show ∃ᶠ x in b, (fun y => y ∈ s) (f x) from h).mem_of_closed hs
#align is_closed.mem_of_frequently_of_tendsto IsClosed.mem_of_frequently_of_tendsto

theorem IsClosed.mem_of_tendsto {f : β → α} {b : Filter β} {a : α} {s : Set α} [NeBot b]
    (hs : IsClosed s) (hf : Tendsto f b (𝓝 a)) (h : ∀ᶠ x in b, f x ∈ s) : a ∈ s :=
  hs.mem_of_frequently_of_tendsto h.frequently hf
#align is_closed.mem_of_tendsto IsClosed.mem_of_tendsto

theorem mem_closure_of_frequently_of_tendsto {f : β → α} {b : Filter β} {a : α} {s : Set α}
    (h : ∃ᶠ x in b, f x ∈ s) (hf : Tendsto f b (𝓝 a)) : a ∈ closure s :=
  (hf.frequently h).mem_closure
#align mem_closure_of_frequently_of_tendsto mem_closure_of_frequently_of_tendsto

theorem mem_closure_of_tendsto {f : β → α} {b : Filter β} {a : α} {s : Set α} [NeBot b]
    (hf : Tendsto f b (𝓝 a)) (h : ∀ᶠ x in b, f x ∈ s) : a ∈ closure s :=
  mem_closure_of_frequently_of_tendsto h.frequently hf
#align mem_closure_of_tendsto mem_closure_of_tendsto

/-- Suppose that `f` sends the complement to `s` to a single point `a`, and `l` is some filter.
Then `f` tends to `a` along `l` restricted to `s` if and only if it tends to `a` along `l`. -/
theorem tendsto_inf_principal_nhds_iff_of_forall_eq {f : β → α} {l : Filter β} {s : Set β} {a : α}
    (h : ∀ (x) (_ : x ∉ s), f x = a) : Tendsto f (l ⊓ 𝓟 s) (𝓝 a) ↔ Tendsto f l (𝓝 a) := by
  rw [tendsto_iff_comap, tendsto_iff_comap]
  replace h : 𝓟 sᶜ ≤ comap f (𝓝 a)
  · rintro U ⟨t, ht, htU⟩ x hx
    have : f x ∈ t := (h x hx).symm ▸ mem_of_mem_nhds ht
    exact htU this
  refine' ⟨fun h' => _, le_trans inf_le_left⟩
  have := sup_le h' h
  rw [sup_inf_right, sup_principal, union_compl_self, principal_univ, inf_top_eq, sup_le_iff]
    at this
  exact this.1
#align tendsto_inf_principal_nhds_iff_of_forall_eq tendsto_inf_principal_nhds_iff_of_forall_eq

/-!
### Limits of filters in topological spaces

In this section we define functions that return a limit of a filter (or of a function along a
filter), if it exists, and a random point otherwise. These functions are rarely used in Mathlib,
most of the theorems are written using `Filter.Tendsto`. One of the reasons is that
`Filter.limUnder f g = a` is not equivalent to `Filter.Tendsto g f (𝓝 a)` unless the codomain is a
Hausdorff space and `g` has a limit along `f`.
-/

section lim

-- "Lim"
set_option linter.uppercaseLean3 false

/-- If `f` is a filter, then `Filter.lim f` is a limit of the filter, if it exists. -/
noncomputable def lim [Nonempty α] (f : Filter α) : α :=
  Classical.epsilon fun a => f ≤ 𝓝 a
#align Lim lim

/--
If `F` is an ultrafilter, then `Filter.Ultrafilter.lim F` is a limit of the filter, if it exists.
Note that dot notation `F.lim` can be used for `F : Filter.Ultrafilter α`.
-/
noncomputable nonrec def Ultrafilter.lim (F : Ultrafilter α) : α :=
  @lim α _ (nonempty_of_neBot F) F
#align ultrafilter.Lim Ultrafilter.lim

/-- If `f` is a filter in `β` and `g : β → α` is a function, then `limUnder f g` is a limit of `g`
at `f`, if it exists. -/
noncomputable def limUnder [Nonempty α] (f : Filter β) (g : β → α) : α :=
  lim (f.map g)
#align lim limUnder

/-- If a filter `f` is majorated by some `𝓝 a`, then it is majorated by `𝓝 (Filter.lim f)`. We
formulate this lemma with a `[Nonempty α]` argument of `lim` derived from `h` to make it useful for
types without a `[Nonempty α]` instance. Because of the built-in proof irrelevance, Lean will unify
this instance with any other instance. -/
theorem le_nhds_lim {f : Filter α} (h : ∃ a, f ≤ 𝓝 a) : f ≤ 𝓝 (@lim _ _ (nonempty_of_exists h) f) :=
  Classical.epsilon_spec h
#align le_nhds_Lim le_nhds_lim

/-- If `g` tends to some `𝓝 a` along `f`, then it tends to `𝓝 (Filter.limUnder f g)`. We formulate
this lemma with a `[Nonempty α]` argument of `lim` derived from `h` to make it useful for types
without a `[Nonempty α]` instance. Because of the built-in proof irrelevance, Lean will unify this
instance with any other instance. -/
theorem tendsto_nhds_limUnder {f : Filter β} {g : β → α} (h : ∃ a, Tendsto g f (𝓝 a)) :
    Tendsto g f (𝓝 (@limUnder _ _ _ (nonempty_of_exists h) f g)) :=
  le_nhds_lim h
#align tendsto_nhds_lim tendsto_nhds_limUnder

end lim

end TopologicalSpace

open Topology

/-!
### Continuity
-/

section Continuous

variable {α : Type*} {β : Type*} {γ : Type*} {δ : Type*}

variable [TopologicalSpace α] [TopologicalSpace β] [TopologicalSpace γ]

open TopologicalSpace

/-- A function between topological spaces is continuous if the preimage
  of every open set is open. Registered as a structure to make sure it is not unfolded by Lean. -/
structure Continuous (f : α → β) : Prop where
  /-- The preimage of an open set under a continuous function is an open set. Use `IsOpen.preimage`
  instead. -/
  isOpen_preimage : ∀ s, IsOpen s → IsOpen (f ⁻¹' s)
#align continuous Continuous

set_option quotPrecheck false in
/-- Notation for `Continuous` with respect to a non-standard topologies. -/
scoped[Topology] notation (name := Continuous_of) "Continuous[" t₁ ", " t₂ "]" =>
  @Continuous _ _ t₁ t₂

theorem continuous_def {_ : TopologicalSpace α} {_ : TopologicalSpace β} {f : α → β} :
    Continuous f ↔ ∀ s, IsOpen s → IsOpen (f ⁻¹' s) :=
  ⟨fun hf => hf.1, fun h => ⟨h⟩⟩
#align continuous_def continuous_def

theorem IsOpen.preimage {f : α → β} (hf : Continuous f) {s : Set β} (h : IsOpen s) :
    IsOpen (f ⁻¹' s) :=
  hf.isOpen_preimage s h
#align is_open.preimage IsOpen.preimage

theorem Continuous.congr {f g : α → β} (h : Continuous f) (h' : ∀ x, f x = g x) : Continuous g := by
  convert h
  ext
  rw [h']
#align continuous.congr Continuous.congr

/-- A function between topological spaces is continuous at a point `x₀`
if `f x` tends to `f x₀` when `x` tends to `x₀`. -/
def ContinuousAt (f : α → β) (x : α) :=
  Tendsto f (𝓝 x) (𝓝 (f x))
#align continuous_at ContinuousAt

theorem ContinuousAt.tendsto {f : α → β} {x : α} (h : ContinuousAt f x) :
    Tendsto f (𝓝 x) (𝓝 (f x)) :=
  h
#align continuous_at.tendsto ContinuousAt.tendsto

theorem continuousAt_def {f : α → β} {x : α} : ContinuousAt f x ↔ ∀ A ∈ 𝓝 (f x), f ⁻¹' A ∈ 𝓝 x :=
  Iff.rfl
#align continuous_at_def continuousAt_def

theorem continuousAt_congr {f g : α → β} {x : α} (h : f =ᶠ[𝓝 x] g) :
    ContinuousAt f x ↔ ContinuousAt g x := by
  simp only [ContinuousAt, tendsto_congr' h, h.eq_of_nhds]
#align continuous_at_congr continuousAt_congr

theorem ContinuousAt.congr {f g : α → β} {x : α} (hf : ContinuousAt f x) (h : f =ᶠ[𝓝 x] g) :
    ContinuousAt g x :=
  (continuousAt_congr h).1 hf
#align continuous_at.congr ContinuousAt.congr

theorem ContinuousAt.preimage_mem_nhds {f : α → β} {x : α} {t : Set β} (h : ContinuousAt f x)
    (ht : t ∈ 𝓝 (f x)) : f ⁻¹' t ∈ 𝓝 x :=
  h ht
#align continuous_at.preimage_mem_nhds ContinuousAt.preimage_mem_nhds

theorem eventuallyEq_zero_nhds {M₀} [Zero M₀] {a : α} {f : α → M₀} :
    f =ᶠ[𝓝 a] 0 ↔ a ∉ closure (Function.support f) := by
  rw [← mem_compl_iff, ← interior_compl, mem_interior_iff_mem_nhds, Function.compl_support]; rfl
#align eventually_eq_zero_nhds eventuallyEq_zero_nhds

theorem ClusterPt.map {x : α} {la : Filter α} {lb : Filter β} (H : ClusterPt x la) {f : α → β}
    (hfc : ContinuousAt f x) (hf : Tendsto f la lb) : ClusterPt (f x) lb :=
  (NeBot.map H f).mono <| hfc.tendsto.inf hf
#align cluster_pt.map ClusterPt.map

/-- See also `interior_preimage_subset_preimage_interior`. -/
theorem preimage_interior_subset_interior_preimage {f : α → β} {s : Set β} (hf : Continuous f) :
    f ⁻¹' interior s ⊆ interior (f ⁻¹' s) :=
  interior_maximal (preimage_mono interior_subset) (isOpen_interior.preimage hf)
#align preimage_interior_subset_interior_preimage preimage_interior_subset_interior_preimage

@[continuity]
theorem continuous_id : Continuous (id : α → α) :=
  continuous_def.2 fun _ => id
#align continuous_id continuous_id

-- This is needed due to reducibility issues with the `continuity` tactic.
@[continuity]
theorem continuous_id' : Continuous (fun (x : α) => x) := continuous_id

theorem Continuous.comp {g : β → γ} {f : α → β} (hg : Continuous g) (hf : Continuous f) :
    Continuous (g ∘ f) :=
  continuous_def.2 fun _ h => (h.preimage hg).preimage hf
#align continuous.comp Continuous.comp

-- This is needed due to reducibility issues with the `continuity` tactic.
@[continuity]
theorem Continuous.comp' {g : β → γ} {f : α → β} (hg : Continuous g) (hf : Continuous f) :
    Continuous (fun x => g (f x)) := hg.comp hf

<<<<<<< HEAD
theorem Continuous.iterate {f : α → α} (h : Continuous f) (n : ℕ) : Continuous (f^[n]) :=
=======
theorem Continuous.iterate {f : α → α} (h : Continuous f) (n : ℕ) : Continuous f^[n] :=
>>>>>>> 03d30d75
  Nat.recOn n continuous_id fun _ ihn => ihn.comp h
#align continuous.iterate Continuous.iterate

nonrec theorem ContinuousAt.comp {g : β → γ} {f : α → β} {x : α} (hg : ContinuousAt g (f x))
    (hf : ContinuousAt f x) : ContinuousAt (g ∘ f) x :=
  hg.comp hf
#align continuous_at.comp ContinuousAt.comp

/-- See note [comp_of_eq lemmas] -/
theorem ContinuousAt.comp_of_eq {g : β → γ} {f : α → β} {x : α} {y : β} (hg : ContinuousAt g y)
    (hf : ContinuousAt f x) (hy : f x = y) : ContinuousAt (g ∘ f) x := by subst hy; exact hg.comp hf
#align continuous_at.comp_of_eq ContinuousAt.comp_of_eq

theorem Continuous.tendsto {f : α → β} (hf : Continuous f) (x) : Tendsto f (𝓝 x) (𝓝 (f x)) :=
  ((nhds_basis_opens x).tendsto_iff <| nhds_basis_opens <| f x).2 fun t ⟨hxt, ht⟩ =>
    ⟨f ⁻¹' t, ⟨hxt, ht.preimage hf⟩, Subset.rfl⟩
#align continuous.tendsto Continuous.tendsto

/-- A version of `Continuous.tendsto` that allows one to specify a simpler form of the limit.
E.g., one can write `continuous_exp.tendsto' 0 1 exp_zero`. -/
theorem Continuous.tendsto' {f : α → β} (hf : Continuous f) (x : α) (y : β) (h : f x = y) :
    Tendsto f (𝓝 x) (𝓝 y) :=
  h ▸ hf.tendsto x
#align continuous.tendsto' Continuous.tendsto'

theorem Continuous.continuousAt {f : α → β} {x : α} (h : Continuous f) : ContinuousAt f x :=
  h.tendsto x
#align continuous.continuous_at Continuous.continuousAt

theorem continuous_iff_continuousAt {f : α → β} : Continuous f ↔ ∀ x, ContinuousAt f x :=
  ⟨Continuous.tendsto, fun hf => continuous_def.2 fun _U hU => isOpen_iff_mem_nhds.2 fun x hx =>
    hf x <| hU.mem_nhds hx⟩
#align continuous_iff_continuous_at continuous_iff_continuousAt

theorem continuousAt_const {x : α} {b : β} : ContinuousAt (fun _ : α => b) x :=
  tendsto_const_nhds
#align continuous_at_const continuousAt_const

@[continuity]
theorem continuous_const {b : β} : Continuous fun _ : α => b :=
  continuous_iff_continuousAt.mpr fun _ => continuousAt_const
#align continuous_const continuous_const

theorem Filter.EventuallyEq.continuousAt {x : α} {f : α → β} {y : β} (h : f =ᶠ[𝓝 x] fun _ => y) :
    ContinuousAt f x :=
  (continuousAt_congr h).2 tendsto_const_nhds
#align filter.eventually_eq.continuous_at Filter.EventuallyEq.continuousAt

theorem continuous_of_const {f : α → β} (h : ∀ x y, f x = f y) : Continuous f :=
  continuous_iff_continuousAt.mpr fun x =>
    Filter.EventuallyEq.continuousAt <| eventually_of_forall fun y => h y x
#align continuous_of_const continuous_of_const

theorem continuousAt_id {x : α} : ContinuousAt id x :=
  continuous_id.continuousAt
#align continuous_at_id continuousAt_id

theorem ContinuousAt.iterate {f : α → α} {x : α} (hf : ContinuousAt f x) (hx : f x = x) (n : ℕ) :
    ContinuousAt f^[n] x :=
  Nat.recOn n continuousAt_id fun n ihn =>
    show ContinuousAt (f^[n] ∘ f) x from ContinuousAt.comp (hx.symm ▸ ihn) hf
#align continuous_at.iterate ContinuousAt.iterate

theorem continuous_iff_isClosed {f : α → β} : Continuous f ↔ ∀ s, IsClosed s → IsClosed (f ⁻¹' s) :=
  continuous_def.trans <| compl_surjective.forall.trans <| by
    simp only [isOpen_compl_iff, preimage_compl]
#align continuous_iff_is_closed continuous_iff_isClosed

theorem IsClosed.preimage {f : α → β} (hf : Continuous f) {s : Set β} (h : IsClosed s) :
    IsClosed (f ⁻¹' s) :=
  continuous_iff_isClosed.mp hf s h
#align is_closed.preimage IsClosed.preimage

theorem mem_closure_image {f : α → β} {x : α} {s : Set α} (hf : ContinuousAt f x)
    (hx : x ∈ closure s) : f x ∈ closure (f '' s) :=
  mem_closure_of_frequently_of_tendsto
    ((mem_closure_iff_frequently.1 hx).mono fun _ => mem_image_of_mem _) hf
#align mem_closure_image mem_closure_image

theorem continuousAt_iff_ultrafilter {f : α → β} {x} :
    ContinuousAt f x ↔ ∀ g : Ultrafilter α, ↑g ≤ 𝓝 x → Tendsto f g (𝓝 (f x)) :=
  tendsto_iff_ultrafilter f (𝓝 x) (𝓝 (f x))
#align continuous_at_iff_ultrafilter continuousAt_iff_ultrafilter

theorem continuous_iff_ultrafilter {f : α → β} :
    Continuous f ↔ ∀ (x) (g : Ultrafilter α), ↑g ≤ 𝓝 x → Tendsto f g (𝓝 (f x)) := by
  simp only [continuous_iff_continuousAt, continuousAt_iff_ultrafilter]
#align continuous_iff_ultrafilter continuous_iff_ultrafilter

theorem Continuous.closure_preimage_subset {f : α → β} (hf : Continuous f) (t : Set β) :
    closure (f ⁻¹' t) ⊆ f ⁻¹' closure t := by
  rw [← (isClosed_closure.preimage hf).closure_eq]
  exact closure_mono (preimage_mono subset_closure)
#align continuous.closure_preimage_subset Continuous.closure_preimage_subset

theorem Continuous.frontier_preimage_subset {f : α → β} (hf : Continuous f) (t : Set β) :
    frontier (f ⁻¹' t) ⊆ f ⁻¹' frontier t :=
  diff_subset_diff (hf.closure_preimage_subset t) (preimage_interior_subset_interior_preimage hf)
#align continuous.frontier_preimage_subset Continuous.frontier_preimage_subset

/-- If a continuous map `f` maps `s` to `t`, then it maps `closure s` to `closure t`. -/
protected theorem Set.MapsTo.closure {s : Set α} {t : Set β} {f : α → β} (h : MapsTo f s t)
    (hc : Continuous f) : MapsTo f (closure s) (closure t) := by
  simp only [MapsTo, mem_closure_iff_clusterPt]
  exact fun x hx => hx.map hc.continuousAt (tendsto_principal_principal.2 h)
#align set.maps_to.closure Set.MapsTo.closure

/-- See also `IsClosedMap.closure_image_eq_of_continuous`. -/
theorem image_closure_subset_closure_image {f : α → β} {s : Set α} (h : Continuous f) :
    f '' closure s ⊆ closure (f '' s) :=
  ((mapsTo_image f s).closure h).image_subset
#align image_closure_subset_closure_image image_closure_subset_closure_image

-- porting note: new lemma
theorem closure_image_closure {f : α → β} {s : Set α} (h : Continuous f) :
    closure (f '' closure s) = closure (f '' s) :=
  Subset.antisymm
    (closure_minimal (image_closure_subset_closure_image h) isClosed_closure)
    (closure_mono <| image_subset _ subset_closure)

theorem closure_subset_preimage_closure_image {f : α → β} {s : Set α} (h : Continuous f) :
    closure s ⊆ f ⁻¹' closure (f '' s) := by
  rw [← Set.image_subset_iff]
  exact image_closure_subset_closure_image h
#align closure_subset_preimage_closure_image closure_subset_preimage_closure_image

theorem map_mem_closure {s : Set α} {t : Set β} {f : α → β} {a : α} (hf : Continuous f)
    (ha : a ∈ closure s) (ht : MapsTo f s t) : f a ∈ closure t :=
  ht.closure hf ha
#align map_mem_closure map_mem_closure

/-- If a continuous map `f` maps `s` to a closed set `t`, then it maps `closure s` to `t`. -/
theorem Set.MapsTo.closure_left {s : Set α} {t : Set β} {f : α → β} (h : MapsTo f s t)
    (hc : Continuous f) (ht : IsClosed t) : MapsTo f (closure s) t :=
  ht.closure_eq ▸ h.closure hc
#align set.maps_to.closure_left Set.MapsTo.closure_left

/-!
### Function with dense range
-/

section DenseRange

variable {κ ι : Type*} (f : κ → β) (g : β → γ)

/-- `f : ι → β` has dense range if its range (image) is a dense subset of β. -/
def DenseRange := Dense (range f)
#align dense_range DenseRange

variable {f}

/-- A surjective map has dense range. -/
theorem Function.Surjective.denseRange (hf : Function.Surjective f) : DenseRange f := fun x => by
  simp [hf.range_eq]
#align function.surjective.dense_range Function.Surjective.denseRange

theorem denseRange_id : DenseRange (id : α → α) :=
  Function.Surjective.denseRange Function.surjective_id
#align dense_range_id denseRange_id

theorem denseRange_iff_closure_range : DenseRange f ↔ closure (range f) = univ :=
  dense_iff_closure_eq
#align dense_range_iff_closure_range denseRange_iff_closure_range

theorem DenseRange.closure_range (h : DenseRange f) : closure (range f) = univ :=
  h.closure_eq
#align dense_range.closure_range DenseRange.closure_range

theorem Dense.denseRange_val {s : Set α} (h : Dense s) : DenseRange ((↑) : s → α) := by
  simpa only [DenseRange, Subtype.range_coe_subtype]
#align dense.dense_range_coe Dense.denseRange_val

theorem Continuous.range_subset_closure_image_dense {f : α → β} (hf : Continuous f) {s : Set α}
    (hs : Dense s) : range f ⊆ closure (f '' s) := by
  rw [← image_univ, ← hs.closure_eq]
  exact image_closure_subset_closure_image hf
#align continuous.range_subset_closure_image_dense Continuous.range_subset_closure_image_dense

/-- The image of a dense set under a continuous map with dense range is a dense set. -/
theorem DenseRange.dense_image {f : α → β} (hf' : DenseRange f) (hf : Continuous f) {s : Set α}
    (hs : Dense s) : Dense (f '' s) :=
  (hf'.mono <| hf.range_subset_closure_image_dense hs).of_closure
#align dense_range.dense_image DenseRange.dense_image

/-- If `f` has dense range and `s` is an open set in the codomain of `f`, then the image of the
preimage of `s` under `f` is dense in `s`. -/
theorem DenseRange.subset_closure_image_preimage_of_isOpen (hf : DenseRange f) {s : Set β}
    (hs : IsOpen s) : s ⊆ closure (f '' (f ⁻¹' s)) := by
  rw [image_preimage_eq_inter_range]
  exact hf.open_subset_closure_inter hs
#align dense_range.subset_closure_image_preimage_of_is_open DenseRange.subset_closure_image_preimage_of_isOpen

/-- If a continuous map with dense range maps a dense set to a subset of `t`, then `t` is a dense
set. -/
theorem DenseRange.dense_of_mapsTo {f : α → β} (hf' : DenseRange f) (hf : Continuous f) {s : Set α}
    (hs : Dense s) {t : Set β} (ht : MapsTo f s t) : Dense t :=
  (hf'.dense_image hf hs).mono ht.image_subset
#align dense_range.dense_of_maps_to DenseRange.dense_of_mapsTo

/-- Composition of a continuous map with dense range and a function with dense range has dense
range. -/
theorem DenseRange.comp {g : β → γ} {f : κ → β} (hg : DenseRange g) (hf : DenseRange f)
    (cg : Continuous g) : DenseRange (g ∘ f) := by
  rw [DenseRange, range_comp]
  exact hg.dense_image cg hf
#align dense_range.comp DenseRange.comp

nonrec theorem DenseRange.nonempty_iff (hf : DenseRange f) : Nonempty κ ↔ Nonempty β :=
  range_nonempty_iff_nonempty.symm.trans hf.nonempty_iff
#align dense_range.nonempty_iff DenseRange.nonempty_iff

theorem DenseRange.nonempty [h : Nonempty β] (hf : DenseRange f) : Nonempty κ :=
  hf.nonempty_iff.mpr h
#align dense_range.nonempty DenseRange.nonempty

/-- Given a function `f : α → β` with dense range and `b : β`, returns some `a : α`. -/
def DenseRange.some (hf : DenseRange f) (b : β) : κ :=
  Classical.choice <| hf.nonempty_iff.mpr ⟨b⟩
#align dense_range.some DenseRange.some

nonrec theorem DenseRange.exists_mem_open (hf : DenseRange f) {s : Set β} (ho : IsOpen s)
    (hs : s.Nonempty) : ∃ a, f a ∈ s :=
  exists_range_iff.1 <| hf.exists_mem_open ho hs
#align dense_range.exists_mem_open DenseRange.exists_mem_open

theorem DenseRange.mem_nhds {f : κ → β} (h : DenseRange f) {b : β} {U : Set β} (U_in : U ∈ 𝓝 b) :
    ∃ a, f a ∈ U :=
  let ⟨a, ha⟩ := h.exists_mem_open isOpen_interior ⟨b, mem_interior_iff_mem_nhds.2 U_in⟩
  ⟨a, interior_subset ha⟩
#align dense_range.mem_nhds DenseRange.mem_nhds

end DenseRange

end Continuous

library_note "continuity lemma statement"/--
The library contains many lemmas stating that functions/operations are continuous. There are many
ways to formulate the continuity of operations. Some are more convenient than others.
Note: for the most part this note also applies to other properties
(`Measurable`, `Differentiable`, `ContinuousOn`, ...).

### The traditional way
As an example, let's look at addition `(+) : M → M → M`. We can state that this is continuous
in different definitionally equal ways (omitting some typing information)
* `Continuous (fun p ↦ p.1 + p.2)`;
* `Continuous (Function.uncurry (+))`;
* `Continuous ↿(+)`. (`↿` is notation for recursively uncurrying a function)

However, lemmas with this conclusion are not nice to use in practice because
1. They confuse the elaborator. The following two examples fail, because of limitations in the
  elaboration process.
  ```
  variables {M : Type*} [Add M] [TopologicalSpace M] [ContinuousAdd M]
  example : Continuous (λ x : M, x + x) :=
  continuous_add.comp _

  example : Continuous (λ x : M, x + x) :=
  continuous_add.comp (continuous_id.prod_mk continuous_id)
  ```
  The second is a valid proof, which is accepted if you write it as
  `continuous_add.comp (continuous_id.prod_mk continuous_id : _)`

2. If the operation has more than 2 arguments, they are impractical to use, because in your
  application the arguments in the domain might be in a different order or associated differently.

### The convenient way

A much more convenient way to write continuity lemmas is like `Continuous.add`:
```
Continuous.add {f g : X → M} (hf : Continuous f) (hg : Continuous g) : Continuous (λ x, f x + g x)
```
The conclusion can be `Continuous (f + g)`, which is definitionally equal.
This has the following advantages
* It supports projection notation, so is shorter to write.
* `Continuous.add _ _` is recognized correctly by the elaborator and gives useful new goals.
* It works generally, since the domain is a variable.

As an example for a unary operation, we have `Continuous.neg`.
```
Continuous.neg {f : α → G} (hf : Continuous f) : Continuous (fun x ↦ -f x)
```
For unary functions, the elaborator is not confused when applying the traditional lemma
(like `continuous_neg`), but it's still convenient to have the short version available (compare
`hf.neg.neg.neg` with `continuous_neg.comp <| continuous_neg.comp <| continuous_neg.comp hf`).

As a harder example, consider an operation of the following type:
```
def strans {x : F} (γ γ' : Path x x) (t₀ : I) : Path x x
```
The precise definition is not important, only its type.
The correct continuity principle for this operation is something like this:
```
{f : X → F} {γ γ' : ∀ x, Path (f x) (f x)} {t₀ s : X → I}
  (hγ : Continuous ↿γ) (hγ' : Continuous ↿γ')
  (ht : Continuous t₀) (hs : Continuous s) :
  Continuous (fun x ↦ strans (γ x) (γ' x) (t x) (s x))
```
Note that *all* arguments of `strans` are indexed over `X`, even the basepoint `x`, and the last
argument `s` that arises since `Path x x` has a coercion to `I → F`. The paths `γ` and `γ'` (which
are unary functions from `I`) become binary functions in the continuity lemma.

### Summary
* Make sure that your continuity lemmas are stated in the most general way, and in a convenient
  form. That means that:
  - The conclusion has a variable `X` as domain (not something like `Y × Z`);
  - Wherever possible, all point arguments `c : Y` are replaced by functions `c : X → Y`;
  - All `n`-ary function arguments are replaced by `n+1`-ary functions
    (`f : Y → Z` becomes `f : X → Y → Z`);
  - All (relevant) arguments have continuity assumptions, and perhaps there are additional
    assumptions needed to make the operation continuous;
  - The function in the conclusion is fully applied.
* These remarks are mostly about the format of the *conclusion* of a continuity lemma.
  In assumptions it's fine to state that a function with more than 1 argument is continuous using
  `↿` or `Function.uncurry`.

### Functions with discontinuities

In some cases, you want to work with discontinuous functions, and in certain expressions they are
still continuous. For example, consider the fractional part of a number, `Int.fract : ℝ → ℝ`.
In this case, you want to add conditions to when a function involving `fract` is continuous, so you
get something like this: (assumption `hf` could be weakened, but the important thing is the shape
of the conclusion)
```
lemma ContinuousOn.comp_fract {X Y : Type*} [TopologicalSpace X] [TopologicalSpace Y]
  {f : X → ℝ → Y} {g : X → ℝ} (hf : Continuous ↿f) (hg : Continuous g) (h : ∀ s, f s 0 = f s 1) :
  Continuous (fun x ↦ f x (fract (g x)))
```
With `ContinuousAt` you can be even more precise about what to prove in case of discontinuities,
see e.g. `ContinuousAt.comp_div_cases`.
-/

library_note "comp_of_eq lemmas"/--
Lean's elaborator has trouble elaborating applications of lemmas that state that the composition of
two functions satisfy some property at a point, like `ContinuousAt.comp` / `ContDiffAt.comp` and
`ContMDiffWithinAt.comp`. The reason is that a lemma like this looks like
`ContinuousAt g (f x) → ContinuousAt f x → ContinuousAt (g ∘ f) x`.
Since Lean's elaborator elaborates the arguments from left-to-right, when you write `hg.comp hf`,
the elaborator will try to figure out *both* `f` and `g` from the type of `hg`. It tries to figure
out `f` just from the point where `g` is continuous. For example, if `hg : ContinuousAt g (a, x)`
then the elaborator will assign `f` to the function `Prod.mk a`, since in that case `f x = (a, x)`.
This is undesirable in most cases where `f` is not a variable. There are some ways to work around
this, for example by giving `f` explicitly, or to force Lean to elaborate `hf` before elaborating
`hg`, but this is annoying.
Another better solution is to reformulate composition lemmas to have the following shape
`ContinuousAt g y → ContinuousAt f x → f x = y → ContinuousAt (g ∘ f) x`.
This is even useful if the proof of `f x = y` is `rfl`.
The reason that this works better is because the type of `hg` doesn't mention `f`.
Only after elaborating the two `ContinuousAt` arguments, Lean will try to unify `f x` with `y`,
which is often easy after having chosen the correct functions for `f` and `g`.
Here is an example that shows the difference:
```
example [TopologicalSpace α] [TopologicalSpace β] {x₀ : α} (f : α → α → β)
    (hf : ContinuousAt (Function.uncurry f) (x₀, x₀)) :
    ContinuousAt (fun x ↦ f x x) x₀ :=
  -- hf.comp (continuousAt_id.prod continuousAt_id) -- type mismatch
  -- hf.comp_of_eq (continuousAt_id.prod continuousAt_id) rfl -- works
```
-/<|MERGE_RESOLUTION|>--- conflicted
+++ resolved
@@ -2,24 +2,13 @@
 Copyright (c) 2017 Johannes Hölzl. All rights reserved.
 Released under Apache 2.0 license as described in the file LICENSE.
 Authors: Johannes Hölzl, Mario Carneiro, Jeremy Avigad
-<<<<<<< HEAD
-
-! This file was ported from Lean 3 source module topology.basic
-! leanprover-community/mathlib commit bcfa726826abd57587355b4b5b7e78ad6527b7e4
-! Please do not edit these lines, except to modify the commit id
-! if you have ported upstream changes.
-=======
->>>>>>> 03d30d75
 -/
 import Mathlib.Order.Filter.Ultrafilter
 import Mathlib.Algebra.Support
 import Mathlib.Order.Filter.Lift
 import Mathlib.Tactic.Continuity
-<<<<<<< HEAD
-=======
 
 #align_import topology.basic from "leanprover-community/mathlib"@"e354e865255654389cc46e6032160238df2e0f40"
->>>>>>> 03d30d75
 
 /-!
 # Basic theory of topological spaces.
@@ -1690,11 +1679,7 @@
 theorem Continuous.comp' {g : β → γ} {f : α → β} (hg : Continuous g) (hf : Continuous f) :
     Continuous (fun x => g (f x)) := hg.comp hf
 
-<<<<<<< HEAD
-theorem Continuous.iterate {f : α → α} (h : Continuous f) (n : ℕ) : Continuous (f^[n]) :=
-=======
 theorem Continuous.iterate {f : α → α} (h : Continuous f) (n : ℕ) : Continuous f^[n] :=
->>>>>>> 03d30d75
   Nat.recOn n continuous_id fun _ ihn => ihn.comp h
 #align continuous.iterate Continuous.iterate
 
