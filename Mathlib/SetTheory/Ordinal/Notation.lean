--- conflicted
+++ resolved
@@ -984,17 +984,10 @@
       rw [opow_add, opow_mul, opow_omega, add_one_eq_succ]
       congr
       conv_lhs =>
-<<<<<<< HEAD
-        dsimp [HPow.hPow]
+        dsimp [(· ^ ·)]
         simp [Pow.pow, opow, Ordinal.succ_ne_zero]
       · simpa [Nat.one_le_iff_ne_zero]
       · rw [←Nat.cast_succ, lt_omega]
-=======
-        simp only [(· ^ ·)]
-        simp [Pow.pow, opow, Ordinal.succ_ne_zero]
-      · simpa using nat_cast_lt.2 (Nat.succ_lt_succ <| pos_iff_ne_zero.2 h)
-      · rw [← Nat.cast_succ, lt_omega]
->>>>>>> aca3f237
         exact ⟨_, rfl⟩
   · haveI := N₁.fst
     haveI := N₁.snd
